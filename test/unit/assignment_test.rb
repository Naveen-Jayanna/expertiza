require File.dirname(__FILE__) + '/../test_helper'

class AssignmentTest < ActiveSupport::TestCase
  fixtures :assignments

  def test_invalid_with_empty_attributes
    # Create a new assignment
    assignment = Assignment.new
    # Assignment should not be valid, because some fields have not been created.
    assert !assignment.valid?
    # These two fields have been created, so they should be invalid.
    assert assignment.errors.invalid?(:name)
    
    # Submitter count is initialized to 0 by the controller.
    assert_equal assignment.submitter_count, 0
    # assert_equal assignment.instructor_id, (session[:user]).id
  end

  def test_database_returns_review_mappings_in_order_of_creation_and_uses_sequential_ids
<<<<<<< HEAD
    p = AssignmentParticipant.create :handle => 'assignment'
    (1..5).each do |i|
      map = ParticipantReviewResponseMap.create :reviewer_id => i, :reviewee_id => i, :reviewed_object_id => i # use reviewer_id to store the sequence
      p.review_mappings << map
    end
    
    # clear any association cache by redoing the find
    p = AssignmentParticipant.find(p.id)
    
    latest_id = 0
    lowest_sequence = 0
    p.review_mappings.each do |map|
      assert latest_id < map.id
      assert lowest_sequence < map.reviewer_id
      latest_id = map.id
      lowest_sequence = map.reviewer_id
    end
=======
      p = AssignmentParticipant.create :handle => 'assignment'
      (1..5).each do |i|
          map = ParticipantReviewResponseMap.create :reviewer_id => i, :reviewee_id => i, :reviewed_object_id => i # use reviewer_id to store the sequence
          p.review_mappings << map
      end

      # clear any association cache by redoing the find
      p = AssignmentParticipant.find(p.id)

      latest_id = 0
      lowest_sequence = 0
      p.review_mappings.each do |map|
          assert latest_id < map.id
          assert lowest_sequence < map.reviewer_id
          latest_id = map.id
          lowest_sequence = map.reviewer_id
      end
  end

  def test_validate_name

    # Create a new assignment
    a = Assignment.new
    # Assignment should not be valid, because some fields have not been created.
    assert !a.valid?
    # These two fields have been created, so they should be invalid.
    assert a.errors.invalid?(:name)
  end

  # Scope of the assignment is defined by the a combination of the directory_path and instructor_id
  def test_uniqueness_scope
    a = Assignment.create! :name => 'a', :directory_path => "Home", :instructor_id => 1
    b = Assignment.new
    a.directory_path = "Home"
    a.instructor_id = 1
    b = Assignment.create :name => 'b', :directory_path => "Home", :instructor_id => 1
    b.instructor_id = 1

    assert !b.valid?
  end
    
  #duplicate names must not be present
  def test_duplicate_name
    a = Assignment.new

    a.course_id = 1
    a.instructor_id = 1
    a.name = "Sam"
    a.save

    assert !a.duplicate_name?
  end

  #As there are no signup topics has_topics returns a false
  def test_has_topics
    a = Assignment.new
    assert !a.has_topics?
  end
    
  #The maximum score gets computed appropriately
  def test_get_max_score_possible
    a = Assignment.new
    assert a.get_max_score_possible(@questionnaire1)
  end

  def test_get_review_questionnaire_id
    a = Assignment.new
    assert !a.get_review_questionnaire_id
    end

  def test_compute__scores
    a = Assignment.new
    assert a.compute_scores
>>>>>>> 2013b6f4
  end

end<|MERGE_RESOLUTION|>--- conflicted
+++ resolved
@@ -1,7 +1,15 @@
 require File.dirname(__FILE__) + '/../test_helper'
 
 class AssignmentTest < ActiveSupport::TestCase
-  fixtures :assignments
+
+  fixtures :questionnaires, :assignments
+
+  def setup
+    # Database was initialized with (at least) 3 questionnaires.
+    @questionnaire1 = Questionnaire.find(questionnaires(:questionnaire1).id)
+    @questionnaire2 = Questionnaire.find(questionnaires(:questionnaire2).id)
+    @questionnaire3 = Questionnaire.find(questionnaires(:questionnaire3).id)
+  end
 
   def test_invalid_with_empty_attributes
     # Create a new assignment
@@ -17,25 +25,6 @@
   end
 
   def test_database_returns_review_mappings_in_order_of_creation_and_uses_sequential_ids
-<<<<<<< HEAD
-    p = AssignmentParticipant.create :handle => 'assignment'
-    (1..5).each do |i|
-      map = ParticipantReviewResponseMap.create :reviewer_id => i, :reviewee_id => i, :reviewed_object_id => i # use reviewer_id to store the sequence
-      p.review_mappings << map
-    end
-    
-    # clear any association cache by redoing the find
-    p = AssignmentParticipant.find(p.id)
-    
-    latest_id = 0
-    lowest_sequence = 0
-    p.review_mappings.each do |map|
-      assert latest_id < map.id
-      assert lowest_sequence < map.reviewer_id
-      latest_id = map.id
-      lowest_sequence = map.reviewer_id
-    end
-=======
       p = AssignmentParticipant.create :handle => 'assignment'
       (1..5).each do |i|
           map = ParticipantReviewResponseMap.create :reviewer_id => i, :reviewee_id => i, :reviewed_object_id => i # use reviewer_id to store the sequence
@@ -109,7 +98,6 @@
   def test_compute__scores
     a = Assignment.new
     assert a.compute_scores
->>>>>>> 2013b6f4
   end
 
 end