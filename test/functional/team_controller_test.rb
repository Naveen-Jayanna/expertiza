--- conflicted
+++ resolved
@@ -102,13 +102,9 @@
     nodeId = nodes(:node23).node_object_id
     teamId = teams(:team3).id
 
-<<<<<<< HEAD
     assert_raise(ActiveRecord::RecordNotFound) {
       post :update, {'id' => teamId, 'team' => {'name' => "SomeTeamName"}}, sessionVars
     }
-=======
-    assert_raise( TeamExistsError ){ Team.check_for_existing(first_team.parent, first_team.name, first_team.team_type) }
->>>>>>> 060a8e21
   end
 
   test "delete should decrease number of teams" do
@@ -135,11 +131,7 @@
     nodeId = nodes(:node23).node_object_id
     teamId = teams(:team2).id
 
-<<<<<<< HEAD
     get :delete, {'id' => teamId}, sessionVars
-=======
-    post :delete, {'id' => nodeId}, sessionVars
->>>>>>> 060a8e21
     assert_redirected_to "team/list/#{nodeId}"
   end
 
