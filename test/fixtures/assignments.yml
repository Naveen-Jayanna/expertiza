--- conflicted
+++ resolved
@@ -221,12 +221,8 @@
     reviews_visible_to_all: <%= 0 %>
     require_signup: <%= 0 %>
     num_reviewers: <%= 3 %>
-<<<<<<< HEAD
     max_team_size: 1
     staggered_deadline: true
-=======
-#    team_count: 1
-    staggered_deadline: true
 
 lottery_assignment:
   name: LotteryAssignment
@@ -247,5 +243,4 @@
   num_reviewers: <%= 3 %>
   spec_location:
   author_feedback_questionnaire_id: <%= Fixtures.identify(:peer_review_questionnaire) %>
-  max_team_size: 3
->>>>>>> f1c77cf9
+  max_team_size: 3