# Read about fixtures at http//ar.rubyonrails.org/classes/Fixtures.html
<% wiki_list = [nil, Fixtures.identify(:MediaWiki), Fixtures.identify(:DokuWiki)] %>
<% prof_list = [] %>
<% prof_list << Fixtures.identify(:instructor3) %>
<% prof_list << Fixtures.identify(:instructor2) %>
<% prof_list << Fixtures.identify(:instructor1) %>
<% q_list = [] %>
<% q_list << Fixtures.identify(:questionnaire2) %>
<% q_list << Fixtures.identify(:questionnaire1) %>
<% q_list << Fixtures.identify(:questionnaire0) %>
<% map_list = [Fixtures.identify(:mapping_strategy_dynamic), Fixtures.identify(:mapping_strategy_static)] %>
<% rev_list = [Fixtures.identify(:review_strategy_dynamic), Fixtures.identify(:review_strategy_static)] %>
<% wiki_list = [] %>
<% wiki_list << [Fixtures.identify(:media_wiki)] %>
<% wiki_list << [Fixtures.identify(:doku_wiki)] %>
# 9 Assignments without a team
# 6 Assignments with a team
<% for i in 0..11 %>
assignment<%= i %>:
  name: Assignment <%= i %>
  directory_path: assignment<%= i %>_dir
  submitter_count: <%= i %>
  course: course<%= i %>
  instructor_id: <%= prof_list[i%3] %>
  private: <%= i%2 %>
  num_reviews: <%= i%2+1 %>
  num_review_of_reviews: <%= i%2+1 %>
  num_review_of_reviewers: <%= i%3 %>
  review_questionnaire_id: <%= q_list[i%3] %>
  review_of_review_questionnaire_id: <%= Fixtures.identify(:peer_review_questionnaire) %>
  author_feedback_questionnaire_id: <%= q_list[(i+1)%3] %>
  teammate_review_questionnaire_id: <%= q_list[(i+2)%3] %>
  reviews_visible_to_all: <%= i%2 %>
  require_signup: <%= i==5 %>
  num_reviewers: <%= i%5+1 %>
  spec_location:
  wiki_type_id: 1
<<<<<<< HEAD
#  team_count: <%= 2*i %>
=======
  max_team_size: <%= 2*i %>
>>>>>>> 80f8d62b
  
<% end %>

assignment_team_count:
  name: Assignment Team Count
  directory_path: assignment331_dir
  submitter_count: 1
  course: course110
  instructor_id: <%= Fixtures.identify(:instructor1) %>
  private: 0
  num_reviews: 1
  num_review_of_reviews: 1
  num_review_of_reviewers: 1
  review_questionnaire_id: <%= q_list[0] %>
  review_of_review_questionnaire_id: <%= Fixtures.identify(:peer_review_questionnaire) %>
  author_feedback_questionnaire_id:
  teammate_review_questionnaire_id:
  reviews_visible_to_all: <%= 1 %>
  require_signup: <%= 1 %>
  num_reviewers: <%= 2 %>
  spec_location:
  wiki_type_id: <%= Fixtures.identify(:MediaWiki) %>
<<<<<<< HEAD
#  team_count: 2
=======
  max_team_size: 2
>>>>>>> 80f8d62b
 
assignment_review0:
  name: Assignment Review 0
  directory_path: assignment331_dir
  submitter_count: 1
  course: course110
  instructor_id: <%= Fixtures.identify(:instructor1) %>
  private: 0
  num_reviews: 1
  num_review_of_reviews: 1
  num_review_of_reviewers: 3
  review_questionnaire_id: <%= Fixtures.identify(:questionnaire0) %>
  review_of_review_questionnaire_id: <%= Fixtures.identify(:peer_review_questionnaire) %>
  author_feedback_questionnaire_id: <%= Fixtures.identify(:questionnaire1) %>
  teammate_review_questionnaire_id: <%= Fixtures.identify(:questionnaire2) %>
  reviews_visible_to_all: <%= 1 %>
  require_signup: <%= 1 %>
  num_reviewers: <%= 3 %>
  spec_location:
<<<<<<< HEAD
#  team_count: 2
=======
  max_team_size: 2
>>>>>>> 80f8d62b
  wiki_type_id: <=% Fixtures.identify(:MediaWiki) %> 
 
#Assignments for course_object_oriented for instructor 1
assignment_project1:
  name: Assignment_Project1
  directory_path: CSC517_instructor1/Assignment1
  submitter_count: 0
  course:  <%= Fixtures.identify(:course_object_oriented) %>
  instructor_id: <%= Fixtures.identify(:instructor1) %>
  private: 0
  num_reviews: 1
  num_review_of_reviews: 1
  num_review_of_reviewers: 3
  review_questionnaire_id: <%= Fixtures.identify(:questionnaire1) %>
  review_of_review_questionnaire_id: <%= Fixtures.identify(:questionnaire2) %>
  author_feedback_questionnaire_id: <%= Fixtures.identify(:peer_review_questionnaire) %>
  teammate_review_questionnaire_id: <%= Fixtures.identify(:teammate_review_questionnaire) %>
  reviews_visible_to_all: <%= 0 %>
  require_signup: <%= 0 %>
  num_reviewers: <%= 3 %>
  spec_location:
<<<<<<< HEAD
#  team_count: 2
=======
  max_team_size: 2
>>>>>>> 80f8d62b
  wiki_type_id: <=% Fixtures.identify(:MediaWiki) %>


assignment_project2:
  name: Assignment_Project2
  directory_path: CSC517_instructor1/Assignment2
  submitter_count: 0
  course:  <%= Fixtures.identify(:course_object_oriented) %>
  instructor_id: <%= Fixtures.identify(:instructor1) %>
  private: 0
  num_reviews: 1
  num_review_of_reviews: 1
  num_review_of_reviewers: 3
  review_questionnaire_id: <%= Fixtures.identify(:questionnaire1) %>
  review_of_review_questionnaire_id: <%= Fixtures.identify(:questionnaire2) %>
  author_feedback_questionnaire_id: <%= Fixtures.identify(:peer_review_questionnaire) %>
  teammate_review_questionnaire_id: <%= Fixtures.identify(:teammate_review_questionnaire) %>
  reviews_visible_to_all: <%= 0 %>
  require_signup: <%= 0 %>
  num_reviewers: <%= 3 %>
  spec_location:
<<<<<<< HEAD
#  team_count: 2
=======
  max_team_size: 2
>>>>>>> 80f8d62b
  wiki_type_id: <=% Fixtures.identify(:MediaWiki) %>

assignment_project3:
  name: Assignment_Project3
  directory_path: CSC517_instructor1/Assignment3
  submitter_count: 0
  course:  <%= Fixtures.identify(:course_object_oriented) %>
  instructor_id: <%= Fixtures.identify(:instructor1) %>
  private: 0
  num_reviews: 1
  num_review_of_reviews: 1
  num_review_of_reviewers: 3
  review_questionnaire_id: <%= Fixtures.identify(:questionnaire1) %>
  review_of_review_questionnaire_id: <%= Fixtures.identify(:questionnaire2) %>
  author_feedback_questionnaire_id: <%= Fixtures.identify(:peer_review_questionnaire) %>
  teammate_review_questionnaire_id: <%= Fixtures.identify(:teammate_review_questionnaire) %>
  reviews_visible_to_all: <%= 0 %>
  require_signup: <%= 0 %>
  num_reviewers: <%= 3 %>
  spec_location:
<<<<<<< HEAD
#  team_count: 1
=======
  max_team_size: 1
>>>>>>> 80f8d62b
  wiki_type_id: <=% Fixtures.identify(:MediaWiki) %>

################################################################
# The 2 assignment2 inserted below is a microtask assignment
# linked to course_object_oriented course to form a class environment
# for testing with instructor1 as the instructor.
# One is staggered_deadline assignment one is not.
################################################################
#Assignments for course_object_oriented for instructor 1

assignment_microtask1:
  name: Assignment_Microtask1
  directory_path: CSC517_instructor1/Assignment_Microtask1
  submitter_count: 0
  course:  <%= Fixtures.identify(:course_object_oriented) %>
  instructor_id: <%= Fixtures.identify(:instructor1) %>
  private: 0
  num_reviews: 1
  num_review_of_reviews: 0
  num_review_of_reviewers: 0
  review_questionnaire_id: <%= Fixtures.identify(:questionnaire1) %>
  reviews_visible_to_all: <%= 0 %>
  require_signup: <%= 0 %>
  num_reviewers: <%= 3 %>
<<<<<<< HEAD
#  team_count: 1
=======
  max_team_size: 1
>>>>>>> 80f8d62b
  microtask: true

assignment_microtask2:
  name: Assignment_Microtask2
  directory_path: CSC517_instructor1/Assignment_Microtask2
  submitter_count: 0
  course:  <%= Fixtures.identify(:course_object_oriented) %>
  instructor_id: <%= Fixtures.identify(:instructor1) %>
  private: 0
  num_reviews: 1
  num_review_of_reviews: 0
  num_review_of_reviewers: 0
  review_questionnaire_id: <%= Fixtures.identify(:questionnaire1) %>
  reviews_visible_to_all: <%= 0 %>
  require_signup: <%= 0 %>
  num_reviewers: <%= 3 %>
<<<<<<< HEAD
#  team_count: 1
=======
  max_team_size: 1
>>>>>>> 80f8d62b
  microtask: true
  staggered_deadline: true

suggest_topic_assignment:
    name: SuggestTopicAssignment
    directory_path: cukes/SuggestTopicAssignment
    submitter_count: 0
    course:  <%= Fixtures.identify(:course_object_oriented) %>
    instructor_id: <%= Fixtures.identify(:instructor1) %>
    private: 0
    num_reviews: 1
    num_review_of_reviews: 0
    num_review_of_reviewers: 0
    review_questionnaire_id: <%= Fixtures.identify(:questionnaire1) %>
    reviews_visible_to_all: <%= 0 %>
    require_signup: <%= 0 %>
    num_reviewers: <%= 3 %>
<<<<<<< HEAD
#    team_count: 1
=======
    max_team_size: 1
>>>>>>> 80f8d62b
    staggered_deadline: true<|MERGE_RESOLUTION|>--- conflicted
+++ resolved
@@ -35,12 +35,7 @@
   num_reviewers: <%= i%5+1 %>
   spec_location:
   wiki_type_id: 1
-<<<<<<< HEAD
-#  team_count: <%= 2*i %>
-=======
   max_team_size: <%= 2*i %>
->>>>>>> 80f8d62b
-  
 <% end %>
 
 assignment_team_count:
@@ -62,12 +57,8 @@
   num_reviewers: <%= 2 %>
   spec_location:
   wiki_type_id: <%= Fixtures.identify(:MediaWiki) %>
-<<<<<<< HEAD
-#  team_count: 2
-=======
-  max_team_size: 2
->>>>>>> 80f8d62b
- 
+  max_team_size: 2
+
 assignment_review0:
   name: Assignment Review 0
   directory_path: assignment331_dir
@@ -86,13 +77,9 @@
   require_signup: <%= 1 %>
   num_reviewers: <%= 3 %>
   spec_location:
-<<<<<<< HEAD
-#  team_count: 2
-=======
-  max_team_size: 2
->>>>>>> 80f8d62b
+  max_team_size: 2
   wiki_type_id: <=% Fixtures.identify(:MediaWiki) %> 
- 
+
 #Assignments for course_object_oriented for instructor 1
 assignment_project1:
   name: Assignment_Project1
@@ -112,13 +99,8 @@
   require_signup: <%= 0 %>
   num_reviewers: <%= 3 %>
   spec_location:
-<<<<<<< HEAD
-#  team_count: 2
-=======
-  max_team_size: 2
->>>>>>> 80f8d62b
+  max_team_size: 2
   wiki_type_id: <=% Fixtures.identify(:MediaWiki) %>
-
 
 assignment_project2:
   name: Assignment_Project2
@@ -138,11 +120,7 @@
   require_signup: <%= 0 %>
   num_reviewers: <%= 3 %>
   spec_location:
-<<<<<<< HEAD
-#  team_count: 2
-=======
-  max_team_size: 2
->>>>>>> 80f8d62b
+  max_team_size: 2
   wiki_type_id: <=% Fixtures.identify(:MediaWiki) %>
 
 assignment_project3:
@@ -163,11 +141,7 @@
   require_signup: <%= 0 %>
   num_reviewers: <%= 3 %>
   spec_location:
-<<<<<<< HEAD
-#  team_count: 1
-=======
   max_team_size: 1
->>>>>>> 80f8d62b
   wiki_type_id: <=% Fixtures.identify(:MediaWiki) %>
 
 ################################################################
@@ -192,11 +166,7 @@
   reviews_visible_to_all: <%= 0 %>
   require_signup: <%= 0 %>
   num_reviewers: <%= 3 %>
-<<<<<<< HEAD
-#  team_count: 1
-=======
   max_team_size: 1
->>>>>>> 80f8d62b
   microtask: true
 
 assignment_microtask2:
@@ -213,11 +183,7 @@
   reviews_visible_to_all: <%= 0 %>
   require_signup: <%= 0 %>
   num_reviewers: <%= 3 %>
-<<<<<<< HEAD
-#  team_count: 1
-=======
   max_team_size: 1
->>>>>>> 80f8d62b
   microtask: true
   staggered_deadline: true
 
@@ -235,9 +201,5 @@
     reviews_visible_to_all: <%= 0 %>
     require_signup: <%= 0 %>
     num_reviewers: <%= 3 %>
-<<<<<<< HEAD
-#    team_count: 1
-=======
     max_team_size: 1
->>>>>>> 80f8d62b
     staggered_deadline: true