# Read about fixtures at http//ar.rubyonrails.org/classes/Fixtures.html
<% wiki_list = [nil, Fixtures.identify(:MediaWiki), Fixtures.identify(:DokuWiki)] %>
<% prof_list = [] %>
<% prof_list << Fixtures.identify(:instructor3) %>
<% prof_list << Fixtures.identify(:instructor2) %>
<% prof_list << Fixtures.identify(:instructor1) %>
<% q_list = [] %>
<% q_list << Fixtures.identify(:questionnaire2) %>
<% q_list << Fixtures.identify(:questionnaire1) %>
<% q_list << Fixtures.identify(:questionnaire0) %>
<% map_list = [Fixtures.identify(:mapping_strategy_dynamic), Fixtures.identify(:mapping_strategy_static)] %>
<% rev_list = [Fixtures.identify(:review_strategy_dynamic), Fixtures.identify(:review_strategy_static)] %>
<% wiki_list = [] %>
<% wiki_list << [Fixtures.identify(:media_wiki)] %>
<% wiki_list << [Fixtures.identify(:doku_wiki)] %>
# 9 Assignments without a team
# 6 Assignments with a team
<% for i in 0..11 %>
assignment<%= i %>:
  name: Assignment <%= i %>
  directory_path: assignment<%= i %>_dir
  submitter_count: <%= i %>
  course: course<%= i %>
  instructor_id: <%= prof_list[i%3] %>
  private: <%= i%2 %>
  num_reviews: <%= i%2+1 %>
  num_review_of_reviews: <%= i%2+1 %>
  num_review_of_reviewers: <%= i%3 %>
  review_questionnaire_id: <%= q_list[i%3] %>
  review_of_review_questionnaire_id: <%= Fixtures.identify(:peer_review_questionnaire) %>
  author_feedback_questionnaire_id: <%= q_list[(i+1)%3] %>
  teammate_review_questionnaire_id: <%= q_list[(i+2)%3] %>
  reviews_visible_to_all: <%= i%2 %>
  require_signup: <%= i==5 %>
  num_reviewers: <%= i%5+1 %>
  spec_location:
  wiki_type_id: 1
  team_count: <%= 2*i %>
  
<% end %>

assignment_team_count:
  name: Assignment Team Count
  directory_path: assignment331_dir
  submitter_count: 1
  course: course110
  instructor_id: <%= Fixtures.identify(:instructor1) %>
  private: 0
  num_reviews: 1
  num_review_of_reviews: 1
  num_review_of_reviewers: 1
  review_questionnaire_id: <%= q_list[0] %>
  review_of_review_questionnaire_id: <%= Fixtures.identify(:peer_review_questionnaire) %>
  author_feedback_questionnaire_id:
  teammate_review_questionnaire_id:
  reviews_visible_to_all: <%= 1 %>
  require_signup: <%= 1 %>
  num_reviewers: <%= 2 %>
  spec_location:
  wiki_type_id: <%= Fixtures.identify(:MediaWiki) %>
  team_count: 2
 
assignment_review0:
  name: Assignment Review 0
  directory_path: assignment331_dir
  submitter_count: 1
  course: course110
  instructor_id: <%= Fixtures.identify(:instructor1) %>
  private: 0
  num_reviews: 1
  num_review_of_reviews: 1
  num_review_of_reviewers: 3
  review_questionnaire_id: <%= Fixtures.identify(:questionnaire0) %>
  review_of_review_questionnaire_id: <%= Fixtures.identify(:peer_review_questionnaire) %>
  author_feedback_questionnaire_id: <%= Fixtures.identify(:questionnaire1) %>
  teammate_review_questionnaire_id: <%= Fixtures.identify(:questionnaire2) %>
  reviews_visible_to_all: <%= 1 %>
  require_signup: <%= 1 %>
  num_reviewers: <%= 3 %>
  spec_location:
  team_count: 2
  wiki_type_id: <=% Fixtures.identify(:MediaWiki) %> 
 
#Assignments for course_object_oriented for instructor 1
assignment_project1:
  name: Assignment_Project1
  directory_path: CSC517_instructor1/Assignment1
  submitter_count: 0
  course:  <%= Fixtures.identify(:course_object_oriented) %>
  instructor_id: <%= Fixtures.identify(:instructor1) %>
  private: 0
  num_reviews: 1
  num_review_of_reviews: 1
  num_review_of_reviewers: 3
  review_questionnaire_id: <%= Fixtures.identify(:questionnaire1) %>
  review_of_review_questionnaire_id: <%= Fixtures.identify(:questionnaire2) %>
  author_feedback_questionnaire_id: <%= Fixtures.identify(:peer_review_questionnaire) %>
  teammate_review_questionnaire_id: <%= Fixtures.identify(:teammate_review_questionnaire) %>
  reviews_visible_to_all: <%= 0 %>
  require_signup: <%= 0 %>
  num_reviewers: <%= 3 %>
  spec_location:
  team_count: 2
  wiki_type_id: <=% Fixtures.identify(:MediaWiki) %>


assignment_project2:
  name: Assignment_Project2
  directory_path: CSC517_instructor1/Assignment2
  submitter_count: 0
  course:  <%= Fixtures.identify(:course_object_oriented) %>
  instructor_id: <%= Fixtures.identify(:instructor1) %>
  private: 0
  num_reviews: 1
  num_review_of_reviews: 1
  num_review_of_reviewers: 3
  review_questionnaire_id: <%= Fixtures.identify(:questionnaire1) %>
  review_of_review_questionnaire_id: <%= Fixtures.identify(:questionnaire2) %>
  author_feedback_questionnaire_id: <%= Fixtures.identify(:peer_review_questionnaire) %>
  teammate_review_questionnaire_id: <%= Fixtures.identify(:teammate_review_questionnaire) %>
  reviews_visible_to_all: <%= 0 %>
  require_signup: <%= 0 %>
  num_reviewers: <%= 3 %>
  spec_location:
  team_count: 2
  wiki_type_id: <=% Fixtures.identify(:MediaWiki) %>

assignment_project3:
  name: Assignment_Project3
  directory_path: CSC517_instructor1/Assignment3
  submitter_count: 0
  course:  <%= Fixtures.identify(:course_object_oriented) %>
  instructor_id: <%= Fixtures.identify(:instructor1) %>
  private: 0
  num_reviews: 1
  num_review_of_reviews: 1
  num_review_of_reviewers: 3
  review_questionnaire_id: <%= Fixtures.identify(:questionnaire1) %>
  review_of_review_questionnaire_id: <%= Fixtures.identify(:questionnaire2) %>
  author_feedback_questionnaire_id: <%= Fixtures.identify(:peer_review_questionnaire) %>
  teammate_review_questionnaire_id: <%= Fixtures.identify(:teammate_review_questionnaire) %>
  reviews_visible_to_all: <%= 0 %>
  require_signup: <%= 0 %>
  num_reviewers: <%= 3 %>
  spec_location:
  team_count: 1
<<<<<<< HEAD
  wiki_type_id: <=% Fixtures.identify(:MediaWiki) %>
=======
  wiki_type_id: <=% Fixtures.identify(:MediaWiki) %>

################################################################
# The 2 assignment2 inserted below is a microtask assignment
# linked to course_object_oriented course to form a class environment
# for testing with instructor1 as the instructor.
# One is staggered_deadline assignment one is not.
################################################################
#Assignments for course_object_oriented for instructor 1

assignment_microtask1:
  name: Assignment_Microtask1
  directory_path: CSC517_instructor1/Assignment_Microtask1
  submitter_count: 0
  course:  <%= Fixtures.identify(:course_object_oriented) %>
  instructor_id: <%= Fixtures.identify(:instructor1) %>
  private: 0
  num_reviews: 1
  num_review_of_reviews: 0
  num_review_of_reviewers: 0
  review_questionnaire_id: <%= Fixtures.identify(:questionnaire1) %>
  reviews_visible_to_all: <%= 0 %>
  require_signup: <%= 0 %>
  num_reviewers: <%= 3 %>
  team_count: 1
  microtask: true

assignment_microtask2:
  name: Assignment_Microtask2
  directory_path: CSC517_instructor1/Assignment_Microtask2
  submitter_count: 0
  course:  <%= Fixtures.identify(:course_object_oriented) %>
  instructor_id: <%= Fixtures.identify(:instructor1) %>
  private: 0
  num_reviews: 1
  num_review_of_reviews: 0
  num_review_of_reviewers: 0
  review_questionnaire_id: <%= Fixtures.identify(:questionnaire1) %>
  reviews_visible_to_all: <%= 0 %>
  require_signup: <%= 0 %>
  num_reviewers: <%= 3 %>
  team_count: 1
  microtask: true
  staggered_deadline: true

suggest_topic_assignment:
    name: SuggestTopicAssignment
    directory_path: cukes/SuggestTopicAssignment
    submitter_count: 0
    course:  <%= Fixtures.identify(:course_object_oriented) %>
    instructor_id: <%= Fixtures.identify(:instructor1) %>
    private: 0
    num_reviews: 1
    num_review_of_reviews: 0
    num_review_of_reviewers: 0
    review_questionnaire_id: <%= Fixtures.identify(:questionnaire1) %>
    reviews_visible_to_all: <%= 0 %>
    require_signup: <%= 0 %>
    num_reviewers: <%= 3 %>
    team_count: 1
    staggered_deadline: true
>>>>>>> 2013b6f4
<|MERGE_RESOLUTION|>--- conflicted
+++ resolved
@@ -144,9 +144,6 @@
   num_reviewers: <%= 3 %>
   spec_location:
   team_count: 1
-<<<<<<< HEAD
-  wiki_type_id: <=% Fixtures.identify(:MediaWiki) %>
-=======
   wiki_type_id: <=% Fixtures.identify(:MediaWiki) %>
 
 ################################################################
@@ -207,5 +204,4 @@
     require_signup: <%= 0 %>
     num_reviewers: <%= 3 %>
     team_count: 1
-    staggered_deadline: true
->>>>>>> 2013b6f4
+    staggered_deadline: true