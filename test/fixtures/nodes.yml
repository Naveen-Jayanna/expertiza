--- conflicted
+++ resolved
@@ -131,40 +131,6 @@
 # 
 # node17:
   # node_object_id: <%= Fixtures.identify(:tree_folder_assignments) %>
-<<<<<<< HEAD
-  # type: FolderNode
-
-node18:
- parent_id: <%= Fixtures.identify(:team0) %>
- node_object_id: <%= Fixtures.identify(:student2) %>
- type: TeamUserNode
-  
-node19:
- parent_id: <%= Fixtures.identify(:team2) %>
- node_object_id: <%= Fixtures.identify(:student3) %>
- type: TeamUserNode  
- 
-node20:
- parent_id: <%= Fixtures.identify(:team1) %>
- node_object_id: <%= Fixtures.identify(:student5) %>
- type: TeamUserNode
-
-node21:
- parent_id: <%= Fixtures.identify(:team0) %>
- node_object_id: <%= Fixtures.identify(:student1) %>
- type: TeamUserNode
- 
-
-node22:
- parent_id: <%= Fixtures.identify(:team2) %>
- node_object_id: <%= Fixtures.identify(:student6) %>
- type: TeamUserNode
- type: TeamUser
-
-node23:
-  parent_id: <%= Fixtures.identify(:instructor3) %>
-  node_object_id: <%= Fixtures.identify(:course0) %>
-=======
   # type: FolderNode
 
 node18:
@@ -202,5 +168,4 @@
 node24:
   parent_id: <%= Fixtures.identify(:instructor1) %>
   node_object_id: <%= Fixtures.identify(:course_object_oriented) %>
->>>>>>> 2013b6f4
   type: CourseNode