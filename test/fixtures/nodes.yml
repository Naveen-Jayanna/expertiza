--- conflicted
+++ resolved
@@ -1,170 +1,3 @@
-<<<<<<< HEAD
-############
-# Define all of the folder nodes first.
-node_questionnaires:
-  parent_id: 
-  node_object_id: <%= Fixtures.identify(:tree_folder_questionnaires) %>
-  type: FolderNode
-node_courses:
-  parent_id: 
-  node_object_id: <%= Fixtures.identify(:tree_folder_courses) %>
-  type: FolderNode
-node_assignments:
-  parent_id: 
-  node_object_id: <%= Fixtures.identify(:tree_folder_assignments) %>
-  type: FolderNode
-node_review:
-  parent_id: <%= Fixtures.identify(:node_questionnaires) %>
-  node_object_id: <%= Fixtures.identify(:tree_folder_review) %>
-  type: FolderNode
-node_metareview:
-  parent_id: <%= Fixtures.identify(:node_questionnaires) %>
-  node_object_id: <%= Fixtures.identify(:tree_folder_metareview) %>
-  type: FolderNode
-node_author_feedback:
-  parent_id: <%= Fixtures.identify(:node_questionnaires) %>
-  node_object_id: <%= Fixtures.identify(:tree_folder_author_feedback) %>
-  type: FolderNode
-node_teammate_review:
-  parent_id: <%= Fixtures.identify(:node_questionnaires) %>
-  node_object_id: <%= Fixtures.identify(:tree_folder_teammate_review) %>
-  type: FolderNode
-node_survey:
-  parent_id: <%= Fixtures.identify(:node_questionnaires) %>
-  node_object_id: <%= Fixtures.identify(:tree_folder_survey) %>
-  type: FolderNode
-node_global_survey:
-  parent_id: <%= Fixtures.identify(:node_questionnaires) %>
-  node_object_id: <%= Fixtures.identify(:tree_folder_global_survey) %>
-  type: FolderNode
-node_course_evaluation:
-  parent_id: <%= Fixtures.identify(:node_questionnaires) %>
-  node_object_id: <%= Fixtures.identify(:tree_folder_course_evaluation) %>
-  type: FolderNode
-
-
-
-
-# node0:
- # parent_id: 1
- # node_object_id: <%= Fixtures.identify(:questionnaire0) %>
- # type: FolderNode
-#  
-# node1:
- # parent_id: 1
- # node_object_id: <%= Fixtures.identify(:questionnaire1) %>
- # type: FolderNode
-#  
-# node2:
- # parent_id: 1
- # node_object_id: <%= Fixtures.identify(:questionnaire2) %>
- # type: FolderNode
- 
-
-node3:
- parent_id: 1
- node_object_id: <%= Fixtures.identify(:rubric) %>
- type: QuestionnaireTypeNode
- 
-node4:
- parent_id: 1
- node_object_id: <%= Fixtures.identify(:survey) %>
- type: QuestionnaireTypeNode
- 
-node5:
- parent_id: 1 
- node_object_id: <%= Fixtures.identify(:Global_survey) %>
- type: QuestionnaireTypeNode
-
-node6:
- parent_id: 1
- node_object_id: <%= Fixtures.identify(:questionnaire0) %>
- type: QuestionnaireNode
- 
-node7:
- parent_id: 1
- node_object_id: <%= Fixtures.identify(:questionnaire1) %>
- type: QuestionnaireNode
- 
-node8:
- parent_id: 1
- node_object_id: <%= Fixtures.identify(:questionnaire2) %>
- type: QuestionnaireNode
-
-node9:
- parent_id: 1
- node_object_id: <%= Fixtures.identify(:questionnaire3) %>
- type: QuestionnaireNode
- 
-node10:
- parent_id: 1
- node_object_id: <%= Fixtures.identify(:assignment0) %>
- type: AssignmentNode
- 
-node11:
- parent_id: 1
- node_object_id: <%= Fixtures.identify(:assignment1)%>
- type: AssignmentNode
-
- 
-node12:
- parent_id: <%= Fixtures.identify(:assignment0) %>
- node_object_id: <%= Fixtures.identify(:team0) %>
- type: TeamNode 
- 
-node13:
- parent_id: <%= Fixtures.identify(:assignment0) %>
- node_object_id: <%= Fixtures.identify(:team1) %>
- type: TeamNode
- 
-node14:
- parent_id: <%= Fixtures.identify(:course0) %>
- node_object_id: <%= Fixtures.identify(:team2) %>
- type: TeamNode
-   
-# node15:
-  # node_object_id: <%= Fixtures.identify(:tree_folder_questionnaires) %>
-  # type: FolderNode
-# 
-# node16:
-  # node_object_id: <%= Fixtures.identify(:tree_folder_courses) %>
-  # type: FolderNode
-# 
-# node17:
-  # node_object_id: <%= Fixtures.identify(:tree_folder_assignments) %>
-  # type: FolderNode
-
-node18:
- parent_id: <%= Fixtures.identify(:team0) %>
- node_object_id: <%= Fixtures.identify(:student2) %>
- type: TeamUserNode
-  
-node19:
- parent_id: <%= Fixtures.identify(:team2) %>
- node_object_id: <%= Fixtures.identify(:student3) %>
- type: TeamUserNode  
- 
-node20:
- parent_id: <%= Fixtures.identify(:team1) %>
- node_object_id: <%= Fixtures.identify(:student5) %>
- type: TeamUserNode
-
-node21:
- parent_id: <%= Fixtures.identify(:team0) %>
- node_object_id: <%= Fixtures.identify(:student1) %>
- type: TeamUserNode
- 
-
-node22:
- parent_id: <%= Fixtures.identify(:team2) %>
- node_object_id: <%= Fixtures.identify(:student6) %>
- type: TeamUserNode
- type: TeamUser
-
-node23:
-  parent_id: <%= Fixtures.identify(:instructor3) %>
-  node_object_id: <%= Fixtures.identify(:course0) %>
-=======
 ############
 # Define all of the folder nodes first.
 node_questionnaires:
@@ -335,5 +168,4 @@
 node24:
   parent_id: <%= Fixtures.identify(:instructor1) %>
   node_object_id: <%= Fixtures.identify(:course_object_oriented) %>
->>>>>>> 5214a1f2
   type: CourseNode