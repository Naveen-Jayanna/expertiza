--- conflicted
+++ resolved
@@ -291,13 +291,7 @@
   end
 
   def enqueue_simicheck_task(due_date, simicheck_delay)
-<<<<<<< HEAD
     MailWorker.perform_in((find_min_from_now(Time.parse(due_date.due_at.to_s(:db)) + simicheck_delay.to_i.hours).minutes.from_now)*60, @assignment.id, "compare_files_with_simicheck", due_date.due_at.to_s(:db))
-=======
-   # DelayedJob.enqueue(DelayedMailer.new(@assignment.id, "compare_files_with_simicheck", due_date.due_at.to_s(:db)),
-    #                   1, find_min_from_now(Time.parse(due_date.due_at.to_s(:db)) + simicheck_delay.to_i.hours).minutes.from_now)
-   MailerWorker.perform(@assignment.id, "compare_files_with_simicheck", due_date.due_at.to_s(:db)  )
->>>>>>> 48762a74
   end
 
   # Copies the inputted assignment into new one and returns the new assignment id
