class MetareviewResponseMap < ResponseMap
  belongs_to :reviewee, class_name: 'Participant', foreign_key: 'reviewee_id'
  belongs_to :review_mapping, class_name: 'ResponseMap', foreign_key: 'reviewed_object_id'
  delegate :assignment, to: :reviewee

  # return all the versions available for a response map.
  # a person who is doing meta review has to be able to see all the versions of review.
  def get_all_versions
    if self.review_mapping.response
      @sorted_array = []
      @prev = Response.all
      @prev.each do |element|
        @sorted_array << element if element.map_id == self.review_mapping.map_id
      end
      @sorted = @sorted_array.sort {|m1, m2| m1.version_num and m2.version_num ? m1.version_num <=> m2.version_num : (m1.version_num ? -1 : 1) }
      # return all the lists in ascending order.
      @sorted
    else
      nil # "<I>No review was performed.</I><br/><hr/><br/>"
    end
  end

  # First, find the "ReviewResponseMap" to be metareviewed;
  # Second, find the team in the "ReviewResponseMap" record.
  def contributor
    team_review_map = ReviewResponseMap.find(self.reviewed_object_id)
    AssignmentTeam.find(team_review_map.reviewee_id)
  end

  def questionnaire
    self.assignment.questionnaires.find_by(type: 'MetareviewQuestionnaire')
  end

  def get_title
    "Metareview"
  end

  def self.export(csv, parent_id, _options)
    mappings = Assignment.find(parent_id).metareview_mappings
    mappings = mappings.sort_by {|a| [a.review_mapping.reviewee.name, a.reviewee.name, a.reviewer.name] }
    mappings.each do |map|
      csv << [
        map.review_mapping.reviewee.name,
        map.reviewee.name,
        map.reviewer.name
      ]
    end
  end

  def self.export_fields(_options)
    fields = ["contributor", "reviewed by", "metareviewed by"]
    fields
  end
<<<<<<< HEAD

  def self.import(row, _session, id)
    raise ArgumentError.new("Not enough items. The string should contain: Author, Reviewer, ReviewOfReviewer1 <, ..., ReviewerOfReviewerN>") if row.length < 3
=======
  def self.import(row_hash, session, id)
    if row_hash.length < 3
      raise ArgumentError.new("Not enough items. The string should contain: Author, Reviewer, ReviewOfReviewer1 <, ..., ReviewerOfReviewerN>")
    end
>>>>>>> c8fa7158

    row_hash[:metareviewers].each do |row|

      # ACS Make All contributors as teams
<<<<<<< HEAD
      contributor = AssignmentTeam.where(name: row[0].to_s.strip, parent_id: id).first

      raise ImportError, "Contributor, " + row[0].to_s + ", was not found." if contributor.nil?

      ruser = User.find_by(name: row[1].to_s.strip)
      reviewee = AssignmentParticipant.where(user_id: ruser.id, parent_id: id).first
      raise ImportError, "Reviewee,  " + row[1].to_s + ", for contributor, " + contributor.name + ", was not found." if reviewee.nil?

      muser = User.find_by(name: row[index].to_s.strip)
      reviewer = AssignmentParticipant.where(user_id: muser.id, parent_id: id).first
=======
      contributor = AssignmentTeam.where(name: row_hash[:reviewee].to_s, parent_id:  id).first

      if contributor.nil?
        raise ImportError, "Contributor, " + row_hash[:reviewee].to_s + ", was not found."
      end

      ruser = User.find_by_name(row_hash[:reviewer].to_s)
      reviewee = AssignmentParticipant.where(user_id: ruser.id, parent_id:  id).first
      if reviewee.nil?
        raise ImportError, "Reviewee,  " + row_hash[:reviewer].to_s + ", for contributor, " + contributor.name + ", was not found."
        end

      muser = User.find_by_name(row.to_s)
      reviewer = AssignmentParticipant.where(user_id: muser.id, parent_id:  id).first
>>>>>>> c8fa7158
      if reviewer.nil?
        raise ImportError, "Metareviewer,  " + row.to_s + ", for contributor, " + contributor.name + ", and reviewee, " + row_hash[:reviewer].to_s + ", was not found."
        end

      # ACS Removed the if condition(and corressponding else) which differentiate assignments as team and individual assignments
      # to treat all assignments as team assignments
<<<<<<< HEAD
      reviewmapping = ReviewResponseMap.where(reviewee_id: contributor.id, reviewer_id: reviewee.id).first
      raise ImportError, "No review mapping was found for contributor, " + contributor.name + ", and reviewee, " + row[1].to_s + "." if reviewmapping.nil?
=======
      reviewmapping = ReviewResponseMap.where(reviewee_id: contributor.id, reviewer_id:  reviewee.id).first
      if reviewmapping.nil?
        raise ImportError, "No review mapping was found for contributor, " + contributor.name + ", and reviewee, " + row_hash[:reviewer].to_s + "."
      end
>>>>>>> c8fa7158

      existing_mappings = MetareviewResponseMap.where(reviewee_id: reviewee.id, reviewer_id: reviewer.id, reviewed_object_id: reviewmapping.map_id)
      # if no mappings have already been imported for this combination
      # create it.

      MetareviewResponseMap.create(reviewer_id: reviewer.id, reviewee_id: reviewee.id, reviewed_object_id: reviewmapping.map_id) if existing_mappings.empty?

    end
  end

  # Old Method
  # def self.import(row, _session, id)
  #   if row.length < 3
  #     raise ArgumentError.new("Not enough items. The string should contain: Author, Reviewer, ReviewOfReviewer1 <, ..., ReviewerOfReviewerN>")
  #   end
  #
  #   index = 2
  #   while index < row.length
  #     # ACS Make All contributors as teams
  #     contributor = AssignmentTeam.where(name: row[0].to_s.strip, parent_id:  id).first
  #
  #     if contributor.nil?
  #       raise ImportError, "Contributor, " + row[0].to_s + ", was not found."
  #     end
  #
  #     ruser = User.find_by_name(row[1].to_s.strip)
  #     reviewee = AssignmentParticipant.where(user_id: ruser.id, parent_id:  id).first
  #     if reviewee.nil?
  #       raise ImportError, "Reviewee,  " + row[1].to_s + ", for contributor, " + contributor.name + ", was not found."
  #       end
  #
  #     muser = User.find_by_name(row[index].to_s.strip)
  #     reviewer = AssignmentParticipant.where(user_id: muser.id, parent_id:  id).first
  #     if reviewer.nil?
  #       raise ImportError, "Metareviewer,  " + row[index].to_s + ", for contributor, " + contributor.name + ", and reviewee, " + row[1].to_s + ", was not found."
  #       end
  #
  #     # ACS Removed the if condition(and corressponding else) which differentiate assignments as team and individual assignments
  #     # to treat all assignments as team assignments
  #     reviewmapping = ReviewResponseMap.where(reviewee_id: contributor.id, reviewer_id:  reviewee.id).first
  #     if reviewmapping.nil?
  #       raise ImportError, "No review mapping was found for contributor, " + contributor.name + ", and reviewee, " + row[1].to_s + "."
  #     end
  #
  #     existing_mappings = MetareviewResponseMap.where(reviewee_id: reviewee.id, reviewer_id: reviewer.id, reviewed_object_id: reviewmapping.map_id)
  #     # if no mappings have already been imported for this combination
  #     # create it.
  #
  #     if existing_mappings.empty?
  #       MetareviewResponseMap.create(reviewer_id: reviewer.id, reviewee_id: reviewee.id, reviewed_object_id: reviewmapping.map_id)
  #     end
  #
  #     index += 1
  #         end
  # end

  def email(defn, _participant, assignment)
    defn[:body][:type] = "Metareview"
    reviewee_user = Participant.find(reviewee_id)
    defn[:body][:obj_name] = assignment.name
    defn[:body][:first_name] = User.find(reviewee_user.user_id).fullname
    defn[:to] = User.find(reviewee_user.user_id).email
    Mailer.sync_message(defn).deliver
  end
end<|MERGE_RESOLUTION|>--- conflicted
+++ resolved
@@ -51,117 +51,29 @@
     fields = ["contributor", "reviewed by", "metareviewed by"]
     fields
   end
-<<<<<<< HEAD
 
-  def self.import(row, _session, id)
-    raise ArgumentError.new("Not enough items. The string should contain: Author, Reviewer, ReviewOfReviewer1 <, ..., ReviewerOfReviewerN>") if row.length < 3
-=======
   def self.import(row_hash, session, id)
-    if row_hash.length < 3
-      raise ArgumentError.new("Not enough items. The string should contain: Author, Reviewer, ReviewOfReviewer1 <, ..., ReviewerOfReviewerN>")
-    end
->>>>>>> c8fa7158
-
+    raise ArgumentError.new("Not enough items. The string should contain: Author, Reviewer, ReviewOfReviewer1 <, ..., ReviewerOfReviewerN>") if row_hash.length < 3
     row_hash[:metareviewers].each do |row|
-
       # ACS Make All contributors as teams
-<<<<<<< HEAD
-      contributor = AssignmentTeam.where(name: row[0].to_s.strip, parent_id: id).first
-
-      raise ImportError, "Contributor, " + row[0].to_s + ", was not found." if contributor.nil?
-
-      ruser = User.find_by(name: row[1].to_s.strip)
-      reviewee = AssignmentParticipant.where(user_id: ruser.id, parent_id: id).first
-      raise ImportError, "Reviewee,  " + row[1].to_s + ", for contributor, " + contributor.name + ", was not found." if reviewee.nil?
-
-      muser = User.find_by(name: row[index].to_s.strip)
-      reviewer = AssignmentParticipant.where(user_id: muser.id, parent_id: id).first
-=======
       contributor = AssignmentTeam.where(name: row_hash[:reviewee].to_s, parent_id:  id).first
-
-      if contributor.nil?
-        raise ImportError, "Contributor, " + row_hash[:reviewee].to_s + ", was not found."
-      end
-
-      ruser = User.find_by_name(row_hash[:reviewer].to_s)
+      raise ImportError, "Contributor, " + row_hash[:reviewee].to_s + ", was not found."  if contributor.nil?
+      ruser = User.find_by_name(row_hash[:reviewer].to_s.strip)
       reviewee = AssignmentParticipant.where(user_id: ruser.id, parent_id:  id).first
-      if reviewee.nil?
-        raise ImportError, "Reviewee,  " + row_hash[:reviewer].to_s + ", for contributor, " + contributor.name + ", was not found."
-        end
-
-      muser = User.find_by_name(row.to_s)
+      raise ImportError, "Reviewee,  #{row_hash[:reviewer].to_s}, for contributor, #{contributor.name}, was not found." if reviewee.nil?
+      muser = User.find_by_name(row.to_s.strip)
       reviewer = AssignmentParticipant.where(user_id: muser.id, parent_id:  id).first
->>>>>>> c8fa7158
-      if reviewer.nil?
-        raise ImportError, "Metareviewer,  " + row.to_s + ", for contributor, " + contributor.name + ", and reviewee, " + row_hash[:reviewer].to_s + ", was not found."
-        end
-
+      raise ImportError, "Metareviewer,  #{row.to_s}, for contributor, #{contributor.name}, and reviewee, #{row_hash[:reviewer].to_s }, was not found." if reviewer.nil?
       # ACS Removed the if condition(and corressponding else) which differentiate assignments as team and individual assignments
       # to treat all assignments as team assignments
-<<<<<<< HEAD
-      reviewmapping = ReviewResponseMap.where(reviewee_id: contributor.id, reviewer_id: reviewee.id).first
-      raise ImportError, "No review mapping was found for contributor, " + contributor.name + ", and reviewee, " + row[1].to_s + "." if reviewmapping.nil?
-=======
       reviewmapping = ReviewResponseMap.where(reviewee_id: contributor.id, reviewer_id:  reviewee.id).first
-      if reviewmapping.nil?
-        raise ImportError, "No review mapping was found for contributor, " + contributor.name + ", and reviewee, " + row_hash[:reviewer].to_s + "."
-      end
->>>>>>> c8fa7158
-
+      raise ImportError, "No review mapping was found for contributor, #{contributor.name}, and reviewee, #{row_hash[:reviewer].to_s}." if reviewmapping.nil?
       existing_mappings = MetareviewResponseMap.where(reviewee_id: reviewee.id, reviewer_id: reviewer.id, reviewed_object_id: reviewmapping.map_id)
       # if no mappings have already been imported for this combination
       # create it.
-
       MetareviewResponseMap.create(reviewer_id: reviewer.id, reviewee_id: reviewee.id, reviewed_object_id: reviewmapping.map_id) if existing_mappings.empty?
-
     end
   end
-
-  # Old Method
-  # def self.import(row, _session, id)
-  #   if row.length < 3
-  #     raise ArgumentError.new("Not enough items. The string should contain: Author, Reviewer, ReviewOfReviewer1 <, ..., ReviewerOfReviewerN>")
-  #   end
-  #
-  #   index = 2
-  #   while index < row.length
-  #     # ACS Make All contributors as teams
-  #     contributor = AssignmentTeam.where(name: row[0].to_s.strip, parent_id:  id).first
-  #
-  #     if contributor.nil?
-  #       raise ImportError, "Contributor, " + row[0].to_s + ", was not found."
-  #     end
-  #
-  #     ruser = User.find_by_name(row[1].to_s.strip)
-  #     reviewee = AssignmentParticipant.where(user_id: ruser.id, parent_id:  id).first
-  #     if reviewee.nil?
-  #       raise ImportError, "Reviewee,  " + row[1].to_s + ", for contributor, " + contributor.name + ", was not found."
-  #       end
-  #
-  #     muser = User.find_by_name(row[index].to_s.strip)
-  #     reviewer = AssignmentParticipant.where(user_id: muser.id, parent_id:  id).first
-  #     if reviewer.nil?
-  #       raise ImportError, "Metareviewer,  " + row[index].to_s + ", for contributor, " + contributor.name + ", and reviewee, " + row[1].to_s + ", was not found."
-  #       end
-  #
-  #     # ACS Removed the if condition(and corressponding else) which differentiate assignments as team and individual assignments
-  #     # to treat all assignments as team assignments
-  #     reviewmapping = ReviewResponseMap.where(reviewee_id: contributor.id, reviewer_id:  reviewee.id).first
-  #     if reviewmapping.nil?
-  #       raise ImportError, "No review mapping was found for contributor, " + contributor.name + ", and reviewee, " + row[1].to_s + "."
-  #     end
-  #
-  #     existing_mappings = MetareviewResponseMap.where(reviewee_id: reviewee.id, reviewer_id: reviewer.id, reviewed_object_id: reviewmapping.map_id)
-  #     # if no mappings have already been imported for this combination
-  #     # create it.
-  #
-  #     if existing_mappings.empty?
-  #       MetareviewResponseMap.create(reviewer_id: reviewer.id, reviewee_id: reviewee.id, reviewed_object_id: reviewmapping.map_id)
-  #     end
-  #
-  #     index += 1
-  #         end
-  # end
 
   def email(defn, _participant, assignment)
     defn[:body][:type] = "Metareview"
