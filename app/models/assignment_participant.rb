require 'uri'
require 'yaml'

# Code Review: Notice that Participant overloads two different concepts: 
#              contribution and participant (see fields of the participant table).
#              Consider creating a new table called contributions.
class AssignmentParticipant < Participant  
  require 'wiki_helper'
  
  belongs_to  :assignment, :class_name => 'Assignment', :foreign_key => 'parent_id' 
  has_many    :review_mappings, :class_name => 'ParticipantReviewResponseMap', :foreign_key => 'reviewee_id'
  has_many    :responses, :finder_sql => 'SELECT r.* FROM responses r, response_maps m, participants p WHERE r.map_id = m.id AND m.type = \'ParticipantReviewResponseMap\' AND m.reviewee_id = p.id AND p.id = #{id}'
  belongs_to  :user

  validates_presence_of :handle
  
  def includes?(participant)
    return participant == self
  end

  def assign_reviewer(reviewer)
    ParticipantReviewResponseMap.create(:reviewee_id => self.id, :reviewer_id => reviewer.id,
      :reviewed_object_id => assignment.id)
  end

  # Evaluates whether this participant contribution was reviewed by reviewer
  # @param[in] reviewer AssignmentParticipant object 
  def reviewed_by?(reviewer)
    return ParticipantReviewResponseMap.count(:conditions => ['reviewee_id = ? AND reviewer_id = ? AND reviewed_object_id = ?', 
                                              self.id, reviewer.id, assignment.id]) > 0
  end

  def has_submissions?
    return ((get_submitted_files.length > 0) or 
            (get_wiki_submissions.length > 0) or 
            (get_hyperlinks_array.length > 0)) 
  end

  # all the participants in this assignment reviewed by this person
  def get_reviewees
    reviewees = []
    if self.assignment.team_assignment == true 
      rmaps = ResponseMap.find(:all, :conditions => ["reviewer_id = #{self.id} AND type = 'TeamReviewResponseMap'"])
      rmaps.each do |rm|
        reviewees.concat(AssignmentTeam.find(rm.reviewee_id).participants)
      end
    else
      rmaps = ResponseMap.find(:all, :conditions => ["reviewer_id = #{self.id} AND type = 'ParticipantReviewResponseMap'"])
      rmaps.each do |rm|
        reviewees.push(AssignmentParticipant.find(rm.reviewee_id))
      end
    end
   return reviewees
  end
  
  # all the participants in this assignment who have reviewed this person
  def get_reviewers
    reviewers = []
    if self.assignment.team_assignment == true && self.team
      rmaps = ResponseMap.find(:all, :conditions => ["reviewee_id = #{self.team.id} AND type = 'TeamReviewResponseMap'"])
    else
      rmaps = ResponseMap.find(:all, :conditions => ["reviewee_id = #{self.id} AND type = 'ParticipantReviewResponseMap'"])      
    end
    rmaps.each do |rm|
      reviewers.push(AssignmentParticipant.find(rm.reviewer_id))
    end
    return reviewers  
  end  
  
  # Cycle data structure
  # Each edge of the cycle stores a participant and the score given by to the participant by the reviewer.
  # Consider a 3 node cycle: A --> B --> C --> A (A reviewed B; B reviewed C and C reviewed A)
  # For the above cycle, the data structure would be: [[A, SCA], [B, SAB], [C, SCB]], where SCA is the score given by C to A.
 
  def get_two_node_cycles
    cycles = []
    self.get_reviewers.each do |ap|
      if ap.get_reviewers.include?(self) 
        self.get_reviews_by_reviewer(ap).nil? ? next : s01 = self.get_reviews_by_reviewer(ap).get_total_score
        ap.get_reviews_by_reviewer(self).nil? ? next : s10 = ap.get_reviews_by_reviewer(self).get_total_score
        cycles.push([[self, s01], [ap, s10]])
      end
    end
    return cycles
  end
  
  def get_three_node_cycles
    cycles = []
    self.get_reviewers.each do |ap1|
      ap1.get_reviewers.each do |ap2|
        if ap2.get_reviewers.include?(self)  
          self.get_reviews_by_reviewer(ap1).nil? ? next : s01 = self.get_reviews_by_reviewer(ap1).get_total_score   
          ap1.get_reviews_by_reviewer(ap2).nil? ? next : s12 = ap1.get_reviews_by_reviewer(ap2).get_total_score   
          ap2.get_reviews_by_reviewer(self).nil? ? next : s20 = ap2.get_reviews_by_reviewer(self).get_total_score   
          cycles.push([[self, s01], [ap1, s12], [ap2, s20]])
        end
      end
    end
    return cycles
  end
  
  def get_four_node_cycles
    cycles = []
    self.get_reviewers.each do |ap1|
      ap1.get_reviewers.each do |ap2|
        ap2.get_reviewers.each do |ap3|
          if ap3.get_reviewers.include?(self)  
            self.get_reviews_by_reviewer(ap1).nil? ? next : s01 = self.get_reviews_by_reviewer(ap1).get_total_score   
            ap1.get_reviews_by_reviewer(ap2).nil? ? next : s12 = ap1.get_reviews_by_reviewer(ap2).get_total_score   
            ap2.get_reviews_by_reviewer(ap3).nil? ? next : s23 = ap2.get_reviews_by_reviewer(ap3).get_total_score  
            ap3.get_reviews_by_reviewer(self).nil? ? next : s30 = ap3.get_reviews_by_reviewer(self).get_total_score   
            cycles.push([[self, s01], [ap1, s12], [ap2, s23], [ap3, s30]])
          end 
        end
      end
    end
    return cycles
  end
  
  # Per cycle
  def get_cycle_similarity_score(cycle)
    similarity_score = 0.0
    count = 0.0
    for pivot in 0 ... cycle.size-1 do 
      pivot_score = cycle[pivot][1]
      # puts "Pivot:" + cycle[pivot][1].to_s
      for other in pivot+1 ... cycle.size do
        # puts "Other:" + cycle[other][1].to_s
        similarity_score = similarity_score + (pivot_score - cycle[other][1]).abs
        count = count + 1.0
      end
    end
    similarity_score = similarity_score / count unless count == 0.0
    return similarity_score
  end
  
  # Per cycle
  def get_cycle_deviation_score(cycle)    
    deviation_score = 0.0
    count = 0.0
    for member in 0 ... cycle.size do 
      participant = AssignmentParticipant.find(cycle[member][0].id)
      total_score = participant.get_review_score
      deviation_score = deviation_score + (total_score - cycle[member][1]).abs
      count = count + 1.0
    end
    deviation_score = deviation_score / count unless count == 0.0
    return deviation_score
  end

  def get_review_score
    review_questionnaire = self.assignment.questionnaires.select {|q| q.type == "ReviewQuestionnaire"}[0]
    assessment = review_questionnaire.get_assessments_for(self)
    return (Score.compute_scores(assessment, review_questionnaire.questions)[:avg] / 100.00) * review_questionnaire.max_possible_score.to_f    
  end
    
  def fullname
    self.user.fullname
  end
  
  def name
    self.user.name
  end

  # Return scores that this participant has been given
  def get_scores(questions)
    scores = Hash.new
    scores[:participant] = self # This doesn't appear to be used anywhere
    self.assignment.questionnaires.each do |questionnaire|
      scores[questionnaire.symbol] = Hash.new
      scores[questionnaire.symbol][:assessments] = questionnaire.get_assessments_for(self)
<<<<<<< HEAD
      scores[questionnaire.symbol][:scores] = Score.compute_scores(scores[questionnaire.symbol][:assessments], questions[questionnaire.symbol])        
=======
      scores[questionnaire.symbol][:scores] = Score.compute_scores(scores[questionnaire.symbol][:assessments], questions[questionnaire.symbol])
>>>>>>> f9e2ba1b
    end
    scores[:total_score] = assignment.compute_total_score(scores)
    
    # In the event that this is a microtask, we need to scale the score accordingly and record the total possible points
    # PS: I don't like the fact that we are doing this here but it is difficult to make it work anywhere else
    if assignment.is_microtask?
      topic = SignUpTopic.find_by_assignment_id(assignment.id)
      if !topic.nil?
        scores[:total_score] *= (topic.micropayment.to_f / 100.to_f)
        scores[:max_pts_available] = topic.micropayment
      end
    end

    return scores
  end

  # Appends the hyperlink to a list that is stored in YAML format in the DB
  # @exception  If is hyperlink was already there
  #             If it is an invalid URL
  def submmit_hyperlink(hyperlink)
    hyperlink.strip!
    raise "The hyperlink cannot be empty" if hyperlink.empty?

    url = URI.parse(hyperlink)

    # If not a valid URL, it will throw an exception
    Net::HTTP.start(url.host, url.port)

    hyperlinks = get_hyperlinks_array

    hyperlinks << hyperlink
    self.submitted_hyperlinks = YAML::dump(hyperlinks)

    self.save
  end

  # Note: This method is not used yet. It is here in the case it will be needed.
  # @exception  If the index does not exist in the array
  def remove_hyperlink(index)
    hyperlinks = get_hyperlinks
    raise "The link does not exist" unless index < hyperlinks.size

    hyperlinks.delete_at(index)
    self.submitted_hyperlinks = hyperlinks.empty? ? nil : YAML::dump(hyperlinks)

    self.save
  end

  def get_members
    if self.team.nil?
      [self]
    else        
      self.team.get_participants
    end
  end


  def get_hyperlinks
    links = Array.new
    for team_member in self.get_members
      links.concat(team_member.get_hyperlinks_array)
    end
    return links
  end

  def get_hyperlinks_array
    self.submitted_hyperlinks.nil? ? [] : YAML::load(self.submitted_hyperlinks)
  end

  #Copy this participant to a course
  def copy(course_id)
    part = CourseParticipant.find_by_user_id_and_parent_id(self.user_id,course_id)
    if part.nil?
       CourseParticipant.create(:user_id => self.user_id, :parent_id => course_id)       
    end
  end  
  
  def get_course_string
    # if no course is associated with this assignment, or if there is a course with an empty title, or a course with a title that has no printing characters ...    
    begin
      course = Course.find(self.assignment.course.id)
      if course.name.strip.length == 0
        raise
      end
      return course.name 
    rescue      
      return "<center>&#8212;</center>" 
    end
  end
  
  def get_feedback
    return FeedbackResponseMap.get_assessments_for(self)      
  end
  
  def get_reviews
    #ACS Always get assessments for a team
    #removed check to see if it is a team assignment
    return TeamReviewResponseMap.get_assessments_for(self.team)
  end
  
  def get_reviews_by_reviewer(reviewer)
    if self.assignment.team_assignment
      return TeamReviewResponseMap.get_reviewer_assessments_for(self.team, reviewer)          
    else
      return ParticipantReviewResponseMap.get_reviewer_assessments_for(self, reviewer)
    end
  end
<<<<<<< HEAD
  
  def get_reviews_by_reviewer(reviewer)
    if self.assignment.team_assignment
      return TeamReviewResponseMap.get_reviewer_assessments_for(self.team, reviewer)          
    else
      return ParticipantReviewResponseMap.get_reviewer_assessments_for(self, reviewer)
    end
  end
=======
>>>>>>> f9e2ba1b
      
  def get_metareviews
    MetareviewResponseMap.get_assessments_for(self)  
  end
  
  def get_teammate_reviews
    TeammateReviewResponseMap.get_assessments_for(self)
  end

  def get_submitted_files()
    files = Array.new
    if(self.directory_num)      
      files = get_files(self.get_path)
    end
    return files
  end  
  
  def get_files(directory)      
      files_list = Dir[directory + "/*"]
      files = Array.new
      for file in files_list            
        if File.directory?(file) then          
          dir_files = get_files(file)          
          dir_files.each{|f| files << f}
        end
        files << file               
      end      
      return files
  end
  
  def get_wiki_submissions
    currenttime = Time.now.month.to_s + "/" + Time.now.day.to_s + "/" + Time.now.year.to_s

    #ACS Check if the team count is greater than one(team assignment)
    if self.assignment.team_count > 1 and self.assignment.wiki_type.name == "MediaWiki"
       submissions = Array.new
       if self.team
        self.team.get_participants.each {
          | user |
          val = WikiType.review_mediawiki_group(self.assignment.directory_path, currenttime, user.handle)         
          if val != nil
              submissions << val
          end                 
        }
       end
       return submissions
    elsif self.assignment.wiki_type.name == "MediaWiki"
       return WikiType.review_mediawiki(self.assignment.directory_path, currenttime, self.handle)       
    elsif self.assignment.wiki_type.name == "DocuWiki"
       return WikiType.review_docuwiki(self.assignment.directory_path, currenttime, self.handle)             
    else
       return Array.new
    end
  end    
  
  def name
    self.user.name
  end
    
  def team
    AssignmentTeam.get_team(self)
  end
  
  # provide import functionality for Assignment Participants
  # if user does not exist, it will be created and added to this assignment
  def self.import(row,session,id)    
    if row.length < 1
       raise ArgumentError, "No user id has been specified." 
    end
    user = User.find_by_name(row[0])        
    if (user == nil)
      if row.length < 4
        raise ArgumentError, "The record containing #{row[0]} does not have enough items."
      end
      attributes = ImportFileHelper::define_attributes(row)
      user = ImportFileHelper::create_new_user(attributes,session)
    end                  
    if Assignment.find(id) == nil
       raise ImportError, "The assignment with id \""+id.to_s+"\" was not found."
    end
    if (find(:all, {:conditions => ['user_id=? AND parent_id=?', user.id, id]}).size == 0)
          newpart = AssignmentParticipant.create(:user_id => user.id, :parent_id => id)
          newpart.set_handle()
    end             
  end  
  
  # provide export functionality for Assignment Participants
  def self.export(csv,parent_id,options)
     find_all_by_parent_id(parent_id).each{
          |part|
          user = part.user
          csv << [
            user.name,
            user.fullname,          
            user.email,
            user.role.name,
            user.parent.name,
            user.email_on_submission,
            user.email_on_review,
            user.email_on_review_of_review,
            part.handle
          ]
      } 
  end
  
  def self.get_export_fields(options)
    fields = ["name","full name","email","role","parent","email on submission","email on review","email on metareview","handle"]
    return fields            
  end
  
  # generate a hash string that we can digitally sign, consisting of the 
  # assignment name, user name, and time stamp passed in.
  def get_hash(time_stamp)
    # first generate a hash from the assignment name itself
    hash_data = Digest::SHA1.digest(self.assignment.name.to_s)
    
    # second generate a hash from the first hash plus the user name and time stamp
    sign = hash_data + self.user.name.to_s + time_stamp.strftime("%Y-%m-%d %H:%M:%S")
    Digest::SHA1.digest(sign)
  end
  
  # grant publishing rights to one or more assignments. Using the supplied private key, 
  # digital signatures are generated.
  # reference: http://stuff-things.net/2008/02/05/encrypting-lots-of-sensitive-data-with-ruby-on-rails/
  def self.grant_publishing_rights(privateKey, participants)
    for participant in participants
      # get the current time in UTC
      time_now = Time.now.utc
      
      # generate a hash to digitally sign
      hash_data = participant.get_hash(time_now)
            
      # generate a digital signature of the hash
      private_key2 = OpenSSL::PKey::RSA.new(privateKey)
      cipher_text = Base64.encode64(private_key2.private_encrypt(hash_data))
      
      # save the digital signature and the time stamp in the database.  Time stamp needs to be 
      # saved so we can generate the hash again later and compare it to the one digitally signed.
      participant.digital_signature = cipher_text
      participant.time_stamp = time_now
      
      #now, check to make sure the digital signature is valid, if not raise error
      if (participant.verify_digital_signature(cipher_text))
        participant.update_attribute('permission_granted', 1)
        participant.save
      else
        participant.update_attribute('permission_granted', 0)
        participant.digital_signature=nil
        participant.time_stamp=nil
        raise "invalid key"
      end
      
    end
  end
  
  # verify the digital signature is valid
  def verify_digital_signature(cipher_text)
    # get a hash based on the time stamp saved in the database
    hash_data = get_hash(self.time_stamp)

    # get the public key from the digital certificate saved in the database
    certificate1 = self.user.digital_certificate 
    cert = OpenSSL::X509::Certificate.new(certificate1)
    begin
      public_key1 = cert.public_key 
      public_key = OpenSSL::PKey::RSA.new(public_key1)
      
      # decrypt the hash from the passed in digital signature and compare to the one
      # we just generated to see if it is valid
      clear_text = public_key.public_decrypt(Base64.decode64(cipher_text))
      if (hash_data == clear_text)
        true
      else
        false;
      end
      
    rescue Exception => msg  
      false
    end
  end
  
  #define a handle for a new participant
  def set_handle()
    if self.user.handle == nil or self.user.handle == ""
      self.handle = self.user.name
    else
      if AssignmentParticipant.find_all_by_parent_id_and_handle(self.assignment.id, self.user.handle).length > 0
        self.handle = self.user.name
      else
        self.handle = self.user.handle
      end
    end  
    self.save!
  end  
  
  def get_path
     path = self.assignment.get_path + "/"+ self.directory_num.to_s     
     return path
  end
  
  def update_resubmit_times
    new_submit = ResubmissionTime.new(:resubmitted_at => Time.now.to_s)
    self.resubmission_times << new_submit
  end
  
  def set_student_directory_num
    if self.directory_num.nil? or self.directory_num < 0           
      maxnum = AssignmentParticipant.find(:first, :conditions=>['parent_id = ?',self.parent_id], :order => 'directory_num desc').directory_num
      if maxnum
        dirnum = maxnum + 1
      else
        dirnum = 0
      end
      self.update_attribute('directory_num',dirnum)
      #ACS Get participants irrespective of the number of participants in the team
      #removed check to see if it is a team assignment
        self.team.get_participants.each{
            | member |
            if member.directory_num == nil or member.directory_num < 0
              member.directory_num = self.directory_num
              member.save
            end
        }
    end
  end

private

  # Use submmit_hyperlink(), remove_hyperlink() instead
  def submitted_hyperlinks=(val)
    write_attribute :submitted_hyperlinks, val
  end
end

def get_topic_string
    if topic.nil? or topic.topic_name.empty?
      return "<center>&#8212;</center>"
    end
    return topic.topic_name
  end<|MERGE_RESOLUTION|>--- conflicted
+++ resolved
@@ -169,11 +169,7 @@
     self.assignment.questionnaires.each do |questionnaire|
       scores[questionnaire.symbol] = Hash.new
       scores[questionnaire.symbol][:assessments] = questionnaire.get_assessments_for(self)
-<<<<<<< HEAD
-      scores[questionnaire.symbol][:scores] = Score.compute_scores(scores[questionnaire.symbol][:assessments], questions[questionnaire.symbol])        
-=======
       scores[questionnaire.symbol][:scores] = Score.compute_scores(scores[questionnaire.symbol][:assessments], questions[questionnaire.symbol])
->>>>>>> f9e2ba1b
     end
     scores[:total_score] = assignment.compute_total_score(scores)
     
@@ -281,7 +277,6 @@
       return ParticipantReviewResponseMap.get_reviewer_assessments_for(self, reviewer)
     end
   end
-<<<<<<< HEAD
   
   def get_reviews_by_reviewer(reviewer)
     if self.assignment.team_assignment
@@ -290,8 +285,6 @@
       return ParticipantReviewResponseMap.get_reviewer_assessments_for(self, reviewer)
     end
   end
-=======
->>>>>>> f9e2ba1b
       
   def get_metareviews
     MetareviewResponseMap.get_assessments_for(self)  
