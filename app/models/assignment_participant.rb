require 'uri'
require 'yaml'

# Code Review: Notice that Participant overloads two different concepts: 
#              contribution and participant (see fields of the participant table).
#              Consider creating a new table called contributions.
class AssignmentParticipant < Participant

  require 'wiki_helper'
  
  belongs_to  :assignment, :class_name => 'Assignment', :foreign_key => 'parent_id' 
  has_many    :review_mappings, :class_name => 'ParticipantReviewResponseMap', :foreign_key => 'reviewee_id'
  has_many    :collusion_cycles
  has_many    :responses, :finder_sql => 'SELECT r.* FROM responses r, response_maps m, participants p WHERE r.map_id = m.id AND m.type = \'ParticipantReviewResponseMap\' AND m.reviewee_id = p.id AND p.id = #{id}'
  belongs_to  :user
  validates_presence_of :handle

  # Returns the average score of one question from all reviews for this user on this assignment as an floating point number
  # Params: question - The Question object to retrieve the scores from
  def average_question_score(question)
    sum_of_scores = 0
    number_of_scores = 0

    self.response_maps.each do |response_map|
      # TODO There must be a more elegant way of doing this...
      unless response_map.response.nil?
        response_map.response.scores.each do |score|
          if score.question == question then
            sum_of_scores = sum_of_scores + score.score
            number_of_scores = number_of_scores + 1
          end
        end
      end
    end

    return 0 if number_of_scores == 0
    (((sum_of_scores.to_f / number_of_scores.to_f) * 100).to_i) / 100.0
  end

  # Returns the average score of all reviews for this user on this assignment

  def average_score
    return 0 if self.response_maps.size == 0

    sum_of_scores = 0

    self.response_maps.each do |response_map|
      if !response_map.response.nil?  then
        sum_of_scores = sum_of_scores + response_map.response.average_score
      end
    end

    (sum_of_scores / self.response_maps.size).to_i
  end

  def average_score_per_assignment(assignment_id)
    return 0 if self.response_maps.size == 0

    sum_of_scores = 0

    self.response_maps.metareview_response_maps.each do |metaresponse_map|
      if !metaresponse_map.response.nil? && response_map == assignment_id then
        sum_of_scores = sum_of_scores + response_map.response.average_score
      end
    end

    (sum_of_scores / self.response_maps.size).to_i
  end
  
  def includes?(participant)
    participant == self
  end

  def assign_reviewer(reviewer)
    ParticipantReviewResponseMap.create(:reviewee_id => self.id, :reviewer_id => reviewer.id,
      :reviewed_object_id => assignment.id)
  end

  # Evaluates whether this participant contribution was reviewed by reviewer
  # @param[in] reviewer AssignmentParticipant object 
  def reviewed_by?(reviewer)
    ParticipantReviewResponseMap.count(:conditions => ['reviewee_id = ? && reviewer_id = ? && reviewed_object_id = ?',
                                              self.id, reviewer.id, assignment.id]) > 0
  end

  def has_submissions?
<<<<<<< HEAD
    ((get_submitted_files.length > 0) || (get_wiki_submissions.length > 0) || (get_hyperlinks_array.length > 0))
=======
    return ((submitted_files.length > 0) or
            (wiki_submissions.length > 0) or
            (get_hyperlinks_array.length > 0)) 
>>>>>>> 9a7dd895
  end

  # all the participants in this assignment reviewed by this person
   def reviewees
    reviewees = []
    if self.assignment.team_assignment?
<<<<<<< HEAD
      rmaps = ResponseMap.find(:all, conditions: ["reviewer_id = #{self.id} && type = 'TeamReviewResponseMap'"])
      rmaps.each { |rm| reviewees.concat(AssignmentTeam.find(rm.reviewee_id).participants) }
    else
      rmaps = ResponseMap.find(:all, :conditions => ["reviewer_id = #{self.id} && type = 'ParticipantReviewResponseMap'"])
      rmaps.each {|rm| reviewees.push(AssignmentParticipant.find(rm.reviewee_id))}
=======
      rmaps = ResponseMap.find_all_by_reviewer_id_and_type(self.id,'TeamReviewResponseMap')
      rmaps.each do |rm|
        reviewees.concat(AssignmentTeam.find(rm.reviewee_id).participants)
      end
    else
      rmaps = ResponseMap.find_all_by_reviewer_id_and_type(self.id,'ParticipantReviewResponseMap')
      rmaps.each do |rm|
        reviewees.push(AssignmentParticipant.find(rm.reviewee_id))
      end
>>>>>>> 9a7dd895
    end
    reviewees
  end
  
  # all the participants in this assignment who have reviewed this person
  def get_reviewers
    reviewers = []
<<<<<<< HEAD
    (self.assignment.team_assignment? && self.team) ?
        rmaps = ResponseMap.find(:all, :conditions => ["reviewee_id = #{self.team.id} && type = 'TeamReviewResponseMap'"]) :
        rmaps = ResponseMap.find(:all, conditions: ["reviewee_id = #{self.id} && type = 'ParticipantReviewResponseMap'"])
    rmaps.each {|rm| reviewers.push(AssignmentParticipant.find(rm.reviewer_id))}

    reviewers
  end  
  
  # Cycle data structure
  # Each edge of the cycle stores a participant and the score given to the participant by the reviewer.
  # Consider a 3 node cycle: A --> B --> C --> A (A reviewed B; B reviewed C and C reviewed A)
  # For the above cycle, the data structure would be: [[A, SCA], [B, SAB], [C, SCB]], where SCA is the score given by C to A.
 
  def get_two_node_cycles
    cycles = []
    self.get_reviewers.each do |ap|
      if ap.get_reviewers.include?(self) 
        self.get_reviews_by_reviewer(ap).nil? ? next : s01 = self.get_reviews_by_reviewer(ap).get_total_score
        ap.get_reviews_by_reviewer(self).nil? ? next : s10 = ap.get_reviews_by_reviewer(self).get_total_score
        cycles.push([[self, s01], [ap, s10]])
      end
    end
    cycles
  end
  
  def get_three_node_cycles
    cycles = []
    self.get_reviewers.each do |ap1|
      ap1.get_reviewers.each do |ap2|
        if ap2.get_reviewers.include?(self)  
          self.get_reviews_by_reviewer(ap1).nil? ? next : s01 = self.get_reviews_by_reviewer(ap1).get_total_score   
          ap1.get_reviews_by_reviewer(ap2).nil? ? next : s12 = ap1.get_reviews_by_reviewer(ap2).get_total_score   
          ap2.get_reviews_by_reviewer(self).nil? ? next : s20 = ap2.get_reviews_by_reviewer(self).get_total_score   
          cycles.push([[self, s01], [ap1, s12], [ap2, s20]])
        end
      end
    end
    cycles
  end
  
  def get_four_node_cycles
    cycles = []
    self.get_reviewers.each do |ap1|
      ap1.get_reviewers.each do |ap2|
        ap2.get_reviewers.each do |ap3|
          if ap3.get_reviewers.include?(self)  
            self.get_reviews_by_reviewer(ap1).nil? ? next : s01 = self.get_reviews_by_reviewer(ap1).get_total_score   
            ap1.get_reviews_by_reviewer(ap2).nil? ? next : s12 = ap1.get_reviews_by_reviewer(ap2).get_total_score   
            ap2.get_reviews_by_reviewer(ap3).nil? ? next : s23 = ap2.get_reviews_by_reviewer(ap3).get_total_score  
            ap3.get_reviews_by_reviewer(self).nil? ? next : s30 = ap3.get_reviews_by_reviewer(self).get_total_score   
            cycles.push([[self, s01], [ap1, s12], [ap2, s23], [ap3, s30]])
          end 
        end
      end
    end
    cycles
  end
  
  # Per cycle
  def get_cycle_similarity_score(cycle)
    similarity_score = 0.0
    count = 0.0

    0 ... cycle.size-1.each do |pivot|
      pivot_score = cycle[pivot][1]
        similarity_score = similarity_score + (pivot_score - cycle[other][1]).abs
        count = count + 1.0
    end
    similarity_score = similarity_score / count unless count == 0.0
    similarity_score
  end
  
  # Per cycle
  def get_cycle_deviation_score(cycle)    
    deviation_score = 0.0
    count = 0.0

    0 ... cycle.size.each do |member|
      participant = AssignmentParticipant.find(cycle[member][0].id)
      total_score = participant.get_review_score
      deviation_score = deviation_score + (total_score - cycle[member][1]).abs
      count = count + 1.0
    end

    deviation_score = deviation_score / count unless count == 0.0
    deviation_score
=======
    if self.assignment.team_assignment? && self.team
      rmaps = ResponseMap.find_all_by_reviewee_id_and_type(self.team.id,'TeamReviewResponseMap')
    else
      rmaps = ResponseMap.find_all_by_reviewee_id_and_type(self.id,'ParticipantReviewResponseMap')
    end
    rmaps.each do |rm|
      reviewers.push(AssignmentParticipant.find(rm.reviewer_id))
    end
    return reviewers  
  end

  #Accessing cycles related code
  def collusion_cycles
    self.collusion_cycles=CollusionCycle.two_node_cycles
    self.collusion_cycles<<CollusionCycle.three_node_cycles
    self.collusion_cycles<<CollusionCycle.four_node_cycles
    similarity_score= CollusionCycle.cycle_similarity_score(self.collusion_cycles)
    deviation_score=CollusionCycle.cycle_deviation_score(self.collusion_cycles)
>>>>>>> 9a7dd895
  end

  def review_score
    review_questionnaire = self.assignment.questionnaires.select {|q| q.type == "ReviewQuestionnaire"}[0]
    assessment = review_questionnaire.get_assessments_for(self)
    (Score.compute_scores(assessment, review_questionnaire.questions)[:avg] / 100.00) * review_questionnaire.max_possible_score.to_f
  end
<<<<<<< HEAD
    
  def fullname
    self.user.fullname
  end

  def name
    self.user.name
  end
=======
>>>>>>> 9a7dd895

  # Return scores that this participant has been given
  def scores(questions)
    scores = Hash.new
    scores[:participant] = self # This doesn't appear to be used anywhere
    self.assignment.questionnaires.each do |questionnaire|
      scores[questionnaire.symbol] = Hash.new
      scores[questionnaire.symbol][:assessments] = questionnaire.get_assessments_for(self)
      scores[questionnaire.symbol][:scores] = Score.compute_scores(scores[questionnaire.symbol][:assessments], questions[questionnaire.symbol])
    end
    scores[:total_score] = assignment.compute_total_score(scores)
    
    # In the event that this is a microtask, we need to scale the score accordingly and record the total possible points
    # PS: I don't like the fact that we are doing this here but it is difficult to make it work anywhere else
    if assignment.is_microtask?
      topic = SignUpTopic.find_by_assignment_id(assignment.id)
      if !topic.nil?
        scores[:total_score] *= (topic.micropayment.to_f / 100.to_f)
        scores[:max_pts_available] = topic.micropayment
      end
    end

    scores
  end

  # Appends the hyperlink to a list that is stored in YAML format in the DB
  # @exception  If is hyperlink was already there
  #             If it is an invalid URL
  def submmit_hyperlink(hyperlink)
    hyperlink.strip!
    raise "The hyperlink cannot be empty" if hyperlink.empty?

    url = URI.parse(hyperlink)

    # If not a valid URL, it will throw an exception
    Net::HTTP.start(url.host, url.port)

    hyperlinks = get_hyperlinks_array

    hyperlinks << hyperlink
    self.submitted_hyperlinks = YAML::dump(hyperlinks)

    self.save
  end

  # Note: This method is not used yet. It is here in the case it will be needed.
  # @exception  If the index does not exist in the array
  def remove_hyperlink(index)
    hyperlinks = get_hyperlinks
    raise "The link does not exist" unless index < hyperlinks.size

    hyperlinks.delete_at(index)
    self.submitted_hyperlinks = hyperlinks.empty? ? nil : YAML::dump(hyperlinks)

    self.save
  end

  def get_members
    team.try :participants
  end


  def get_hyperlinks
    team.try :get_hyperlinks
  end

  def get_hyperlinks_array
    self.submitted_hyperlinks.nil? ? [] : YAML::load(self.submitted_hyperlinks)
  end

  #Copy this participant to a course
  def copy(course_id)
    part = CourseParticipant.find_by_user_id_and_parent_id(self.user_id,course_id)
<<<<<<< HEAD
    CourseParticipant.create(:user_id => self.user_id, :parent_id => course_id) if part.nil?
  end  
  
  def get_course_string
    # if no course is associated with this assignment, or if there is a course with an empty title, or a course with a title that has no printing characters ...    
    begin
      course = Course.find(self.assignment.course.id)
      if course.name.strip.length == 0
        raise
      end
      return course.name
    rescue      
      return "<center>&#8212;</center>" 
    end
  end
  
  def get_feedback
    FeedbackResponseMap.get_assessments_for(self)
=======
    if part.nil?
       CourseParticipant.create(:user_id => self.user_id, :parent_id => course_id)       
    end
  end

  def feedback
    return FeedbackResponseMap.get_assessments_for(self)      
>>>>>>> 9a7dd895
  end


  def reviews
    #ACS Always get assessments for a team
    #removed check to see if it is a team assignment
    TeamReviewResponseMap.get_assessments_for(self.team)
  end
<<<<<<< HEAD
  
  def get_reviews_by_reviewer(reviewer)
    if self.assignment.team_assignment?
       TeamReviewResponseMap.get_reviewer_assessments_for(self.team, reviewer)
    else
      ParticipantReviewResponseMap.get_reviewer_assessments_for(self, reviewer)
=======


  def reviews_by_reviewer(reviewer)
    if self.assignment.team_assignment?
      return TeamReviewResponseMap.get_reviewer_assessments_for(self.team, reviewer)          
    else
      return ParticipantReviewResponseMap.get_reviewer_assessments_for(self, reviewer)
>>>>>>> 9a7dd895
    end
  end

  def metareviews
    MetareviewResponseMap.get_assessments_for(self)  
  end


  def teammate_reviews
    TeammateReviewResponseMap.get_assessments_for(self)
  end

<<<<<<< HEAD
  def get_submitted_files
    files = Array.new
    files = get_files(self.get_path) if self.directory_num
    files
  end  
=======

  def submitted_files
    files = Array.new
    if(self.directory_num)      
      files = files_in_directory(self.get_path)
    end
    return files
  end

>>>>>>> 9a7dd895
  
  def files_in_directory(directory)
      files_list = Dir[directory + "/*"]
      files = Array.new
<<<<<<< HEAD

      files_list.each do |file|
        if File.directory?(file)
          dir_files = get_files(file)
=======
      for file in files_list            
        if File.directory?(file) then          
          dir_files = files_in_directory(file)
>>>>>>> 9a7dd895
          dir_files.each{|f| files << f}
        end
        files << file
      end
      files
  end
<<<<<<< HEAD
  
  def get_wiki_submissions
    current_time = Time.now.month.to_s + "/" + Time.now.day.to_s + "/" + Time.now.year.to_s
=======


  def wiki_submissions
    currenttime = Time.now.month.to_s + "/" + Time.now.day.to_s + "/" + Time.now.year.to_s
>>>>>>> 9a7dd895

    #ACS Check if the team count is greater than one(team assignment)
    if self.assignment.max_team_size > 1 && self.assignment.wiki_type.name == "MediaWiki"
       submissions = Array.new
       self.team.get_participants.each do |user|
         val = WikiType.review_mediawiki_group(self.assignment.directory_path, current_time, user.handle)
         submissions << val if val != nil
       end if self.team
       submissions
    elsif self.assignment.wiki_type.name == "MediaWiki"
       return WikiType.review_mediawiki(self.assignment.directory_path, current_time, self.handle)
    elsif self.assignment.wiki_type.name == "DocuWiki"
       return WikiType.review_docuwiki(self.assignment.directory_path, current_time, self.handle)
    else
       Array.new
    end
  end

  def team
    AssignmentTeam.get_team(self)
  end
  
  # provide import functionality for Assignment Participants
  # if user does not exist, it will be created and added to this assignment
  def self.import(row,session,id)    
    raise ArgumentError, "No user id has been specified." if row.length < 1
    user = User.find_by_name(row[0])        
    if user == nil
      raise ArgumentError, "The record containing #{row[0]} does not have enough items." if row.length < 4
      attributes = ImportFileHelper::define_attributes(row)
      user = ImportFileHelper::create_new_user(attributes,session)
    end
    raise ImportError, "The assignment with id \""+id.to_s+"\" was not found." if Assignment.find(id) == nil
    if find(:all, {conditions: ['user_id=? && parent_id=?', user.id, id]}).size == 0
          new_part = AssignmentParticipant.create(:user_id => user.id, :parent_id => id)
          new_part.set_handle()
    end             
  end  
  
  # provide export functionality for Assignment Participants
  def self.export(csv,parent_id,options)
     find_all_by_parent_id(parent_id).each do |part|
       user = part.user
       csv << [
           user.name,
           user.fullname,
           user.email,
           user.role.name,
           user.parent.name,
           user.email_on_submission,
           user.email_on_review,
           user.email_on_review_of_review,
           part.handle
       ]
     end
  end
  
  def self.get_export_fields(options)
    fields = ["name","full name","email","role","parent","email on submission","email on review","email on metareview","handle"]
    fields
  end
  
  # generate a hash string that we can digitally sign, consisting of the 
  # assignment name, user name, and time stamp passed in.
  def get_hash(time_stamp)
    # first generate a hash from the assignment name itself
    hash_data = Digest::SHA1.digest(self.assignment.name.to_s)
    
    # second generate a hash from the first hash plus the user name and time stamp
    sign = hash_data + self.user.name.to_s + time_stamp.strftime("%Y-%m-%d %H:%M:%S")
    Digest::SHA1.digest(sign)
  end
  
  # grant publishing rights to one or more assignments. Using the supplied private key, 
  # digital signatures are generated.
  # reference: http://stuff-things.net/2008/02/05/encrypting-lots-of-sensitive-data-with-ruby-on-rails/
  def self.grant_publishing_rights(private_key, participants)
    participants.each do |participant|
      #now, check to make sure the digital signature is valid, if not raise error
      participant.permission_granted = participant.verify_digital_signature(private_key)
      participant.save
      raise 'Invalid key' unless participant.permission_granted
    end
  end
  
  # verify the digital signature is valid
  def verify_digital_signature(private_key)
    user.public_key == OpenSSL::PKey::RSA.new(private_key).public_key.to_pem
  end
  
  #define a handle for a new participant
  def set_handle
    if self.user.handle == nil or self.user.handle == ""
      self.handle = self.user.name
    elsif AssignmentParticipant.find_all_by_parent_id_and_handle(self.assignment.id, self.user.handle).length > 0
        self.handle = self.user.name
      else
        self.handle = self.user.handle
      end
    self.save!
  end


  def get_path
<<<<<<< HEAD
    path = self.assignment.get_path + "/"+ self.directory_num.to_s
=======
     path = self.assignment.get_path + "/"+ self.directory_num.to_s
     return path
>>>>>>> 9a7dd895
  end
  
  def update_resubmit_times
    new_submit = ResubmissionTime.new(:resubmitted_at => Time.now.to_s)
    self.resubmission_times << new_submit
  end
  
  def set_student_directory_num
    if self.directory_num.nil? or self.directory_num < 0           
<<<<<<< HEAD
      max_num = AssignmentParticipant.find(:first, conditions: ['parent_id = ?', self.parent_id], :order => 'directory_num desc').directory_num
      max_num ? dir_num = max_num + 1 : dir_num = 0
      self.update_attribute('directory_num',dir_num)
=======
      maxnum = AssignmentParticipant.first(:conditions=>['parent_id = ?',self.parent_id], :order => 'directory_num desc').directory_num
      if maxnum
        dirnum = maxnum + 1
      else
        dirnum = 0
      end
      self.update_attribute('directory_num',dirnum)
>>>>>>> 9a7dd895
      #ACS Get participants irrespective of the number of participants in the team
      #removed check to see if it is a team assignment
        self.team.get_participants.each do | member |
          if member.directory_num == nil or member.directory_num < 0
            member.directory_num = self.directory_num
            member.save
          end
        end
    end
  end

  def get_current_stage
    assignment.try :get_current_stage, topic_id
  end
  alias_method :current_stage, :get_current_stage


  def get_stage_deadline
    assignment.get_stage_deadline topic_id
  end
  alias_method :stage_deadline, :get_stage_deadline


  def review_response_maps
    ParticipantReviewResponseMap.find_all_by_reviewee_id_and_reviewed_object_id(id, assignment.id)
  end


  def course_string
    # if no course is associated with this assignment, or if there is a course with an empty title, or a course with a title that has no printing characters ...
    begin
      course = Course.find(self.assignment.course.id)
      if course.name.strip.length == 0
        raise
      end
      return course.name
    rescue
      return "<center>&#8212;</center>"
    end
  end

    private

  # Use submit_hyperlink, remove_hyperlink() instead
  def submitted_hyperlinks=(val)
    write_attribute :submitted_hyperlinks, val
  end

<<<<<<< HEAD
def get_topic_string
  return "<center>&#8212;</center>" if topic.nil? or topic.topic_name.empty?
  topic.topic_name
=======
>>>>>>> 9a7dd895
end<|MERGE_RESOLUTION|>--- conflicted
+++ resolved
@@ -84,26 +84,15 @@
   end
 
   def has_submissions?
-<<<<<<< HEAD
-    ((get_submitted_files.length > 0) || (get_wiki_submissions.length > 0) || (get_hyperlinks_array.length > 0))
-=======
     return ((submitted_files.length > 0) or
             (wiki_submissions.length > 0) or
             (get_hyperlinks_array.length > 0)) 
->>>>>>> 9a7dd895
   end
 
   # all the participants in this assignment reviewed by this person
    def reviewees
     reviewees = []
     if self.assignment.team_assignment?
-<<<<<<< HEAD
-      rmaps = ResponseMap.find(:all, conditions: ["reviewer_id = #{self.id} && type = 'TeamReviewResponseMap'"])
-      rmaps.each { |rm| reviewees.concat(AssignmentTeam.find(rm.reviewee_id).participants) }
-    else
-      rmaps = ResponseMap.find(:all, :conditions => ["reviewer_id = #{self.id} && type = 'ParticipantReviewResponseMap'"])
-      rmaps.each {|rm| reviewees.push(AssignmentParticipant.find(rm.reviewee_id))}
-=======
       rmaps = ResponseMap.find_all_by_reviewer_id_and_type(self.id,'TeamReviewResponseMap')
       rmaps.each do |rm|
         reviewees.concat(AssignmentTeam.find(rm.reviewee_id).participants)
@@ -113,7 +102,6 @@
       rmaps.each do |rm|
         reviewees.push(AssignmentParticipant.find(rm.reviewee_id))
       end
->>>>>>> 9a7dd895
     end
     reviewees
   end
@@ -121,94 +109,6 @@
   # all the participants in this assignment who have reviewed this person
   def get_reviewers
     reviewers = []
-<<<<<<< HEAD
-    (self.assignment.team_assignment? && self.team) ?
-        rmaps = ResponseMap.find(:all, :conditions => ["reviewee_id = #{self.team.id} && type = 'TeamReviewResponseMap'"]) :
-        rmaps = ResponseMap.find(:all, conditions: ["reviewee_id = #{self.id} && type = 'ParticipantReviewResponseMap'"])
-    rmaps.each {|rm| reviewers.push(AssignmentParticipant.find(rm.reviewer_id))}
-
-    reviewers
-  end  
-  
-  # Cycle data structure
-  # Each edge of the cycle stores a participant and the score given to the participant by the reviewer.
-  # Consider a 3 node cycle: A --> B --> C --> A (A reviewed B; B reviewed C and C reviewed A)
-  # For the above cycle, the data structure would be: [[A, SCA], [B, SAB], [C, SCB]], where SCA is the score given by C to A.
- 
-  def get_two_node_cycles
-    cycles = []
-    self.get_reviewers.each do |ap|
-      if ap.get_reviewers.include?(self) 
-        self.get_reviews_by_reviewer(ap).nil? ? next : s01 = self.get_reviews_by_reviewer(ap).get_total_score
-        ap.get_reviews_by_reviewer(self).nil? ? next : s10 = ap.get_reviews_by_reviewer(self).get_total_score
-        cycles.push([[self, s01], [ap, s10]])
-      end
-    end
-    cycles
-  end
-  
-  def get_three_node_cycles
-    cycles = []
-    self.get_reviewers.each do |ap1|
-      ap1.get_reviewers.each do |ap2|
-        if ap2.get_reviewers.include?(self)  
-          self.get_reviews_by_reviewer(ap1).nil? ? next : s01 = self.get_reviews_by_reviewer(ap1).get_total_score   
-          ap1.get_reviews_by_reviewer(ap2).nil? ? next : s12 = ap1.get_reviews_by_reviewer(ap2).get_total_score   
-          ap2.get_reviews_by_reviewer(self).nil? ? next : s20 = ap2.get_reviews_by_reviewer(self).get_total_score   
-          cycles.push([[self, s01], [ap1, s12], [ap2, s20]])
-        end
-      end
-    end
-    cycles
-  end
-  
-  def get_four_node_cycles
-    cycles = []
-    self.get_reviewers.each do |ap1|
-      ap1.get_reviewers.each do |ap2|
-        ap2.get_reviewers.each do |ap3|
-          if ap3.get_reviewers.include?(self)  
-            self.get_reviews_by_reviewer(ap1).nil? ? next : s01 = self.get_reviews_by_reviewer(ap1).get_total_score   
-            ap1.get_reviews_by_reviewer(ap2).nil? ? next : s12 = ap1.get_reviews_by_reviewer(ap2).get_total_score   
-            ap2.get_reviews_by_reviewer(ap3).nil? ? next : s23 = ap2.get_reviews_by_reviewer(ap3).get_total_score  
-            ap3.get_reviews_by_reviewer(self).nil? ? next : s30 = ap3.get_reviews_by_reviewer(self).get_total_score   
-            cycles.push([[self, s01], [ap1, s12], [ap2, s23], [ap3, s30]])
-          end 
-        end
-      end
-    end
-    cycles
-  end
-  
-  # Per cycle
-  def get_cycle_similarity_score(cycle)
-    similarity_score = 0.0
-    count = 0.0
-
-    0 ... cycle.size-1.each do |pivot|
-      pivot_score = cycle[pivot][1]
-        similarity_score = similarity_score + (pivot_score - cycle[other][1]).abs
-        count = count + 1.0
-    end
-    similarity_score = similarity_score / count unless count == 0.0
-    similarity_score
-  end
-  
-  # Per cycle
-  def get_cycle_deviation_score(cycle)    
-    deviation_score = 0.0
-    count = 0.0
-
-    0 ... cycle.size.each do |member|
-      participant = AssignmentParticipant.find(cycle[member][0].id)
-      total_score = participant.get_review_score
-      deviation_score = deviation_score + (total_score - cycle[member][1]).abs
-      count = count + 1.0
-    end
-
-    deviation_score = deviation_score / count unless count == 0.0
-    deviation_score
-=======
     if self.assignment.team_assignment? && self.team
       rmaps = ResponseMap.find_all_by_reviewee_id_and_type(self.team.id,'TeamReviewResponseMap')
     else
@@ -227,7 +127,6 @@
     self.collusion_cycles<<CollusionCycle.four_node_cycles
     similarity_score= CollusionCycle.cycle_similarity_score(self.collusion_cycles)
     deviation_score=CollusionCycle.cycle_deviation_score(self.collusion_cycles)
->>>>>>> 9a7dd895
   end
 
   def review_score
@@ -235,17 +134,6 @@
     assessment = review_questionnaire.get_assessments_for(self)
     (Score.compute_scores(assessment, review_questionnaire.questions)[:avg] / 100.00) * review_questionnaire.max_possible_score.to_f
   end
-<<<<<<< HEAD
-    
-  def fullname
-    self.user.fullname
-  end
-
-  def name
-    self.user.name
-  end
-=======
->>>>>>> 9a7dd895
 
   # Return scores that this participant has been given
   def scores(questions)
@@ -319,26 +207,6 @@
   #Copy this participant to a course
   def copy(course_id)
     part = CourseParticipant.find_by_user_id_and_parent_id(self.user_id,course_id)
-<<<<<<< HEAD
-    CourseParticipant.create(:user_id => self.user_id, :parent_id => course_id) if part.nil?
-  end  
-  
-  def get_course_string
-    # if no course is associated with this assignment, or if there is a course with an empty title, or a course with a title that has no printing characters ...    
-    begin
-      course = Course.find(self.assignment.course.id)
-      if course.name.strip.length == 0
-        raise
-      end
-      return course.name
-    rescue      
-      return "<center>&#8212;</center>" 
-    end
-  end
-  
-  def get_feedback
-    FeedbackResponseMap.get_assessments_for(self)
-=======
     if part.nil?
        CourseParticipant.create(:user_id => self.user_id, :parent_id => course_id)       
     end
@@ -346,31 +214,21 @@
 
   def feedback
     return FeedbackResponseMap.get_assessments_for(self)      
->>>>>>> 9a7dd895
   end
 
 
   def reviews
     #ACS Always get assessments for a team
     #removed check to see if it is a team assignment
-    TeamReviewResponseMap.get_assessments_for(self.team)
-  end
-<<<<<<< HEAD
-  
-  def get_reviews_by_reviewer(reviewer)
+    return TeamReviewResponseMap.get_assessments_for(self.team)
+  end
+
+
+  def reviews_by_reviewer(reviewer)
     if self.assignment.team_assignment?
        TeamReviewResponseMap.get_reviewer_assessments_for(self.team, reviewer)
     else
       ParticipantReviewResponseMap.get_reviewer_assessments_for(self, reviewer)
-=======
-
-
-  def reviews_by_reviewer(reviewer)
-    if self.assignment.team_assignment?
-      return TeamReviewResponseMap.get_reviewer_assessments_for(self.team, reviewer)          
-    else
-      return ParticipantReviewResponseMap.get_reviewer_assessments_for(self, reviewer)
->>>>>>> 9a7dd895
     end
   end
 
@@ -383,13 +241,6 @@
     TeammateReviewResponseMap.get_assessments_for(self)
   end
 
-<<<<<<< HEAD
-  def get_submitted_files
-    files = Array.new
-    files = get_files(self.get_path) if self.directory_num
-    files
-  end  
-=======
 
   def submitted_files
     files = Array.new
@@ -399,37 +250,22 @@
     return files
   end
 
->>>>>>> 9a7dd895
-  
+
   def files_in_directory(directory)
       files_list = Dir[directory + "/*"]
       files = Array.new
-<<<<<<< HEAD
-
-      files_list.each do |file|
-        if File.directory?(file)
-          dir_files = get_files(file)
-=======
-      for file in files_list            
         if File.directory?(file) then          
           dir_files = files_in_directory(file)
->>>>>>> 9a7dd895
           dir_files.each{|f| files << f}
         end
         files << file
       end
       files
   end
-<<<<<<< HEAD
-  
-  def get_wiki_submissions
-    current_time = Time.now.month.to_s + "/" + Time.now.day.to_s + "/" + Time.now.year.to_s
-=======
 
 
   def wiki_submissions
     currenttime = Time.now.month.to_s + "/" + Time.now.day.to_s + "/" + Time.now.year.to_s
->>>>>>> 9a7dd895
 
     #ACS Check if the team count is greater than one(team assignment)
     if self.assignment.max_team_size > 1 && self.assignment.wiki_type.name == "MediaWiki"
@@ -534,12 +370,7 @@
 
 
   def get_path
-<<<<<<< HEAD
-    path = self.assignment.get_path + "/"+ self.directory_num.to_s
-=======
-     path = self.assignment.get_path + "/"+ self.directory_num.to_s
-     return path
->>>>>>> 9a7dd895
+     self.assignment.get_path + "/"+ self.directory_num.to_s
   end
   
   def update_resubmit_times
@@ -549,11 +380,6 @@
   
   def set_student_directory_num
     if self.directory_num.nil? or self.directory_num < 0           
-<<<<<<< HEAD
-      max_num = AssignmentParticipant.find(:first, conditions: ['parent_id = ?', self.parent_id], :order => 'directory_num desc').directory_num
-      max_num ? dir_num = max_num + 1 : dir_num = 0
-      self.update_attribute('directory_num',dir_num)
-=======
       maxnum = AssignmentParticipant.first(:conditions=>['parent_id = ?',self.parent_id], :order => 'directory_num desc').directory_num
       if maxnum
         dirnum = maxnum + 1
@@ -561,7 +387,6 @@
         dirnum = 0
       end
       self.update_attribute('directory_num',dirnum)
->>>>>>> 9a7dd895
       #ACS Get participants irrespective of the number of participants in the team
       #removed check to see if it is a team assignment
         self.team.get_participants.each do | member |
@@ -605,15 +430,9 @@
 
     private
 
-  # Use submit_hyperlink, remove_hyperlink() instead
+  # Use submmit_hyperlink(), remove_hyperlink() instead
   def submitted_hyperlinks=(val)
     write_attribute :submitted_hyperlinks, val
   end
 
-<<<<<<< HEAD
-def get_topic_string
-  return "<center>&#8212;</center>" if topic.nil? or topic.topic_name.empty?
-  topic.topic_name
-=======
->>>>>>> 9a7dd895
 end