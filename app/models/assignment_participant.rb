--- conflicted
+++ resolved
@@ -10,8 +10,8 @@
 
 class AssignmentParticipant < Participant
   require 'wiki_helper'
-
-  belongs_to  :assignment, :class_name => 'Assignment', :foreign_key => 'parent_id'
+  
+  belongs_to  :assignment, :class_name => 'Assignment', :foreign_key => 'parent_id' 
   has_many    :review_mappings, :class_name => 'ParticipantReviewResponseMap', :foreign_key => 'reviewee_id'
   has_many    :quiz_mappings, :class_name => 'QuizResponseMap', :foreign_key => 'reviewee_id'
   has_many    :quiz_responses,  :class_name => 'Response', :finder_sql => 'SELECT r.* FROM responses r, response_maps m, participants p WHERE r.map_id = m.id AND m.type = \'QuizResponseMap\' AND m.reviewee_id = p.id AND p.id = #{id}'
@@ -74,14 +74,14 @@
 
     (sum_of_scores / self.response_maps.size).to_i
   end
-
+  
   def includes?(participant)
     participant == self
   end
 
   def assign_reviewer(reviewer)
     ParticipantReviewResponseMap.create(:reviewee_id => self.id, :reviewer_id => reviewer.id,
-                                        :reviewed_object_id => assignment.id)
+      :reviewed_object_id => assignment.id)
   end
 
   def assign_quiz(contributor,reviewer,topic)
@@ -98,7 +98,7 @@
   # @param[in] reviewer AssignmentParticipant object 
   def reviewed_by?(reviewer)
     ParticipantReviewResponseMap.count(:conditions => ['reviewee_id = ? && reviewer_id = ? && reviewed_object_id = ?',
-                                                       self.id, reviewer.id, assignment.id]) > 0
+                                              self.id, reviewer.id, assignment.id]) > 0
   end
 
 
@@ -109,7 +109,6 @@
   end
 
   def has_submissions?
-<<<<<<< HEAD
     #return ((submitted_files.length > 0) or
     #        (wiki_submissions.length > 0) or
     #        (get_hyperlinks_array.length > 0))
@@ -118,13 +117,10 @@
 
   def has_quiz?
     return !QuizQuestionnaire.find_by_instructor_id(self.id).nil?
-=======
-    ((get_submitted_files.length > 0) || (get_wiki_submissions.length > 0) || (get_hyperlinks_array.length > 0))
->>>>>>> 7ae91c16
   end
 
   # all the participants in this assignment reviewed by this person
-  def reviewees
+   def reviewees
     reviewees = []
     if self.assignment.team_assignment?
       rmaps = ResponseMap.find(:all, conditions: ["reviewer_id = #{self.id} && type = 'TeamReviewResponseMap'"])
@@ -136,7 +132,7 @@
 
     reviewees
   end
-
+  
   # all the participants in this assignment who have reviewed this person
   def get_reviewers
     reviewers = []
@@ -263,7 +259,7 @@
       scores[questionnaire.symbol][:scores] = Score.compute_scores(scores[questionnaire.symbol][:assessments], questions[questionnaire.symbol])
     end
     scores[:total_score] = assignment.compute_total_score(scores)
-
+    
     # In the event that this is a microtask, we need to scale the score accordingly and record the total possible points
     # PS: I don't like the fact that we are doing this here but it is difficult to make it work anywhere else
     if assignment.is_microtask?
@@ -353,7 +349,7 @@
   def copy(course_id)
     part = CourseParticipant.find_by_user_id_and_parent_id(self.user_id,course_id)
     CourseParticipant.create(:user_id => self.user_id, :parent_id => course_id) if part.nil?
-  end  
+  end
 
   def get_course_string
     # if no course is associated with this assignment, or if there is a course with an empty title, or a course with a title that has no printing characters ...    
@@ -382,7 +378,7 @@
   alias_method :reviews, :get_reviews
 
   def get_reviews_by_reviewer(reviewer)
-    TeamReviewResponseMap.get_reviewer_assessments_for(self.team, reviewer)
+       TeamReviewResponseMap.get_reviewer_assessments_for(self.team, reviewer)
   end
   alias_method :reviews_by_reviewer, :get_reviews_by_reviewer
 
@@ -407,17 +403,17 @@
   alias_method :submitted_files, :get_submitted_files
 
   def get_files(directory)
-    files_list = Dir[directory + "/*"]
-    files = Array.new
+      files_list = Dir[directory + "/*"]
+      files = Array.new
 
     files_list.each do |file|
       if File.directory?(file)
         dir_files = get_files(file)
-        dir_files.each{|f| files << f}
-      end
+          dir_files.each{|f| files << f}
+        end
       files << file
     end
-    files
+      files
   end
   alias_method :files_in_directory, :get_files
   alias_method :files, :get_files
@@ -427,18 +423,18 @@
 
     #ACS Check if the team count is greater than one(team assignment)
     if self.assignment.max_team_size > 1 && self.assignment.wiki_type.name == "MediaWiki"
-      submissions = Array.new
-      self.team.get_participants.each do |user|
-        val = WikiType.review_mediawiki_group(self.assignment.directory_path, current_time, user.handle)
-        submissions << val if val != nil
-      end if self.team
-      submissions
+       submissions = Array.new
+       self.team.get_participants.each do |user|
+         val = WikiType.review_mediawiki_group(self.assignment.directory_path, current_time, user.handle)
+         submissions << val if val != nil
+       end if self.team
+       submissions
     elsif self.assignment.wiki_type.name == "MediaWiki"
-      return WikiType.review_mediawiki(self.assignment.directory_path, current_time, self.handle)
+       return WikiType.review_mediawiki(self.assignment.directory_path, current_time, self.handle)
     elsif self.assignment.wiki_type.name == "DocuWiki"
-      return WikiType.review_docuwiki(self.assignment.directory_path, current_time, self.handle)
+       return WikiType.review_docuwiki(self.assignment.directory_path, current_time, self.handle)
     else
-      Array.new
+       Array.new
     end
   end
   alias_method :wiki_submissions, :get_wiki_submissions
@@ -446,7 +442,7 @@
   def team
     AssignmentTeam.get_team(self)
   end
-
+  
   # provide import functionality for Assignment Participants
   # if user does not exist, it will be created and added to this assignment
   def self.import(row,session,id)    
@@ -459,44 +455,44 @@
     end
     raise ImportError, "The assignment with id \""+id.to_s+"\" was not found." if Assignment.find(id) == nil
     if find(:all, {conditions: ['user_id=? && parent_id=?', user.id, id]}).size == 0
-      new_part = AssignmentParticipant.create(:user_id => user.id, :parent_id => id)
-      new_part.set_handle()
+          new_part = AssignmentParticipant.create(:user_id => user.id, :parent_id => id)
+          new_part.set_handle()
     end             
   end  
-
+  
   # provide export functionality for Assignment Participants
   def self.export(csv,parent_id,options)
-    find_all_by_parent_id(parent_id).each do |part|
-      user = part.user
-      csv << [
-        user.name,
-        user.fullname,
-        user.email,
-        user.role.name,
-        user.parent.name,
-        user.email_on_submission,
-        user.email_on_review,
-        user.email_on_review_of_review,
-        part.handle
-      ]
-    end
-  end
-
+     find_all_by_parent_id(parent_id).each do |part|
+       user = part.user
+       csv << [
+           user.name,
+           user.fullname,
+           user.email,
+           user.role.name,
+           user.parent.name,
+           user.email_on_submission,
+           user.email_on_review,
+           user.email_on_review_of_review,
+           part.handle
+       ]
+     end
+  end
+  
   def self.get_export_fields(options)
     ["name","full name","email","role","parent","email on submission","email on review","email on metareview","handle"]
   end
-
+  
   # generate a hash string that we can digitally sign, consisting of the 
   # assignment name, user name, and time stamp passed in.
   def get_hash(time_stamp)
     # first generate a hash from the assignment name itself
     hash_data = Digest::SHA1.digest(self.assignment.name.to_s)
-
+    
     # second generate a hash from the first hash plus the user name and time stamp
     sign = hash_data + self.user.name.to_s + time_stamp.strftime("%Y-%m-%d %H:%M:%S")
     Digest::SHA1.digest(sign)
   end
-
+  
   # grant publishing rights to one or more assignments. Using the supplied private key, 
   # digital signatures are generated.
   # reference: http://stuff-things.net/2008/02/05/encrypting-lots-of-sensitive-data-with-ruby-on-rails/
@@ -508,34 +504,34 @@
       raise 'Invalid key' unless participant.permission_granted
     end
   end
-
+  
   # verify the digital signature is valid
   def verify_digital_signature(private_key)
     user.public_key == OpenSSL::PKey::RSA.new(private_key).public_key.to_pem
   end
-
+  
   #define a handle for a new participant
   def set_handle
     if self.user.handle == nil or self.user.handle == ""
       self.handle = self.user.name
     elsif AssignmentParticipant.find_all_by_parent_id_and_handle(self.assignment.id, self.user.handle).length > 0
-      self.handle = self.user.name
-    else
-      self.handle = self.user.handle
-    end
+        self.handle = self.user.name
+      else
+        self.handle = self.user.handle
+      end
     self.save!
   end
 
   def get_path
-    self.assignment.get_path + "/"+ self.directory_num.to_s
+     self.assignment.get_path + "/"+ self.directory_num.to_s
   end
   alias_method :path, :get_path
-
+  
   def update_resubmit_times
     new_submit = ResubmissionTime.new(:resubmitted_at => Time.now.to_s)
     self.resubmission_times << new_submit
   end
-
+  
   def set_student_directory_num
     if self.directory_num.nil? || self.directory_num < 0
       max_num = AssignmentParticipant.find(:first, conditions: ['parent_id = ?', self.parent_id], :order => 'directory_num desc').directory_num
@@ -543,12 +539,12 @@
       self.update_attribute('directory_num',dir_num)
       #ACS Get participants irrespective of the number of participants in the team
       #removed check to see if it is a team assignment
-      self.team.get_participants.each do | member |
-        if member.directory_num == nil or member.directory_num < 0
-          member.directory_num = self.directory_num
-          member.save
+        self.team.get_participants.each do | member |
+          if member.directory_num == nil or member.directory_num < 0
+            member.directory_num = self.directory_num
+            member.save
+          end
         end
-      end
     end
   end
 
