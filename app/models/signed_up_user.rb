class SignedUpUser < ActiveRecord::Base
  belongs_to :topic, :class_name => 'SignUpTopic'

  #the below has been added to make is consistent with the database schema
  validates_presence_of :topic_id, :creator_id

  scope :by_creator_id, ->(creator_id) { where("creator_id = ?", creator_id) }

  #This method is not used anywhere
  #def cancel_waitlists_of_users(creator_id, assignment_id)
  #  waitlisted_topics = SignedUpUser.find_by_sql("SELECT u.id FROM sign_up_topics t, signed_up_users u WHERE t.id = u.topic_id and u.is_waitlisted = true and t.assignment_id = " + assignment_id.to_s + " and u.creator_id = " + creator_id.to_s)
  #   SignedUpUser
  #  if !waitlisted_topics.nil?
  #    for waitlisted_topic in waitlisted_topics
  #      entry = SignedUpUser.find(waitlisted_topic.id)
  #      entry.destroy
  #    end
  #  end

  #end

  def self.find_team_participants(assignment_id)
    #@participants = SignedUpUser.find_by_sql("SELECT s.id as id, t.id as topic_id, t.topic_name as name , s.is_waitlisted as is_waitlisted, s.creator_id, s.creator_id as team_id FROM signed_up_users s, sign_up_topics t where s.topic_id = t.id and t.assignment_id = " + assignment_id)
    @participants = SignedUpUser.find_by_sql(["SELECT s.id as id, t.id as topic_id, t.topic_name as name , s.is_waitlisted as is_waitlisted, s.creator_id, s.creator_id as team_id FROM signed_up_users s, sign_up_topics t where s.topic_id = t.id and t.assignment_id = ? ",assignment_id])
      i=0
      for participant in @participants
        #participant_names = SignedUpUser.find_by_sql("SELECT s.name as u_name, t.name as team_name FROM users s, teams t, teams_users u WHERE t.id = u.team_id and u.user_id = s.id and t.id = " + participant.team_id)
        participant_names = SignedUpUser.find_by_sql(["SELECT s.name as u_name, t.name as team_name FROM users s, teams t, teams_users u WHERE t.id = u.team_id and u.user_id = s.id and t.id = ?", participant.team_id])
        team_name_added = false
        names = '(missing team)'
        for participant_name in participant_names
          if team_name_added == false
            if  participant_names.size !=1
              names =  participant_name.team_name + " "
            else
              names =  participant_name.u_name + " "
            end
            team_name_added = true
          else
            names = names + participant_name.u_name + " "
          end
        end
        @participants[i].name = names
        i = i + 1
      end
    @participants
  end

  def self.find_participants(assignment_id)
    #SignedUpUser.find_by_sql("SELECT t.id as topic_id,u.name as name, s.is_waitlisted as is_waitlisted FROM signed_up_users s, users u, sign_up_topics t where s.creator_id = u.id and s.topic_id = t.id and t.assignment_id = " + assignment_id)
    SignedUpUser.find_by_sql(["SELECT t.id as topic_id,u.name as name, s.is_waitlisted as is_waitlisted FROM signed_up_users s, users u, sign_up_topics t where s.creator_id = u.id and s.topic_id = t.id and t.assignment_id = ?", assignment_id])
  end

  def self.find_team_users(assignment_id,user_id)
    #TeamsUser.find_by_sql("SELECT t.id as t_id FROM teams_users u, teams t WHERE u.team_id = t.id and t.parent_id =" + assignment_id.to_s + " and user_id =" + user_id.to_s)
<<<<<<< HEAD
    #change user_id to u.user_id
    TeamsUser.find_by_sql(["SELECT t.id as t_id FROM teams_users u, teams t WHERE u.team_id = t.id and t.parent_id = ? and u.user_id = ?", assignment_id.to_s, user_id.to_s])
=======
    a =  TeamsUser.find_by_sql(["SELECT t.id as t_id FROM teams_users u, teams t WHERE u.team_id = t.id and t.parent_id = ? and user_id = ?", assignment_id, user_id])
    return a
>>>>>>> efcd113b
  end

  def self.find_user_signup_topics(assignment_id,creator_id)
    #SignedUpUser.find_by_sql("SELECT t.id as topic_id, t.topic_name as topic_name, u.is_waitlisted as is_waitlisted FROM sign_up_topics t, signed_up_users u WHERE t.id = u.topic_id and t.assignment_id = " + assignment_id.to_s + " and u.creator_id =" + creator_id.to_s)
    SignedUpUser.find_by_sql(["SELECT t.id as topic_id, t.topic_name as topic_name, u.is_waitlisted as is_waitlisted FROM sign_up_topics t, signed_up_users u WHERE t.id = u.topic_id and t.assignment_id = ? and u.creator_id = ?", assignment_id.to_s, creator_id.to_s])
  end

  #If a signup sheet exists then release topics that the given team has selected for the given assignment.
  def self.release_topics_selected_by_team_for_assignment(team_id, assignment_id)
    #Get all the signups for the team
    old_teams_signups = SignedUpUser.find_all_by_creator_id(team_id)

    #If the team has signed up for the topic and they are on the waitlist then remove that team from the waitlist.
    if !old_teams_signups.nil?
      for old_teams_signup in old_teams_signups
        if old_teams_signup.is_waitlisted == false # i.e., if the old team was occupying a slot, & thus is releasing a slot ...
          first_waitlisted_signup = SignedUpUser.find_by_topic_id_and_is_waitlisted(old_teams_signup.topic_id, true)
          if !first_waitlisted_signup.nil?
            Invitation.remove_waitlists_for_team(old_teams_signup.topic_id, assignment_id)
          end
        end
        old_teams_signup.destroy
      end
    end
  end

end<|MERGE_RESOLUTION|>--- conflicted
+++ resolved
@@ -22,27 +22,27 @@
   def self.find_team_participants(assignment_id)
     #@participants = SignedUpUser.find_by_sql("SELECT s.id as id, t.id as topic_id, t.topic_name as name , s.is_waitlisted as is_waitlisted, s.creator_id, s.creator_id as team_id FROM signed_up_users s, sign_up_topics t where s.topic_id = t.id and t.assignment_id = " + assignment_id)
     @participants = SignedUpUser.find_by_sql(["SELECT s.id as id, t.id as topic_id, t.topic_name as name , s.is_waitlisted as is_waitlisted, s.creator_id, s.creator_id as team_id FROM signed_up_users s, sign_up_topics t where s.topic_id = t.id and t.assignment_id = ? ",assignment_id])
-      i=0
-      for participant in @participants
-        #participant_names = SignedUpUser.find_by_sql("SELECT s.name as u_name, t.name as team_name FROM users s, teams t, teams_users u WHERE t.id = u.team_id and u.user_id = s.id and t.id = " + participant.team_id)
-        participant_names = SignedUpUser.find_by_sql(["SELECT s.name as u_name, t.name as team_name FROM users s, teams t, teams_users u WHERE t.id = u.team_id and u.user_id = s.id and t.id = ?", participant.team_id])
-        team_name_added = false
-        names = '(missing team)'
-        for participant_name in participant_names
-          if team_name_added == false
-            if  participant_names.size !=1
-              names =  participant_name.team_name + " "
-            else
-              names =  participant_name.u_name + " "
-            end
-            team_name_added = true
+    i=0
+    for participant in @participants
+      #participant_names = SignedUpUser.find_by_sql("SELECT s.name as u_name, t.name as team_name FROM users s, teams t, teams_users u WHERE t.id = u.team_id and u.user_id = s.id and t.id = " + participant.team_id)
+      participant_names = SignedUpUser.find_by_sql(["SELECT s.name as u_name, t.name as team_name FROM users s, teams t, teams_users u WHERE t.id = u.team_id and u.user_id = s.id and t.id = ?", participant.team_id])
+      team_name_added = false
+      names = '(missing team)'
+      for participant_name in participant_names
+        if team_name_added == false
+          if  participant_names.size !=1
+            names =  participant_name.team_name + " "
           else
-            names = names + participant_name.u_name + " "
+            names =  participant_name.u_name + " "
           end
+          team_name_added = true
+        else
+          names = names + participant_name.u_name + " "
         end
-        @participants[i].name = names
-        i = i + 1
       end
+      @participants[i].name = names
+      i = i + 1
+    end
     @participants
   end
 
@@ -53,13 +53,8 @@
 
   def self.find_team_users(assignment_id,user_id)
     #TeamsUser.find_by_sql("SELECT t.id as t_id FROM teams_users u, teams t WHERE u.team_id = t.id and t.parent_id =" + assignment_id.to_s + " and user_id =" + user_id.to_s)
-<<<<<<< HEAD
-    #change user_id to u.user_id
-    TeamsUser.find_by_sql(["SELECT t.id as t_id FROM teams_users u, teams t WHERE u.team_id = t.id and t.parent_id = ? and u.user_id = ?", assignment_id.to_s, user_id.to_s])
-=======
     a =  TeamsUser.find_by_sql(["SELECT t.id as t_id FROM teams_users u, teams t WHERE u.team_id = t.id and t.parent_id = ? and user_id = ?", assignment_id, user_id])
     return a
->>>>>>> efcd113b
   end
 
   def self.find_user_signup_topics(assignment_id,creator_id)
