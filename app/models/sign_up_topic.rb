--- conflicted
+++ resolved
@@ -138,11 +138,7 @@
       end
     }
   end
-<<<<<<< HEAD
-  def self.remove_team  (users_team, assignment_id)
-=======
   def remove_team  (users_team, assignment_id)
->>>>>>> bcf09291
     if users_team.size == 0
       @selected_topics = nil
     else
@@ -150,5 +146,4 @@
       @selected_topics = SignUpSheetController.other_confirmed_topic_for_user(assignment_id, users_team[0].t_id)
     end
   end
-
 end