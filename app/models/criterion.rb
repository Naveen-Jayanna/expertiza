# Initial commit
class Criterion < ScoredQuestion
  include ActionView::Helpers
  validates :size, presence: true

  # This method returns what to display if an instructor (etc.) is creating or editing a questionnaire (questionnaires_controller.rb)
  def edit(_count)
    html = '<td align="center"><a rel="nofollow" data-method="delete" href="/questions/' + self.id.to_s + '">Remove</a></td>'

    html += '<td><input size="6" value="' + self.seq.to_s + '" name="question[' + self.id.to_s + '][seq]"'
    html += ' id="question_' + self.id.to_s + '_seq" type="text"></td>'

    html += '<td><textarea cols="50" rows="1" name="question[' + self.id.to_s + '][txt]"'
    html += ' id="question_' + self.id.to_s + '_txt" placeholder="Edit question content here">' + self.txt + '</textarea></td>'

    html += '<td><input size="10" disabled="disabled" value="' + self.type + '" name="question[' + self.id.to_s + '][type]"'
    html += ' id="question_' + self.id.to_s + '_type" type="text"></td>'

    html += '<td><input size="2" value="' + self.weight.to_s
    html += '" name="question[' + self.id.to_s + '][weight]" id="question_' + self.id.to_s + '_weight" type="text"></td>'

    html += '<td>text area size <input size="3" value="' + self.size.to_s
    html += '" name="question[' + self.id.to_s + '][size]" id="question_' + self.id.to_s + '_size" type="text"></td>'

    html += '<td> max_label <input size="10" value="' + self.max_label.to_s + '" name="question[' + self.id.to_s
    html += '][max_label]" id="question_' + self.id.to_s + '_max_label" type="text">  min_label <input size="12" value="' + self.min_label.to_s
    html += '" name="question[' + self.id.to_s + '][min_label]" id="question_' + self.id.to_s + '_min_label" type="text"></td>'

    safe_join(["<tr>".html_safe, "</tr>".html_safe], html.html_safe)
  end

  # This method returns what to display if an instructor (etc.) is viewing a questionnaire
  def view_question_text
    html = '<TD align="left"> ' + self.txt + ' </TD>'
    html += '<TD align="left">' + self.type + '</TD>'
    html += '<td align="center">' + self.weight.to_s + '</TD>'
    questionnaire = self.questionnaire
    if !self.max_label.nil? && !self.min_label.nil?
      html += '<TD align="center"> (' + self.min_label + ') ' + questionnaire.min_question_score.to_s
      html += ' to ' + questionnaire.max_question_score.to_s + ' (' + self.max_label + ')</TD>'
    else
      html += '<TD align="center">' + questionnaire.min_question_score.to_s + ' to ' + questionnaire.max_question_score.to_s + '</TD>'
    end

    safe_join(["<TR>".html_safe, "</TR>".html_safe], html.html_safe)
  end

  # Reduced the number of lines. Removed some redundant if-else statements, and combined some HTML concatenations.
  def complete(count, answer = nil, questionnaire_min, questionnaire_max, dropdown_or_scale)
    if self.size.nil?
      cols = '70'
      rows = '1'
    else
      cols = self.size.split(',')[0]
      rows = self.size.split(',')[1]
    end

    html = '<div><label for="responses_' + count.to_s + '">' + self.txt + '</label></div>'
    # show advice for each criterion question
    question_advices = QuestionAdvice.where(question_id: self.id).sort_by(&:id)
    advice_total_length = 0

    question_advices.each do |question_advice|
      advice_total_length += question_advice.advice.length if question_advice.advice && question_advice.advice != ""
    end

    if !question_advices.empty? and advice_total_length > 0
      html += '<a id="showAdvice_' + self.id.to_s + '" onclick="showAdvice(' + self.id.to_s + ')">Show advice</a><script>'
      html += 'function showAdvice(i){var element = document.getElementById("showAdivce_" + i.toString());'
      html += 'var show = element.innerHTML == "Hide advice";'
      html += 'if (show){element.innerHTML="Show advice";} else{element.innerHTML="Hide advice";}toggleAdvice(i);}'

      html += 'function toggleAdvice(i) {var elem = document.getElementById(i.toString() + "_myDiv");'
      html += 'if (elem.style.display == "none") {elem.style.display = "";} else {elem.style.display = "none";}}</script>'

      html += '<div id="' + self.id.to_s + '_myDiv" style="display: none;">'
      # [2015-10-26] Zhewei:
      # best to order advices high to low, e.g., 5 to 1
      # each level used to be a link;
      # clicking on the link caused the dropbox to be filled in with the corresponding number
      question_advices.reverse.each_with_index do |question_advice, index|
        html += '<a id="changeScore_>' + self.id.to_s + '" onclick="changeScore(' + count.to_s + ',' + index.to_s + ')">'
        html += (self.questionnaire.max_question_score - index).to_s + ' - ' + question_advice.advice + '</a><br/><script>'
        html += 'function changeScore(i, j) {var elem = jQuery("#responses_" + i.toString() + "_score");'
        html += 'var opts = elem.children("option").length;'
        html += 'elem.val((' + self.questionnaire.max_question_score.to_s + ' - j).toString());}</script>'
      end
      html += '</div>'
    end

    if dropdown_or_scale == 'dropdown'
      current_value = ""
      current_value += 'data-current-rating =' + answer.answer.to_s if !answer.nil?

      html += '<div><select id="responses_' + count.to_s + '_score" name="responses[' + count.to_s + '][score]" class="review-rating" ' + current_value + '>' + "<option value = ''>--</option>" + '<option value='
      questionnaire_min.upto(questionnaire_max).each do |j|
        html += j.to_s + 'selected="selected"' if !answer.nil? and j == answer.answer + '>'        
        html += j.to_s + "-"
        html += self.min_label if self.min_label.present? and j == questionnaire_min + "</option>"
        html += self.max_label if self.max_label.present? and j == questionnaire_max + "</option>"
      end
      html += '</select></div><br><br><textarea' + ' id="responses_' + count.to_s + '_comments"' \
       ' name="responses[' + count.to_s + '][comment]" class="tinymce">'
      html += answer.comments unless answer.nil? + '</textarea></td>'
    elsif dropdown_or_scale == 'scale'
      html += '<input id="responses_' + count.to_s + '_score" name="responses[' + count.to_s + '][score]" type="hidden"'
      html += 'value="' + answer.answer.to_s + '"' unless answer.nil? + '><table><tr><td width="10%"></td>'

      (questionnaire_min..questionnaire_max).each do |j|
        html += '<td width="10%"><label>' + j.to_s + '</label></td>'
      end
      html += '<td width="10%"></td></tr><tr><td width="10%">' + self.min_label if !self.min_label.nil? + '</td>'

      (questionnaire_min..questionnaire_max).each do |j|
        html += '<td width="10%"><input type="radio" id="' + j.to_s + '" value="' + j.to_s + '" name="Radio_' + self.id.to_s + '"'
        html += 'checked="checked"' if (!answer.nil? and answer.answer == j) or (answer.nil? and questionnaire_min == j) + '></td>'
      end
      html += '<script>jQuery("input[name=Radio_' + self.id.to_s + ']:radio").change(function() {var response_score = jQuery("#responses_' + count.to_s + '_score");'
      html += 'var checked_value = jQuery("input[name=Radio_' + self.id.to_s + ']:checked").val();'
      html += 'response_score.val(checked_value);});</script><td width="10%">'

      html += self.max_label if !self.max_label.nil? + '</td><td width="10%"></td></tr></table>'
      html += '<textarea cols=' + cols + ' rows=' + rows + ' id="responses_' + count.to_s + '_comments"' \
        ' name="responses[' + count.to_s + '][comment]" class="tinymce">'
      html += answer.comments unless answer.nil? + '</textarea>'
    end
    safe_join(["".html_safe, "".html_safe], html.html_safe)
  end

  # This method returns what to display if a student is viewing a filled-out questionnaire
  def view_completed_question(count, answer, questionnaire_max, tag_prompt_deployments = nil, current_user = nil)
    html = '<b>' + count.to_s + ". " + self.txt + ' [Max points: ' + questionnaire_max.to_s + "]</b>"

    score = answer && !answer.answer.nil? ? answer.answer.to_s : "-"
    score_percent = if score != "-"
                      answer.answer * 1.0 / questionnaire_max
                    else
                      0
                    end


    score_color = if score_percent > 0.8
                    "c5"
                  elsif score_percent > 0.6
                    "c4"
                  elsif score_percent > 0.4
                    "c3"
                  elsif score_percent > 0.2
                    "c2"
                  else
                    "c1"
                  end

    html += '<table cellpadding="5">'
    html += '<tr>'
    html += '<td>'
    html += '<div class="' + score_color + '" style="width:30px; height:30px;' \
      ' border-radius:50%; font-size:15px; color:black; line-height:30px; text-align:center;">'
<<<<<<< HEAD
    html += score + '</div></td>'

=======
    html += score
    html += '</div>'
    html += '</td>'
>>>>>>> 50fb3dfe
    if answer && !answer.comments.nil?
      html += '<td style="padding-left:10px">'
      html += '<br>' + answer.comments.html_safe
      html += '</td>'
      #### start code to show tag prompts ####
      unless tag_prompt_deployments.nil?
        # show check boxes for answer tagging
        resp = Response.find(answer.response_id)
        question = Question.find(answer.question_id)
        if tag_prompt_deployments.count > 0
          html += '<tr><td colspan="2">'
          tag_prompt_deployments.each do |tag_dep|
            tag_prompt = TagPrompt.find(tag_dep.tag_prompt_id)
            if tag_dep.question_type == question.type and answer.comments.length > tag_dep.answer_length_threshold.to_i
              html += tag_prompt.html_control(tag_dep, answer, current_user)
            end
          end
          html += '</td></tr>'
        end
      end
      #### end code to show tag prompts ####
    end
    html += '</tr></table>'
    safe_join(["".html_safe, "".html_safe], html.html_safe)
  end
end<|MERGE_RESOLUTION|>--- conflicted
+++ resolved
@@ -156,14 +156,8 @@
     html += '<td>'
     html += '<div class="' + score_color + '" style="width:30px; height:30px;' \
       ' border-radius:50%; font-size:15px; color:black; line-height:30px; text-align:center;">'
-<<<<<<< HEAD
     html += score + '</div></td>'
 
-=======
-    html += score
-    html += '</div>'
-    html += '</td>'
->>>>>>> 50fb3dfe
     if answer && !answer.comments.nil?
       html += '<td style="padding-left:10px">'
       html += '<br>' + answer.comments.html_safe
