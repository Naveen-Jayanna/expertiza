class Scale < ScoredQuestion
  # This method returns what to display if an instructor (etc.) is creating or editing a questionnaire (questionnaires_controller.rb)
  def edit(_count)
    html = '<tr>'
    html += '<td align="center"><a rel="nofollow" data-method="delete" href="/questions/' + self.id.to_s + '">Remove</a></td>'
<<<<<<< HEAD
    html += '<td><input size="6" value="' + self.seq.to_s + '" name="question[' + self.id.to_s + '][seq]" id="question_' + self.id.to_s
    html += '_seq" type="text"></td><td><textarea cols="50" rows="1" name="question[' + self.id.to_s + '][txt]" id="question_' + self.id.to_s
    html += '_txt" placeholder="Edit question content here">' + self.txt + '</textarea></td>'
    html += '<td><input size="10" disabled="disabled" value="' + self.type + '" name="question[' + self.id.to_s
    html += '][type]" id="question_' + self.id.to_s + '_type" type="text"></td>'
    html += '<td><input size="2" value="' + self.weight.to_s + '" name="question[' + self.id.to_s
    html += '][weight]" id="question_' + self.id.to_s + '_weight" type="text"></td>'
    html += '<td> max_label <input size="10" value="' + self.max_label.to_s + '" name="question[' + self.id.to_s + '][max_label]" id="question_' + self.id.to_s
    html += '_max_label" type="text">  min_label <input size="12" value="' + self.min_label.to_s + '" name="question[' + self.id.to_s
    html += '][min_label]" id="question_' + self.id.to_s + '_min_label" type="text"></td>'
=======
    html += '<td><input size="6" value="' + self.seq.to_s + '" name="question[' + self.id.to_s + '][seq]" id="question_' + self.id.to_s + '_seq" type="text"></td>'
    html += '<td><textarea cols="50" rows="1" name="question[' + self.id.to_s + '][txt]" id="question_' + self.id.to_s + '_txt" placeholder="Edit question content here">' + self.txt + '</textarea></td>'
    html += '<td><input size="10" disabled="disabled" value="' + self.type + '" name="question[' + self.id.to_s + '][type]" id="question_' + self.id.to_s + '_type" type="text">''</td>'
    html += '<td><input size="2" value="' + self.weight.to_s + '" name="question[' + self.id.to_s + '][weight]" id="question_' + self.id.to_s + '_weight" type="text">''</td>'
    html += '<td> min_label <input size="10" value="' + self.min_label.to_s + '" name="question[' + self.id.to_s + '][min_label]" id="question_' + self.id.to_s + '_min_label" type="text">  max_label <input size="12" value="' + self.max_label.to_s + '" name="question[' + self.id.to_s + '][max_label]" id="question_' + self.id.to_s + '_max_label" type="text"></td>'
>>>>>>> 711decf8
    html += '</tr>'

    html.html_safe
  end

  # This method returns what to display if an instructor (etc.) is viewing a questionnaire
  def view_question_text
    html = '<TR><TD align="left"> ' + self.txt + ' </TD>'
    html += '<TD align="left">' + self.type + '</TD>'
    html += '<td align="center">' + self.weight.to_s + '</TD>'
    questionnaire = self.questionnaire
    if !self.max_label.nil? && !self.min_label.nil?
      html += '<TD align="center"> (' + self.min_label + ') ' + questionnaire.min_question_score.to_s + ' to '
      html += questionnaire.max_question_score.to_s + ' (' + self.max_label + ')</TD>'
    else
      html += '<TD align="center">' + questionnaire.min_question_score.to_s + ' to ' + questionnaire.max_question_score.to_s + '</TD>'
    end
    html += '</TR>'
    html.html_safe
  end

  def complete(count, questionnaire_min, questionnaire_max, answer = nil)
    html = '<div><label for="responses_' + count.to_s + '">' + self.txt + '</label></div>'
    html += '<input id="responses_' + count.to_s + '_score" name="responses[' + count.to_s + '][score]" type="hidden"'
    html += 'value="' + answer.answer.to_s + '"' unless answer.nil?
    html += '>'
    html += '<input id="responses_' + count.to_s + '_comments" name="responses[' + count.to_s + '][comment]" type="hidden" value="">'

    html += '<table>'
    html += '<tr><td width="10%"></td>'
    (questionnaire_min..questionnaire_max).each do |j|
      html += '<td width="10%"><label>' + j.to_s + '</label></td>'
    end
    html += '<td width="10%"></td></tr><tr>'

    html += if !self.min_label.nil?
              '<td width="10%">' + self.min_label + '</td>'
            else
              '<td width="10%"></td>'
            end
    (questionnaire_min..questionnaire_max).each do |j|
      html += '<td width="10%"><input type="radio" id="' + j.to_s
      html += '" value="' + j.to_s + '" name="Radio_' + self.id.to_s + '"'
      html += 'checked="checked"' if (!answer.nil? and answer.answer == j) or (answer.nil? and questionnaire_min == j)
      html += '></td>'
    end
    html += '<script>jQuery("input[name=Radio_' + self.id.to_s + ']:radio").change(function() {'
    html += 'var response_score = jQuery("#responses_' + count.to_s + '_score");'
    html += 'var checked_value = jQuery("input[name=Radio_' + self.id.to_s + ']:checked").val();'
    html += 'response_score.val(checked_value);});</script>'

    html += if !self.max_label.nil?
              '<td width="10%">' + self.max_label + '</td>'
            else
              '<td width="10%"></td>'
            end

    html += '<td width="10%"></td></tr></table><br/>'
    html.html_safe
  end

  def view_completed_question(count, answer, questionnaire_max)
    html = '<b>' + count.to_s + ". " + self.txt + "</b><BR/><BR/>"
    html += '<B>Score:</B> <FONT style="BACKGROUND-COLOR:gold">' + answer.answer.to_s + '</FONT> out of <B>' + questionnaire_max.to_s + '</B></TD>'
    html.html_safe
  end
end<|MERGE_RESOLUTION|>--- conflicted
+++ resolved
@@ -3,24 +3,11 @@
   def edit(_count)
     html = '<tr>'
     html += '<td align="center"><a rel="nofollow" data-method="delete" href="/questions/' + self.id.to_s + '">Remove</a></td>'
-<<<<<<< HEAD
-    html += '<td><input size="6" value="' + self.seq.to_s + '" name="question[' + self.id.to_s + '][seq]" id="question_' + self.id.to_s
-    html += '_seq" type="text"></td><td><textarea cols="50" rows="1" name="question[' + self.id.to_s + '][txt]" id="question_' + self.id.to_s
-    html += '_txt" placeholder="Edit question content here">' + self.txt + '</textarea></td>'
-    html += '<td><input size="10" disabled="disabled" value="' + self.type + '" name="question[' + self.id.to_s
-    html += '][type]" id="question_' + self.id.to_s + '_type" type="text"></td>'
-    html += '<td><input size="2" value="' + self.weight.to_s + '" name="question[' + self.id.to_s
-    html += '][weight]" id="question_' + self.id.to_s + '_weight" type="text"></td>'
-    html += '<td> max_label <input size="10" value="' + self.max_label.to_s + '" name="question[' + self.id.to_s + '][max_label]" id="question_' + self.id.to_s
-    html += '_max_label" type="text">  min_label <input size="12" value="' + self.min_label.to_s + '" name="question[' + self.id.to_s
-    html += '][min_label]" id="question_' + self.id.to_s + '_min_label" type="text"></td>'
-=======
     html += '<td><input size="6" value="' + self.seq.to_s + '" name="question[' + self.id.to_s + '][seq]" id="question_' + self.id.to_s + '_seq" type="text"></td>'
     html += '<td><textarea cols="50" rows="1" name="question[' + self.id.to_s + '][txt]" id="question_' + self.id.to_s + '_txt" placeholder="Edit question content here">' + self.txt + '</textarea></td>'
     html += '<td><input size="10" disabled="disabled" value="' + self.type + '" name="question[' + self.id.to_s + '][type]" id="question_' + self.id.to_s + '_type" type="text">''</td>'
     html += '<td><input size="2" value="' + self.weight.to_s + '" name="question[' + self.id.to_s + '][weight]" id="question_' + self.id.to_s + '_weight" type="text">''</td>'
     html += '<td> min_label <input size="10" value="' + self.min_label.to_s + '" name="question[' + self.id.to_s + '][min_label]" id="question_' + self.id.to_s + '_min_label" type="text">  max_label <input size="12" value="' + self.max_label.to_s + '" name="question[' + self.id.to_s + '][max_label]" id="question_' + self.id.to_s + '_max_label" type="text"></td>'
->>>>>>> 711decf8
     html += '</tr>'
 
     html.html_safe
