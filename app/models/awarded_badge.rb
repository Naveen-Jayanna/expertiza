--- conflicted
+++ resolved
@@ -62,10 +62,7 @@
 	 	if teammate_reviews.size == 0
 	 		return score
 	 	end
-<<<<<<< HEAD
-=======
 
->>>>>>> 2a6e4bcd
 	 	teammate_reviews.each do |teammate_review|
 			score = score + (teammate_review.get_total_score.to_f/teammate_review.get_maximum_score.to_f)		
 	 	end
