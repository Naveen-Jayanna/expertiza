--- conflicted
+++ resolved
@@ -1,85 +1,3 @@
-<<<<<<< HEAD
-
-class Ta < User
-  has_many :ta_mappings
-  
-  QUESTIONNAIRE = [['My questionnaires','list_mine'],
-            ['All public questionnaires','list_all']]
-  
-  ASSIGNMENT = [['My assignments','list_mine'],
-                ['All public assignments','list_all']]
-
-  def list_all(object_type, user_id)
-    object_type.find(:all, 
-                     :conditions => ["instructor_id = ? OR private = 0", user_id])
-  end
-  
-  def list_mine(object_type, user_id)
-    
-    #### if we are loading "My Assignments" for a user who is a TA we need to find all assignments
-    #### which are assigned to a course for which the user is a TA (in addition to his own assignments
-    #### which he created
-    if(object_type.to_s.eql? "Assignment")
-      #### once the course_id on the assignments table is being assigned properly we can use 
-      #### this find method, until then use the one below.
-      #Assignment.find_by_sql(["select assignments.id, assignments.name, assignments.directory_path " + 
-      #  "from assignments inner join ta_mappings ON (assignments.course_id=ta_mappings.course_id and ta_id=?) " +
-      #  "UNION select assignments.id, assignments.name, assignments.directory_path from assignments where instructor_id=?",user_id,user_id])
-      
-      #### this find method compares the directories of an assignment and a course to find out if the 
-      #### the assignment is in a subdirectory of a course that the user is a TA for.
-      Assignment.find_by_sql(["select assignments.id, assignments.name, assignments.directory_path " +
-      "from assignments, ta_mappings where assignments.course_id = ta_mappings.course_id and ta_mappings.ta_id=?",user_id])    
-    else
-      object_type.find(:all, :conditions => ["instructor_id = ?", user_id])      
-    end
-  end
-  
-  def get(object_type, id, user_id)
-    object_type.find(:first, 
-                     :conditions => ["id = ? AND (instructor_id = ? OR private = 0)", 
-                                     id, user_id])
-  end
-  
-  def self.get_my_instructor(user_id)
-    course_id = TaMapping.get_course_id(user_id)
-    Course.find(course_id).instructor_id
-  end
-  
-  def self.get_mapped_instructor_ids(user_id)
-    ids = Array.new
-    mappings = TaMapping.find_all_by_ta_id(user_id)
-    mappings.each{
-      |map|
-      ids << map.course.instructor.id
-    }
-    return ids
-  end  
-  
-  def self.get_mapped_courses(user_id)
-    ids = Array.new
-    mappings = TaMapping.find_all_by_ta_id(user_id)
-    mappings.each{
-      |map|
-      ids << map.course.id
-    }
-    return ids
-  end
-  
-  def get_instructor
-    Ta.get_my_instructor(self.id)
-  end
-  
-  def set_instructor (new_assign)
-    new_assign.instructor_id = Ta.get_my_instructor(self.id)
-    new_assign.course_id = TaMapping.get_course_id(self.id)
-  end
-  
-  def set_courses_to_assignment
-    @courses = TaMapping.get_courses(self.id)    
-  end
-  
-=======
 
 class Ta < User
   has_many :ta_mappings
@@ -164,5 +82,4 @@
     return true
   end
   
->>>>>>> 2013b6f4
 end