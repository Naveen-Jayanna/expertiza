class Participant < ActiveRecord::Base
  has_paper_trail
  belongs_to :user
  belongs_to :topic, :class_name => 'SignUpTopic'
  belongs_to :assignment, :foreign_key => 'parent_id'
  
  has_many   :comments, :dependent => :destroy
  has_many   :resubmission_times, :dependent => :destroy
  has_many   :reviews, :class_name => 'ResponseMap', :foreign_key => 'reviewer_id'
  has_many   :team_reviews, :class_name => 'TeamReviewResponseMap', :foreign_key => 'reviewer_id'
  has_many :response_maps, :class_name =>'ResponseMap', :foreign_key => 'reviewee_id'
<<<<<<< HEAD

=======
  # TODO A bug in Rails http://dev.rubyonrails.org/ticket/4996 prevents us from using this:
  #has_many :responses, :through => :response_maps

  has_paper_trail
  
>>>>>>> 264b8a66
  validates_numericality_of :grade, :allow_nil => true

  def name
    User.find(self.user_id).name
  end
  
  def fullname
    User.find(self.user_id).fullname
  end


  def delete(force = nil)

    # TODO How do we test this code?  #need a controller test_oss808
    maps = ResponseMap.all(:conditions => ['reviewee_id = ? or reviewer_id = ?',self.id,self.id])

    if force or ((maps.nil? or maps.length == 0) and 
                 self.team.nil?)
      force_delete(maps)
    else
      raise "Associations exist for this participant"        
    end
  end


  def force_delete(maps)
    times = ResubmissionTime.find_all_by_participant_id(self.id);

    if times
      times.each { |time| time.destroy }
    end
    
    if maps
      maps.each { |map| map.delete(true) }
    end
    
    if self.team
      if self.team.teams_users.length == 1
        self.team.delete
      else
        self.team.teams_users.each{ |tuser| 
          if tuser.user_id == self.id
            tuser.delete
          end
        }
      end
     end
     self.destroy
  end

  def topic_name
    if topic.nil? or topic.topic_name.empty?
      return "<center>&#8212;</center>"
    end
    return topic.topic_name
  end

  def able_to_review
    if review_allowed
      return true
    end
    return false
  end

  # email does not work. It should be made to work in the future
  def email(pw, home_page)
    user = User.find_by_id(self.user_id)
    assignment = Assignment.find_by_id(self.assignment_id)

    Mailer.deliver_message(
        {:recipients => user.email,
         :subject => "You have been registered as a participant in Assignment #{assignment.name}",
         :body => {
             :home_page => home_page,
             :first_name => ApplicationHelper::get_user_first_name(user),
             :name =>user.name,
             :password =>pw,
             :partial_name => "register"
         }
        }
    )
  end

  #This function updates the topic_id for a participant in assignments where a signup sheet exists
  #If the assignment is not a team assignment then this method should be called on the object of the participant
  #If the assignment is a team assignment then this method should be called on the participant object of one of the team members.
  #Other team members records will be updated automatically.
  def update_topic_id(topic_id)
    assignment = Assignment.find(self.parent_id)

    #ACS Call the select method for all the teams(single or group)
    #removed check to see if it is a team assignment
    team = Team.find_by_sql("SELECT u.team_id as team_id
                                FROM teams as t,teams_users as u
                                WHERE t.parent_id = " + assignment.id.to_s + " and t.id = u.team_id and u.user_id = " + self.user_id.to_s )

    team_id = team[0]["team_id"]
    team_members = TeamsUser.find_all_by_team_id(team_id)

    team_members.each { |team_member|
      participant = Participant.find_by_user_id_and_parent_id(team_member.user_id,assignment.id)
      participant.update_attribute(:topic_id, topic_id)
    }
  end




  # Return scores that this participant for the given questions
  def get_scores(questions)
    scores = Hash.new
    scores[:participant] = self
    self.assignment.questionnaires.each do |questionnaire|
      scores[questionnaire.symbol] = Hash.new
      scores[questionnaire.symbol][:assessments] = questionnaire.get_assessments_for(self)

      scores[questionnaire.symbol][:scores] = Score.compute_scores(scores[questionnaire.symbol][:assessments], questions[questionnaire.symbol])
    end
    scores[:total_score] = assignment.compute_total_score(scores)
    return scores
  end

end<|MERGE_RESOLUTION|>--- conflicted
+++ resolved
@@ -9,15 +9,9 @@
   has_many   :reviews, :class_name => 'ResponseMap', :foreign_key => 'reviewer_id'
   has_many   :team_reviews, :class_name => 'TeamReviewResponseMap', :foreign_key => 'reviewer_id'
   has_many :response_maps, :class_name =>'ResponseMap', :foreign_key => 'reviewee_id'
-<<<<<<< HEAD
-
-=======
-  # TODO A bug in Rails http://dev.rubyonrails.org/ticket/4996 prevents us from using this:
-  #has_many :responses, :through => :response_maps
 
   has_paper_trail
-  
->>>>>>> 264b8a66
+
   validates_numericality_of :grade, :allow_nil => true
 
   def name
