--- conflicted
+++ resolved
@@ -1,13 +1,13 @@
 class Score < ActiveRecord::Base
   belongs_to :question  
   
-  # Computes the score statistics (min, max, avg) for a list of assessments
+  # Computes the total score for a list of assessments
   # parameters
   #  assessments - a list of assessments of some type (e.g., author feedback, teammate review)
   #  questions - the list of questions that was filled out in the process of doing those assessments
-  def self.compute_scores_statistics(assessments, questions)
+  def self.compute_scores(assessments, questions)
     scores = Hash.new
-    if assessments.length > 0 && questions.length > 0
+    if assessments.length > 0
       scores[:max] = -999999999
       scores[:min] = 999999999
       total_score = 0
@@ -19,6 +19,8 @@
       }
       assessments.each {
         | assessment |
+        #questionnaire = Questionnaire.find(assessment.)
+
         curr_score = get_total_score(:response => assessment, :questions => questions, :q_types => q_types)
 
         if curr_score > scores[:max]
@@ -35,7 +37,7 @@
         end
         total_score += curr_score       
       }
-      if length_of_assessments!=0
+      if(length_of_assessments!=0)
       scores[:avg] = total_score.to_f / length_of_assessments
       else
         scores[:avg]=0
@@ -57,102 +59,47 @@
     @response = params[:response]
     @questions = params[:questions]
     @q_types = params[:q_types]
-    @invalid= 0
-    total_score = -1
+
+    weighted_score = 0
+    sum_of_weights = 0
+     @invalid=0
     #Check for invalid reviews.
     #Check if the latest review done by the reviewer falls into the latest review stage
-    if @response != nil && @questions != nil && @questions.length > 0
     map=ResponseMap.find(@response.map_id)
-<<<<<<< HEAD
-      due_dates = DueDate.find(:all, :conditions => ["assignment_id = ?", map.reviewed_object_id])#find due date for this assignment
-      @invalid = is_assessment_valid(due_dates)
-      total_score = calculate_total_score(:response => @response, :questions => @questions, :q_types => @q_types)
-    end
-    return total_score
-  end
 
-  def self.is_assessment_valid(due_dates)
-    if due_dates.size!=0
-      @sorted_deadlines=Array.new
-      @sorted_deadlines = due_dates.sort {|m1,m2|(m1.due_at and m2.due_at) ? m2.due_at <=> m1.due_at : (m1.due_at ? -1 : 1)}
-      flag=0
-      for deadline in @sorted_deadlines
-         next_ele=deadline
-        if flag==1
-            break
-         end
-        if deadline.deadline_type_id == 4 ||deadline.deadline_type_id == 2
-           flag=1
-         end
-       end
+    @questionnaire = Questionnaire.find(@questions[0].questionnaire_id)
 
-      if @response.created_at < next_ele.due_at
-        return 0
-      else
-        return 1
-      end
-    end
-    return 0
-  end
-=======
->>>>>>> 6709ff52
-
-  def self.calculate_total_score(params)
-    response = params[:response]
-    questions = params[:questions]
-    q_types = params[:q_types]
-    sum_of_weights = 0
-    weighted_score = 0
-
-    if questions != nil && questions.length > 0 && response != nil
-      @questionnaire = Questionnaire.find(questions[0].questionnaire_id)
     x = 0
     if @questionnaire.section == "Custom" 
-        questions.each{
+      @questions.each{
         | question |
-          item = Score.find_by_response_id_and_question_id(response.id, question.id)
-          if is_custom_rating_one(x, question, q_types)
-            if !item.nil?
+        item = Score.find_by_response_id_and_question_id(@response.id, question.id)
+        if @q_types.length <= x
+          @q_types[x] = QuestionType.find_by_question_id(question.id)
+        end
+
+        if @q_types[x].q_type == "Rating"
+          ratingPart = @q_types[x].parameters.split("::").last
+          if ratingPart.split("|")[0] == "1"
+            if(!item.nil?)
               weighted_score += item.comments.to_i * question.weight
               sum_of_weights += question.weight
             end
           end
+        end
         x = x + 1
       }
     else
-        questions.each{
+      @questions.each{
         | question |
-          item = Score.find_by_response_id_and_question_id(response.id, question.id)
+        item = Score.find_by_response_id_and_question_id(@response.id, question.id)
         if item != nil
           weighted_score += item.score * question.weight
-            sum_of_weights += question.weight
         end
+        sum_of_weights += question.weight
     }
     end
-    end
 
-<<<<<<< HEAD
-    if sum_of_weights > 0
-      return (weighted_score.to_f / (sum_of_weights.to_f * @questionnaire.max_question_score.to_f)) * 100
-    else
-      return -1 #indicating no score
-    end
-  end
-
-  def self.is_custom_rating_one(x, question, q_types)
-    if question != nil && q_types != nil && x != nil
-      if q_types.length <= x
-        q_types[x] = QuestionType.find_by_question_id(question.id)
-      end
-
-      if q_types[x].q_type == "Rating"
-        rating_part = q_types[x].parameters.split("::").last
-        if rating_part.split("|")[0] == "1"
-          return true
-        else
-          return false
-    end
-=======
     #assignment_participant = Participant.find(:all, :conditions => ["id = ?", map.reviewee_id])
 
     due_dates = DueDate.find(:all, :conditions => ["assignment_id = ?", map.reviewed_object_id])
@@ -202,12 +149,8 @@
 
     if(sum_of_weights > 0)
       return (weighted_score.to_f / (sum_of_weights.to_f * @questionnaire.max_question_score.to_f)) * 100
->>>>>>> 6709ff52
     else
-        return false
-      end
+      return -1 #indicating no score
     end
-  else
-    return false
   end
 end