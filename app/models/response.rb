require 'analytic/response_analytic'
require 'lingua/en/readability'

class Response < ActiveRecord::Base
  include ResponseAnalytic

  belongs_to :response_map, class_name: 'ResponseMap', foreign_key: 'map_id'
  has_many :scores, class_name: 'Answer', foreign_key: 'response_id', dependent: :destroy
  # TODO: change metareview_response_map relationship to belongs_to
  has_many :metareview_response_maps, class_name: 'MetareviewResponseMap', foreign_key: 'reviewed_object_id', dependent: :destroy
  alias map response_map
  attr_accessor :difficulty_rating
  delegate :questionnaire, :reviewee, :reviewer, to: :map

  def response_id
    id
  end

  def display_as_html(prefix = nil, count = nil, _file_url = nil)
    identifier = ""
    # The following three lines print out the type of rubric before displaying
    # feedback.  Currently this is only done if the rubric is Author Feedback.
    # It doesn't seem necessary to print out the rubric type in the case of
    # a ReviewResponseMap.
    if self.map.type.to_s == 'FeedbackResponseMap'
      identifier += "<h3>Feedback from author</h3>"
    end
    if prefix
      self_id = prefix + '_' + self.id.to_s
      code = construct_instructor_html identifier, self_id, count
    else
      self_id = self.id.to_s
      code = construct_student_html identifier, self_id, count
    end

<<<<<<< HEAD
    code += '<table id="review_' + str + '" style="display: none;" class="table table-bordered">'
    count = 0
    answers = Answer.where(response_id: self.response_id)

    unless answers.empty?
      questionnaire = self.questionnaire_by_answer(answers.first)
      # get the tag settings this questionnaire
      tag_prompt_deployments = TagPromptDeployment.where(questionnaire_id: questionnaire.id, assignment_id: self.map.assignment.id)
      questionnaire_max = questionnaire.max_question_score
      questions = questionnaire.questions.sort {|a, b| a.seq <=> b.seq }
      # loop through questions so the the questions are displayed in order based on seq (sequence number)
      questions.each do |question|
        count += 1 if !question.is_a? QuestionnaireHeader and question.break_before == true
        answer = answers.find {|a| a.question_id == question.id }
        row_class = count.even? ? "info" : "warning"
        row_class = "" if question.is_a? QuestionnaireHeader
        code += '<tr class="' + row_class + '"><td>'
        # if !answer.nil? or question.is_a? QuestionnaireHeader
          code += if question.instance_of? Criterion
                    # Answer Tags are enabled only for Criterion questions at the moment.
                    question.view_completed_question(count, answer, questionnaire_max, tag_prompt_deployments)
                  elsif question.instance_of? Scale
                    question.view_completed_question(count, answer, questionnaire_max)
                  else
                    question.view_completed_question(count, answer)
                  end
        # end
        code += '</td></tr>'
      end

      comment = if !self.additional_comment.nil?
                  self.additional_comment.gsub('^p', '').gsub(/\n/, '<BR/>')
                else
                  ''
                end
      code += '<tr><td><b>Additional Comment: </b>' + comment + '</td></tr>'
    end
    code += '</table>'
=======
    code = construct_review_response code, self_id
>>>>>>> b5100952
    code.html_safe
  end

  # Computes the total score awarded for a review
  def total_score
    # only count the scorable questions, only when the answer is not nil (we accept nil as answer for scorable questions, and they will not be counted towards the total score)
    sum = 0
    scores.each do |s|
      question = Question.find(s.question_id)
      if !s.answer.nil? && question.is_a?(ScoredQuestion)
        sum += s.answer * question.weight
      end
    end
    sum
  end

  def delete
    self.scores.each(&:destroy)
    self.destroy
  end

  # bug fixed
  # Returns the average score for this response as an integer (0-100)
  def average_score
    if maximum_score != 0
      ((total_score.to_f / maximum_score.to_f) * 100).round
    else
      "N/A"
    end
  end

  # Returns the maximum possible score for this response
  def maximum_score
    # only count the scorable questions, only when the answer is not nil (we accept nil as answer for scorable questions, and they will not be counted towards the total score)
    total_weight = 0
    scores.each do |s|
      question = Question.find(s.question_id)
      if !s.answer.nil? && question.is_a?(ScoredQuestion)
        total_weight += question.weight
      end
    end
    questionnaire = if scores.empty?
                      questionnaire_by_answer(nil)
                    else
                      questionnaire_by_answer(scores.first)
                    end
    total_weight * questionnaire.max_question_score
  end

  # only two types of responses more should be added
  def email(partial = "new_submission")
    defn = {}
    defn[:body] = {}
    defn[:body][:partial_name] = partial
    response_map = ResponseMap.find map_id
    participant = Participant.find(response_map.reviewer_id)
    # parent is used as a common variable name for either an assignment or course depending on what the questionnaire is associated with
    parent = if response_map.survey?
               response_map.survey_parent
             else
               Assignment.find(participant.parent_id)
             end
    defn[:subject] = "A new submission is available for " + parent.name
    response_map.email(defn, participant, parent)
  end

  def questionnaire_by_answer(answer)

    if !answer.nil? # for all the cases except the case that  file submission is the only question in the rubric.
      questionnaire = Question.find(answer.question_id).questionnaire
    else
      # there is small possibility that the answers is empty: when the questionnaire only have 1 question and it is a upload file question
      # the reason is that for this question type, there is no answer record, and this question is handled by a different form
      map = ResponseMap.find(self.map_id)
      assignment = Participant.find(map.reviewer_id).assignment
      questionnaire = Questionnaire.find(assignment.review_questionnaire_id)
    end
    questionnaire
  end

  def self.concatenate_all_review_comments(assignment_id, reviewer_id)
    comments = ''
    counter = 0
    @comments_in_round1 = @comments_in_round2 = @comments_in_round3 = ''
    @counter_in_round1 = @counter_in_round2 = @counter_in_round3 = 0
    assignment = Assignment.find(assignment_id)
    question_ids = Question.get_all_questions_with_comments_available(assignment_id)

    ReviewResponseMap.where(reviewed_object_id: assignment_id, reviewer_id: reviewer_id).find_each do |response_map|
      (1..assignment.num_review_rounds).each do |round|
        last_response_in_current_round = response_map.response.select {|r| r.round == round }.last
        next if last_response_in_current_round.nil?
        last_response_in_current_round.scores.each do |answer|
          comments += answer.comments if question_ids.include? answer.question_id
          instance_variable_set('@comments_in_round' + round.to_s, instance_variable_get('@comments_in_round' + round.to_s) + answer.comments ||= '')
        end
        additional_comment = last_response_in_current_round.additional_comment
        comments += additional_comment
        counter += 1
        instance_variable_set('@comments_in_round' + round.to_s, instance_variable_get('@comments_in_round' + round.to_s) + additional_comment)
        instance_variable_set('@counter_in_round' + round.to_s, instance_variable_get('@counter_in_round' + round.to_s) + 1)
      end
    end
    [comments, counter,
     @comments_in_round1, @counter_in_round1,
     @comments_in_round2, @counter_in_round2,
     @comments_in_round3, @counter_in_round3]
  end

  def self.get_volume_of_review_comments(assignment_id, reviewer_id)
    comments, counter,
        @comments_in_round1, @counter_in_round1,
        @comments_in_round2, @counter_in_round2,
        @comments_in_round3, @counter_in_round3 = Response.concatenate_all_review_comments(assignment_id, reviewer_id)

    overall_avg_vol = (Lingua::EN::Readability.new(comments).num_words / (counter.zero? ? 1 : counter)).round(0)

    review_comments_volume = []
    review_comments_volume.push(overall_avg_vol)

    (1..3).each do |i|
      avg_vol_in_round = (Lingua::EN::Readability.new(instance_variable_get('@comments_in_round' + i.to_s)).num_words / (instance_variable_get('@counter_in_round' + i.to_s).zero? ? 1 : instance_variable_get('@counter_in_round' + i.to_s))).round(0)
      review_comments_volume.push(avg_vol_in_round)
    end

    review_comments_volume
  end

  # compare the current response score with other scores on the same artifact, and test if the difference
  # is significant enough to notify instructor.
  # Precondition: the response object is associated with a ReviewResponseMap
  ### "map_class.get_assessments_for" method need to be refactored
  def significant_difference?
    map_class = self.map.class
    existing_responses = map_class.get_assessments_for(self.map.reviewee)
    average_score_on_same_artifact_from_others, count = Response.avg_scores_and_count_for_prev_reviews(existing_responses, self)
    # if this response is the first on this artifact, there's no grade conflict
    return false if count == 0
    # This score has already skipped the unfilled scorable question(s)
    score = total_score.to_f / maximum_score
    questionnaire = questionnaire_by_answer(self.scores.first)
    assignment = self.map.assignment
    assignment_questionnaire = AssignmentQuestionnaire.find_by(assignment_id: assignment.id, questionnaire_id: questionnaire.id)
    # notification_limit can be specified on 'Rubrics' tab on assignment edit page.
    allowed_difference_percentage = assignment_questionnaire.notification_limit.to_f
    # the range of average_score_on_same_artifact_from_others and score is [0,1]
    # the range of allowed_difference_percentage is [0, 100]
    (average_score_on_same_artifact_from_others - score).abs * 100 > allowed_difference_percentage
  end

  def self.avg_scores_and_count_for_prev_reviews(existing_responses, current_response)
    scores_assigned = []
    count = 0
    existing_responses.each do |existing_response|
      if existing_response.id != current_response.id # the current_response is also in existing_responses array
        count += 1
        scores_assigned << existing_response.total_score.to_f / existing_response.maximum_score
      end
    end
    [scores_assigned.sum / scores_assigned.size.to_f, count]
  end

  def notify_instructor_on_difference
    response_map = self.map
    reviewer_participant_id = response_map.reviewer_id
    reviewer_participant = AssignmentParticipant.find(reviewer_participant_id)
    reviewer_name = User.find(reviewer_participant.user_id).fullname
    reviewee_team = AssignmentTeam.find(response_map.reviewee_id)
    reviewee_participant = reviewee_team.participants.first # for team assignment, use the first member's name.
    reviewee_name = User.find(reviewee_participant.user_id).fullname
    assignment = Assignment.find(reviewer_participant.parent_id)
    Mailer.notify_grade_conflict_message(
        to: assignment.instructor.email,
        subject: 'Expertiza Notification: A review score is outside the acceptable range',
        body: {
            reviewer_name: reviewer_name,
            type: 'review',
            reviewee_name: reviewee_name,
            new_score: total_score.to_f / maximum_score,
            assignment: assignment,
            conflicting_response_url: 'https://expertiza.ncsu.edu/response/view?id=' + response_id.to_s, # 'https://expertiza.ncsu.edu/response/view?id='
            summary_url: 'https://expertiza.ncsu.edu/grades/view_team?id=' + reviewee_participant.id.to_s,
            assignment_edit_url: 'https://expertiza.ncsu.edu/assignments/' + assignment.id.to_s + '/edit'
        }
    ).deliver_now
  end

  private
  
  def construct_instructor_html identifier, self_id, count
    identifier += '<h4><B>Review ' + count.to_s + '</B></h4>'
    identifier += '<B>Reviewer: </B>' + self.map.reviewer.fullname + ' (' + self.map.reviewer.name + ')'
    identifier + '&nbsp;&nbsp;&nbsp;<a href="#" name= "review_' + self_id + 'Link" onClick="toggleElement(' \
           "'review_" + self_id + "','review'" + ');return false;">show review</a><BR/>'
  end

  def construct_student_html identifier, self_id, count
    identifier += '<table width="100%">'\
						 '<tr>'\
						 '<td align="left" width="70%"><b>Review ' + count.to_s + '</b>&nbsp;&nbsp;&nbsp;'\
						 '<a href="#" name= "review_' + self_id + 'Link" onClick="toggleElement(' + "'review_" + self_id + "','review'" + ');return false;">show review</a>'\
						 '</td>'\
						 '<td align="left"><b>Last Reviewed:</b>'\
						 "<span>#{(self.updated_at.nil? ? 'Not available' : self.updated_at.strftime('%A %B %d %Y, %I:%M%p'))}</span></td>"\
						 '</tr></table>'
  end

  def construct_review_response code, self_id
    code += '<table id="review_' + self_id + '" style="display: none;" class="table table-bordered">'
    answers = Answer.where(response_id: self.response_id)
    unless answers.empty?
      questionnaire = self.questionnaire_by_answer(answers.first)
      questionnaire_max = questionnaire.max_question_score
      questions = questionnaire.questions.sort_by(&:seq)
      code = add_table_rows questionnaire_max, questions, answers, code
    end
    comment = if !self.additional_comment.nil?
                self.additional_comment.gsub('^p', '').gsub(/\n/, '<BR/>')
              else
                ''
              end
    code += '<tr><td><b>Additional Comment: </b>' + comment + '</td></tr>'
    code += '</table>'
  end

  def add_table_rows questionnaire_max,questions,answers,code
    count = 0

    # loop through questions so the the questions are displayed in order based on seq (sequence number)
    questions.each do |question|
      count += 1 if !question.is_a? QuestionnaireHeader and question.break_before == true
      answer = answers.find {|a| a.question_id == question.id }
      row_class = count.even? ? "info" : "warning"
      row_class = "" if question.is_a? QuestionnaireHeader
      code += '<tr class="' + row_class + '"><td>'
      if !answer.nil? or question.is_a? QuestionnaireHeader
        code += if question.instance_of? Criterion or question.instance_of? Scale
                  question.view_completed_question(count, answer, questionnaire_max)
                else
                  question.view_completed_question(count, answer)
                end
      end
      code += '</td></tr>'
    end
    code
  end
end<|MERGE_RESOLUTION|>--- conflicted
+++ resolved
@@ -25,62 +25,21 @@
     if self.map.type.to_s == 'FeedbackResponseMap'
       identifier += "<h3>Feedback from author</h3>"
     end
-    if prefix
+    if prefix # has prefix means view_score page in instructor end
       self_id = prefix + '_' + self.id.to_s
       code = construct_instructor_html identifier, self_id, count
-    else
+    else # in student end
       self_id = self.id.to_s
       code = construct_student_html identifier, self_id, count
     end
-
-<<<<<<< HEAD
-    code += '<table id="review_' + str + '" style="display: none;" class="table table-bordered">'
-    count = 0
-    answers = Answer.where(response_id: self.response_id)
-
-    unless answers.empty?
-      questionnaire = self.questionnaire_by_answer(answers.first)
-      # get the tag settings this questionnaire
-      tag_prompt_deployments = TagPromptDeployment.where(questionnaire_id: questionnaire.id, assignment_id: self.map.assignment.id)
-      questionnaire_max = questionnaire.max_question_score
-      questions = questionnaire.questions.sort {|a, b| a.seq <=> b.seq }
-      # loop through questions so the the questions are displayed in order based on seq (sequence number)
-      questions.each do |question|
-        count += 1 if !question.is_a? QuestionnaireHeader and question.break_before == true
-        answer = answers.find {|a| a.question_id == question.id }
-        row_class = count.even? ? "info" : "warning"
-        row_class = "" if question.is_a? QuestionnaireHeader
-        code += '<tr class="' + row_class + '"><td>'
-        # if !answer.nil? or question.is_a? QuestionnaireHeader
-          code += if question.instance_of? Criterion
-                    # Answer Tags are enabled only for Criterion questions at the moment.
-                    question.view_completed_question(count, answer, questionnaire_max, tag_prompt_deployments)
-                  elsif question.instance_of? Scale
-                    question.view_completed_question(count, answer, questionnaire_max)
-                  else
-                    question.view_completed_question(count, answer)
-                  end
-        # end
-        code += '</td></tr>'
-      end
-
-      comment = if !self.additional_comment.nil?
-                  self.additional_comment.gsub('^p', '').gsub(/\n/, '<BR/>')
-                else
-                  ''
-                end
-      code += '<tr><td><b>Additional Comment: </b>' + comment + '</td></tr>'
-    end
-    code += '</table>'
-=======
     code = construct_review_response code, self_id
->>>>>>> b5100952
     code.html_safe
   end
 
   # Computes the total score awarded for a review
   def total_score
-    # only count the scorable questions, only when the answer is not nil (we accept nil as answer for scorable questions, and they will not be counted towards the total score)
+    # only count the scorable questions, only when the answer is not nil
+    # we accept nil as answer for scorable questions, and they will not be counted towards the total score
     sum = 0
     scores.each do |s|
       question = Question.find(s.question_id)
@@ -191,15 +150,12 @@
         @comments_in_round3, @counter_in_round3 = Response.concatenate_all_review_comments(assignment_id, reviewer_id)
 
     overall_avg_vol = (Lingua::EN::Readability.new(comments).num_words / (counter.zero? ? 1 : counter)).round(0)
-
     review_comments_volume = []
     review_comments_volume.push(overall_avg_vol)
-
     (1..3).each do |i|
       avg_vol_in_round = (Lingua::EN::Readability.new(instance_variable_get('@comments_in_round' + i.to_s)).num_words / (instance_variable_get('@counter_in_round' + i.to_s).zero? ? 1 : instance_variable_get('@counter_in_round' + i.to_s))).round(0)
       review_comments_volume.push(avg_vol_in_round)
     end
-
     review_comments_volume
   end
 
@@ -255,7 +211,7 @@
             reviewee_name: reviewee_name,
             new_score: total_score.to_f / maximum_score,
             assignment: assignment,
-            conflicting_response_url: 'https://expertiza.ncsu.edu/response/view?id=' + response_id.to_s, # 'https://expertiza.ncsu.edu/response/view?id='
+            conflicting_response_url: 'https://expertiza.ncsu.edu/response/view?id=' + response_id.to_s,
             summary_url: 'https://expertiza.ncsu.edu/grades/view_team?id=' + reviewee_participant.id.to_s,
             assignment_edit_url: 'https://expertiza.ncsu.edu/assignments/' + assignment.id.to_s + '/edit'
         }
@@ -289,6 +245,8 @@
       questionnaire = self.questionnaire_by_answer(answers.first)
       questionnaire_max = questionnaire.max_question_score
       questions = questionnaire.questions.sort_by(&:seq)
+      # get the tag settings this questionnaire   
+      tag_prompt_deployments = TagPromptDeployment.where(questionnaire_id: questionnaire.id, assignment_id: self.map.assignment.id)
       code = add_table_rows questionnaire_max, questions, answers, code
     end
     comment = if !self.additional_comment.nil?
@@ -302,7 +260,6 @@
 
   def add_table_rows questionnaire_max,questions,answers,code
     count = 0
-
     # loop through questions so the the questions are displayed in order based on seq (sequence number)
     questions.each do |question|
       count += 1 if !question.is_a? QuestionnaireHeader and question.break_before == true
