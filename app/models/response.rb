--- conflicted
+++ resolved
@@ -25,51 +25,15 @@
     if self.map.type.to_s == 'FeedbackResponseMap'
       identifier += "<h3>Feedback from author</h3>"
     end
-
-<<<<<<< HEAD
     if prefix
       self_id = prefix + '_' + self.id.to_s
-
       code = construct_instructor_html identifier, self_id, count
     else
       self_id = self.id.to_s
-=======
-    code += '<table id="review_' + str + '" style="display: none;" class="table table-bordered">'
-    count = 0
-    answers = Answer.where(response_id: self.response_id)
-
-    unless answers.empty?
-      questionnaire = self.questionnaire_by_answer(answers.first)
-      # get the tag settings this questionnaire
-      tag_prompt_deployments = TagPromptDeployment.where(questionnaire_id: questionnaire.id, assignment_id: self.map.assignment.id)
-      questionnaire_max = questionnaire.max_question_score
-      questions = questionnaire.questions.sort {|a, b| a.seq <=> b.seq }
-      # loop through questions so the the questions are displayed in order based on seq (sequence number)
-      questions.each do |question|
-        count += 1 if !question.is_a? QuestionnaireHeader and question.break_before == true
-        answer = answers.find {|a| a.question_id == question.id }
-        row_class = count.even? ? "info" : "warning"
-        row_class = "" if question.is_a? QuestionnaireHeader
-        code += '<tr class="' + row_class + '"><td>'
-        if !answer.nil? or question.is_a? QuestionnaireHeader
-          code += if question.instance_of? Criterion
-                    # Answer Tags are enabled only for Criterion questions at the moment.
-                    question.view_completed_question(count, answer, questionnaire_max, tag_prompt_deployments)
-                  elsif question.instance_of? Scale
-                    question.view_completed_question(count, answer, questionnaire_max)
-                  else
-                    question.view_completed_question(count, answer)
-                  end
-        end
-        code += '</td></tr>'
-      end
->>>>>>> fde48da9
-
       code = construct_student_html identifier, self_id, count
     end
 
     code = construct_review_response code, self_id
-
     code.html_safe
   end
 
