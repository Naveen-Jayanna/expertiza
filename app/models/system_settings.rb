--- conflicted
+++ resolved
@@ -1,9 +1,5 @@
 class SystemSettings < ActiveRecord::Base
-<<<<<<< HEAD
-  self.set_table_name 'system_settings'
-=======
   self.table_name = 'system_settings'
->>>>>>> 04191ef8
 
   attr_accessor :public_role, :default_markup_style
   attr_accessor :site_default_page, :not_found_page, :permission_denied_page,
