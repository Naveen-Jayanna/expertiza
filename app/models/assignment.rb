class Assignment < ActiveRecord::Base
  include DynamicReviewMapping

  belongs_to :course
  belongs_to :wiki_type
  # wiki_type needs to be removed. When an assignment is created, it needs to
  # be created as an instance of a subclass of the Assignment (model) class;
  # then Rails will "automatically" set the type field to the value that
  # designates an assignment of the appropriate type.
  has_many :participants, :class_name => 'AssignmentParticipant', :foreign_key => 'parent_id'
  has_many :participant_review_mappings, :class_name => 'ParticipantReviewResponseMap', :through => :participants, :source => :review_mappings
  has_many :users, :through => :participants
  has_many :due_dates
  has_many :teams, :class_name => 'AssignmentTeam', :foreign_key => 'parent_id'
  has_many :team_review_mappings, :class_name => 'TeamReviewResponseMap', :through => :teams, :source => :review_mappings
  has_many :invitations, :class_name => 'Invitation', :foreign_key => 'assignment_id'
  has_many :assignment_questionnaires
  has_many :questionnaires, :through => :assignment_questionnaires
  belongs_to :instructor, :class_name => 'User', :foreign_key => 'instructor_id'
  has_many :sign_up_topics, :foreign_key => 'assignment_id', :dependent => :destroy
  has_many :response_maps, :foreign_key => 'reviewed_object_id', :class_name => 'ResponseMap'
  # TODO A bug in Rails http://dev.rubyonrails.org/ticket/4996 prevents us from using this:
  # has_many :responses, :through => :response_maps, :source => 'response'

  validates_presence_of :name
<<<<<<< HEAD
  validates_uniqueness_of :scope => [:directory_path, :instructor_id]
=======
  #validates_uniqueness_of :directory_path, :scope => :instructor_id

>>>>>>> 4352536d

  COMPLETE = "Complete"

  #  Review Strategy information.
  RS_INSTRUCTOR_SELECTED = 'Instructor-Selected'
  RS_STUDENT_SELECTED = 'Student-Selected'
  RS_AUTO_SELECTED = 'Auto-Selected'
  REVIEW_STRATEGIES = [RS_INSTRUCTOR_SELECTED, RS_STUDENT_SELECTED, RS_AUTO_SELECTED]

  DEFAULT_MAX_REVIEWERS = 3

  # Returns a set of topics that can be reviewed.
  # We choose the topics if one of its submissions has received the fewest reviews so far
  def candidate_topics_to_review
    return nil if sign_up_topics.empty? # This is not a topic assignment

    contributor_set = Array.new(contributors)

    # Reject contributors that have not selected a topic, or have no submissions
    contributor_set.reject! { |contributor| signed_up_topic(contributor).nil? or !contributor.has_submissions? }

    # Reject contributions of topics whose deadline has passed
    contributor_set.reject! { |contributor| contributor.assignment.get_current_stage(signed_up_topic(contributor).id) == "Complete" or
        contributor.assignment.get_current_stage(signed_up_topic(contributor).id) == "submission" }
    # Filter the contributors with the least number of reviews
    # (using the fact that each contributor is associated with a topic)
    contributor = contributor_set.min_by { |contributor| contributor.review_mappings.count }

    min_reviews = contributor.review_mappings.count rescue 0
    contributor_set.reject! { |contributor| contributor.review_mappings.count > min_reviews + review_topic_threshold }

    candidate_topics = Set.new
    contributor_set.each { |contributor| candidate_topics.add(signed_up_topic(contributor)) }
    candidate_topics
  end

  def has_topics?
    @has_topics ||= !sign_up_topics.empty?
  end

  def assign_reviewer_dynamically(reviewer, topic)
    # The following method raises an exception if not successful which 
    # has to be captured by the caller (in review_mapping_controller)
    contributor = contributor_to_review(reviewer, topic)

    contributor.assign_reviewer(reviewer)
  end

  # Returns a contributor to review if available, otherwise will raise an error
  def contributor_to_review(reviewer, topic)
    raise "Please select a topic" if has_topics? and topic.nil?
    raise "This assignment does not have topics" if !has_topics? and topic

    # This condition might happen if the reviewer waited too much time in the
    # select topic page and other students have already selected this topic.
    # Another scenario is someone that deliberately modifies the view.
    if topic
      raise "This topic has too many reviews; please select another one." unless candidate_topics_to_review.include?(topic)
    end

    contributor_set = Array.new(contributors)
    work = (topic.nil?) ? 'assignment' : 'topic'

    # 1) Only consider contributors that worked on this topic; 2) remove reviewer as contributor
    # 3) remove contributors that have not submitted work yet
    contributor_set.reject! do |contributor|
      signed_up_topic(contributor) != topic or # both will be nil for assignments with no signup sheet
          contributor.includes?(reviewer) or
          !contributor.has_submissions?
    end
    raise "There are no more submissions to review on this #{work}." if contributor_set.empty?

    # Reviewer can review each contributor only once 
    contributor_set.reject! { |contributor| contributor.reviewed_by?(reviewer) }
    raise "You have already reviewed all submissions for this #{work}." if contributor_set.empty?

    # Reduce to the contributors with the least number of reviews ("responses") received
    min_contributor = contributor_set.min_by { |a| a.responses.count }
    min_reviews = min_contributor.responses.count
    contributor_set.reject! { |contributor| contributor.responses.count > min_reviews }

    # Pick the contributor whose most recent reviewer was assigned longest ago
    if min_reviews > 0
      # Sort by last review mapping id, since it reflects the order in which reviews were assigned
      # This has a round-robin effect
      # Sorting on id assumes that ids are assigned sequentially in the db.
      # .last assumes the database returns rows in the order they were created.
      # Added unit tests to ensure these conditions are both true with the current database.
      contributor_set.sort! { |a, b| a.review_mappings.last.id <=> b.review_mappings.last.id }
    end

    # Choose a contributor at random (.sample) from the remaining contributors.
    # Actually, we SHOULD pick the contributor who was least recently picked.  But sample
    # is much simpler, and probably almost as good, given that even if the contributors are
    # picked in round-robin fashion, the reviews will not be submitted in the same order that
    # they were picked.
    return contributor_set.sample
  end

  def contributors
    #ACS Contributors are just teams, so removed check to see if it is a team assignment
    @contributors ||= teams #ACS
  end

  def review_mappings
    #ACS Reviews must be mapped just for teams, so removed check to see if it is a team assignment
    @review_mappings ||= team_review_mappings #ACS
  end

  def assign_metareviewer_dynamically(metareviewer)
    # The following method raises an exception if not successful which 
    # has to be captured by the caller (in review_mapping_controller)
    response_map = response_map_to_metareview(metareviewer)

    response_map.assign_metareviewer(metareviewer)
  end

  # Returns a review (response) to metareview if available, otherwise will raise an error
  def response_map_to_metareview(metareviewer)
    response_map_set = Array.new(review_mappings)

    # Reject response maps without responses
    response_map_set.reject! { |response_map| !response_map.response }
    raise "There are no reviews to metareview at this time for this assignment." if response_map_set.empty?

    # Reject reviews where the metareviewer was the reviewer or the contributor
    response_map_set.reject! do |response_map|
      (response_map.reviewee == metareviewer) or (response_map.reviewer.includes?(metareviewer))
    end
    raise "There are no more reviews to metareview for this assignment." if response_map_set.empty?

    # Metareviewer can only metareview each review once
    response_map_set.reject! { |response_map| response_map.metareviewed_by?(metareviewer) }
    raise "You have already metareviewed all reviews for this assignment." if response_map_set.empty?

    # Reduce to the response maps with the least number of metareviews received
    response_map_set.sort! { |a, b| a.metareview_response_maps.count <=> b.metareview_response_maps.count }
    min_metareviews = response_map_set.first.metareview_response_maps.count
    response_map_set.reject! { |response_map| response_map.metareview_response_maps.count > min_metareviews }

    # Reduce the response maps to the reviewers with the least number of metareviews received
    reviewers = Hash.new # <reviewer, number of metareviews>
    response_map_set.each do |response_map|
      reviewer = response_map.reviewer
      reviewers.member?(reviewer) ? reviewers[reviewer] += 1 : reviewers[reviewer] = 1
    end
    reviewers = reviewers.sort { |a, b| a[1] <=> b[1] }
    min_metareviews = reviewers.first[1]
    reviewers.reject! { |reviewer| reviewer[1] == min_metareviews }
    response_map_set.reject! { |response_map| reviewers.member?(response_map.reviewer) }

    # Pick the response map whose most recent metareviewer was assigned longest ago
    response_map_set.sort! { |a, b| a.metareview_response_maps.count <=> b.metareview_response_maps.count }
    min_metareviews = response_map_set.first.metareview_response_maps.count
    if min_metareviews > 0
      # Sort by last metareview mapping id, since it reflects the order in which reviews were assigned
      # This has a round-robin effect
      response_map_set.sort! { |a, b| a.metareview_response_maps.last.id <=> b.metareview_response_maps.last.id }
    end

    # The first review_map is the best candidate to metareview
    return response_map_set.first
  end

  def is_using_dynamic_reviewer_assignment?
    if self.review_assignment_strategy == RS_AUTO_SELECTED or
        self.review_assignment_strategy == RS_STUDENT_SELECTED
      return true
    else
      return false
    end
  end

  def review_mappings
    #ACS Removed the if condition(and corressponding else) which differentiate assignments as team and individual assignments
    # to treat all assignments as team assignments
    TeamReviewResponseMap.find_all_by_reviewed_object_id(self.id)
  end

  def metareview_mappings
    mappings = Array.new
    self.review_mappings.each {
        |map|
      mmap = MetareviewResponseMap.find_by_reviewed_object_id(map.id)
      if mmap != nil
        mappings << mmap
      end
    }
    return mappings
  end

  def get_scores(questions)
    scores = Hash.new

    scores[:participants] = Hash.new
    self.participants.each {
        |participant|
      scores[:participants][participant.id.to_s.to_sym] = participant.get_scores(questions)
    }
    #ACS Removed the if condition(and corressponding else) which differentiate assignments as team and individual assignments
    # to treat all assignments as team assignments
    scores[:teams] = Hash.new
    index = 0
    self.teams.each {
        |team|
      scores[:teams][index.to_s.to_sym] = Hash.new
      scores[:teams][index.to_s.to_sym][:team] = team
      assessments = TeamReviewResponseMap.get_assessments_for(team)
      scores[:teams][index.to_s.to_sym][:scores] = Score.compute_scores(assessments, questions[:review])
      #... = ScoreCache.get_participant_score(team, id, questionnaire.display_type)
      index += 1
    }
    return scores
  end

  def get_contributor(contrib_id)
    if team_assignment
      return AssignmentTeam.find(contrib_id)
    else
      return AssignmentParticipant.find(contrib_id)
    end
  end

  # parameterized by questionnaire
  def get_max_score_possible(questionnaire)
    max = 0
    sum_of_weights = 0
    num_questions = 0
    questionnaire.questions.each { |question| #type identifies the type of questionnaire  
      sum_of_weights += question.weight
      num_questions+=1
    }
    max = num_questions * questionnaire.max_question_score * sum_of_weights
    return max, sum_of_weights
  end

  def get_path
    if self.course_id == nil and self.instructor_id == nil
      raise "Path can not be created. The assignment must be associated with either a course or an instructor."
    end
    if self.wiki_type_id != 1
      raise PathError, "No path needed"
    end
    if self.course_id != nil && self.course_id > 0
      path = Course.find(self.course_id).get_path
    else
      path = RAILS_ROOT + "/pg_data/" + FileHelper.clean_path(User.find(self.instructor_id).name) + "/"
    end
    return path + FileHelper.clean_path(self.directory_path)
  end

  # Check whether review, metareview, etc.. is allowed
  # If topic_id is set, check for that topic only. Otherwise, check to see if there is any topic which can be reviewed(etc) now
  def check_condition(column, topic_id=nil)
    # the drop topic deadline should not play any role in picking the next due date
    # get the drop_topic_deadline_id to exclude it 
    drop_topic_deadline_id = DeadlineType.find_by_name("drop_topic").id
    if self.staggered_deadline?
      # next_due_date - the nearest due date that hasn't passed
      if topic_id
        # next for topic
        next_due_date = TopicDeadline.find(:first, :conditions => ['topic_id = ? and due_at >= ? and deadline_type_id <> ?', topic_id, Time.now, drop_topic_deadline_id], :order => 'due_at')
      else
        # next for assignment
        next_due_date = TopicDeadline.find(:first, :conditions => ['assignment_id = ? and due_at >= ? and deadline_type_id <> ?', self.id, Time.now, drop_topic_deadline_id], :joins => {:topic => :assignment}, :order => 'due_at')
      end
    else
      next_due_date = DueDate.find(:first, :conditions => ['assignment_id = ? and due_at >= ? and deadline_type_id <> ?', self.id, Time.now, drop_topic_deadline_id], :order => 'due_at')
    end

    if next_due_date.nil?
      return false
    end

    # command pattern - get the attribute with the name in column
    # Here, column is usually something like 'review_allowed_id'

    right_id = next_due_date.send column

    right = DeadlineRight.find(right_id)
    #puts "DEBUG RIGHT_ID = " + right_id.to_s
    #puts "DEBUG RIGHT = " + right.name
    return (right and (right.name == "OK" or right.name == "Late"))
  end

  # Determine if the next due date from now allows for submissions
  def submission_allowed(topic_id=nil)
    return (check_condition("submission_allowed_id", topic_id) or check_condition("resubmission_allowed_id", topic_id))
  end

  # Determine if the next due date from now allows for reviews
  def review_allowed(topic_id=nil)
    return (check_condition("review_allowed_id", topic_id) or check_condition("rereview_allowed_id", topic_id))
  end

  # Determine if the next due date from now allows for metareviews
  def metareview_allowed(topic_id=nil)
    return check_condition("review_of_review_allowed_id", topic_id)
  end

  def delete(force = nil)
    begin
      maps = ParticipantReviewResponseMap.find_all_by_reviewed_object_id(self.id)
      maps.each { |map| map.delete(force) }
    rescue
      raise "At least one review response exists for #{self.name}."
    end

    begin
      maps = TeamReviewResponseMap.find_all_by_reviewed_object_id(self.id)
      maps.each { |map| map.delete(force) }
    rescue
      raise "At least one review response exists for #{self.name}."
    end

    begin
      maps = TeammateReviewResponseMap.find_all_by_reviewed_object_id(self.id)
      maps.each { |map| map.delete(force) }
    rescue
      raise "At least one teammate review response exists for #{self.name}."
    end

    self.invitations.each { |invite| invite.destroy }
    self.teams.each { |team| team.delete }
    self.participants.each { |participant| participant.delete }
    self.due_dates.each { |date| date.destroy }

    # The size of an empty directory is 2
    # Delete the directory if it is empty
    begin
      directory = Dir.entries(RAILS_ROOT + "/pg_data/" + self.directory_path)
    rescue
      # directory is empty
    end

    if !is_wiki_assignment and !self.directory_path.empty? and !directory.nil?
      if directory.size == 2
        Dir.delete(RAILS_ROOT + "/pg_data/" + self.directory_path)
      else
        raise "Assignment directory is not empty"
      end
    end

    self.assignment_questionnaires.each { |aq| aq.destroy }

    self.destroy
  end

  # Generate emails for reviewers when new content is available for review
  #ajbudlon, sept 07, 2007   
  def email(author_id)

    # Get all review mappings for this assignment & author
    participant = AssignmentParticipant.find(author_id)
    #ACS Removed the if condition(and corressponding else) which differentiate assignments as team and individual assignments
    # to treat all assignments as team assignments
    author = participant.team

    for mapping in author.review_mappings

      # If the reviewer has requested an e-mail deliver a notification
      # that includes the assignment, and which item has been updated.
      if mapping.reviewer.user.email_on_submission
        user = mapping.reviewer.user
        Mailer.deliver_message(
            {:recipients => user.email,
             :subject => "A new submission is available for #{self.name}",
             :body => {
                 :obj_name => self.name,
                 :type => "submission",
                 :location => get_review_number(mapping).to_s,
                 :first_name => ApplicationHelper::get_user_first_name(user),
                 :partial_name => "update"
             }
            }
        )
      end
    end
  end

  # Get all review mappings for this assignment & reviewer
  # required to give reviewer location of new submission content
  # link can not be provided as it might give user ability to access data not
  # available to them.  
  #ajbudlon, sept 07, 2007      
  def get_review_number(mapping)
    reviewer_mappings = ResponseMap.find_all_by_reviewer_id(mapping.reviewer.id)
    review_num = 1
    for rm in reviewer_mappings
      if rm.reviewee.id != mapping.reviewee.id
        review_num += 1
      else
        break
      end
    end
    return review_num
  end

  # It appears that this method is not used at present!
  def is_wiki_assignment
    return (self.wiki_type_id > 1)
  end

  # Check to see if assignment is a microtask
  def is_microtask?
    return (self.microtask.nil?) ? False : self.microtask
  end

  #
  def self.is_submission_possible (assignment)
    # Is it possible to upload a file?
    # Check whether the directory text box is nil
    if assignment.directory_path != nil && assignment.wiki_type == 1
      return true
      # Is it possible to submit a URL (or a wiki page)
    elsif assignment.directory_path != nil && /(^$)|(^(http|https):\/\/[a-z0-9]+([\-\.]{1}[a-z0-9]+)*\.[a-z]{2,5}(([0-9]{1,5})?\/.*)?$)/ix.match(assignment.directory_path)
      # In this case we have to check if the directory_path starts with http / https.
      return true
      # Is it possible to submit a Google Doc?
      #    removed because google doc not implemented
      #    elsif assignment.wiki_type == 4 #GOOGLE_DOC
      #      return true
    else
      return false
    end
  end

  def is_google_doc
    # This is its own method so that it can be refactored later.
    # Google Document code should never directly check the wiki_type_id
    # and should instead always call is_google_doc.
    self.wiki_type_id == 4
  end

#add a new participant to this assignment
#manual addition
# user_name - the user account name of the participant to add
  def add_participant(user_name)
    user = User.find_by_name(user_name)
    if (user == nil)
      raise "No user account exists with the name "+user_name+". Please <a href='"+url_for(:controller => 'users', :action => 'new')+"'>create</a> the user first."
    end
    participant = AssignmentParticipant.find_by_parent_id_and_user_id(self.id, user.id)
    if !participant
      newpart = AssignmentParticipant.create(:parent_id => self.id, :user_id => user.id, :permission_granted => user.master_permission_granted)
      newpart.set_handle()
    else
      raise "The user \""+user.name+"\" is already a participant."
    end
  end

<<<<<<< HEAD
  def create_node()
=======
  def create_node
>>>>>>> 4352536d
    parent = CourseNode.find_by_node_object_id(self.course_id)
    node = AssignmentNode.create(:node_object_id => self.id)
    if parent != nil
      node.parent_id = parent.id
    end
    node.save
  end


  def get_current_stage(topic_id=nil)
    if self.staggered_deadline?
      if topic_id.nil?
        return "Unknown"
      end
    end
    due_date = find_current_stage(topic_id)
    if due_date == nil or due_date == COMPLETE
      return COMPLETE
    else
      return DeadlineType.find(due_date.deadline_type_id).name
    end
  end


  def get_stage_deadline(topic_id=nil)
    if self.staggered_deadline?
      if topic_id.nil?
        return "Unknown"
      end
    end

    due_date = find_current_stage(topic_id)
    if due_date == nil or due_date == COMPLETE
      return due_date
    else
      return due_date.due_at.to_s
    end
  end

  def get_review_rounds
    due_dates = DueDate.find_all_by_assignment_id(self.id)
    rounds = 0
    for i in (0 .. due_dates.length-1)
      deadline_type = DeadlineType.find(due_dates[i].deadline_type_id)
      if deadline_type.name == "review" || deadline_type.name == "rereview"
        rounds = rounds + 1
      end
    end
    rounds
  end


  def find_current_stage(topic_id=nil)
    if self.staggered_deadline?
      due_dates = TopicDeadline.find(:all,
                                     :conditions => ["topic_id = ?", topic_id],
                                     :order => "due_at DESC")
    else
      due_dates = DueDate.find(:all,
                               :conditions => ["assignment_id = ?", self.id],
                               :order => "due_at DESC")
    end


    if due_dates != nil and due_dates.size > 0
      if Time.now > due_dates[0].due_at
        return COMPLETE
      else
        i = 0
        for due_date in due_dates
          if Time.now < due_date.due_at and
              (due_dates[i+1] == nil or Time.now > due_dates[i+1].due_at)
            return due_date
          end
          i = i + 1
        end
      end
    end
  end

  def assign_reviewers(mapping_strategy)
    #ACS Always assign reviewers for a team
    #removed check to see if it is a team assignment
    #defined in DynamicReviewMapping module
    assign_reviewers_for_team(mapping_strategy)
  end

#this is for staggered deadline assignments or assignments with signup sheet
  def assign_reviewers_staggered(num_reviews, num_review_of_reviews)
    #defined in DynamicReviewMapping module
    message = assign_reviewers_automatically(num_reviews, num_review_of_reviews)
    return message
  end

  def get_current_due_date()
    due_date = self.find_current_stage()
    if due_date == nil or due_date == COMPLETE
      return COMPLETE
    else
      return due_date
    end

  end


  # Returns hash review_scores[reviewer_id][reviewee_id] = score
  def compute_reviews_hash
    review_questionnaire_id = get_review_questionnaire_id()
    @questions = Question.find(:all, :conditions => ["questionnaire_id = ?", review_questionnaire_id])
    @review_scores = Hash.new
    #ACS Removed the if condition(and corressponding else) which differentiate assignments as team and individual assignments
    # to treat all assignments as team assignments
    @response_type = "TeamReviewResponseMap"


    @myreviewers = ResponseMap.find(:all, :select => "DISTINCT reviewer_id", :conditions => ["reviewed_object_id = ? and type = ? ", self.id, @type])

    @response_maps=ResponseMap.find(:all, :conditions => ["reviewed_object_id = ? and type = ?", self.id, @response_type])
    for response_map in @response_maps
      # Check if response is there
      @corresponding_response = Response.find(:first, :conditions => ["map_id = ?", response_map.id])
      @respective_scores = Hash.new
      if (@review_scores[response_map.reviewer_id] != nil)
        @respective_scores = @review_scores[response_map.reviewer_id]
      end
      if (@corresponding_response != nil)
        @this_review_score_raw = Score.get_total_score(:response => @corresponding_response, :questions => @questions, :q_types => Array.new)
        if (@this_review_score_raw >= 0.0)
          @this_review_score = ((@this_review_score_raw*100).round/100.0)
        end
      else
        @this_review_score = 0.0
      end
      @respective_scores[response_map.reviewee_id] = @this_review_score
      @review_scores[response_map.reviewer_id] = @respective_scores
    end
    return @review_scores
  end


  def get_review_questionnaire_id()
    @revqids = []

    @revqids = AssignmentQuestionnaire.find(:all, :conditions => ["assignment_id = ?", self.id])
    @revqids.each do |rqid|
      rtype = Questionnaire.find(rqid.questionnaire_id).type
      if (rtype == "ReviewQuestionnaire")
        @review_questionnaire_id = rqid.questionnaire_id
      end

    end
    return @review_questionnaire_id
  end

  def get_next_due_date()
    due_date = self.find_next_stage()

    if due_date == nil or due_date == COMPLETE
      return nil
    else
      return due_date
    end

  end

  def find_next_stage()
    due_dates = DueDate.find(:all,
                             :conditions => ["assignment_id = ?", self.id],
                             :order => "due_at DESC")

    if due_dates != nil and due_dates.size > 0
      if Time.now > due_dates[0].due_at
        return COMPLETE
      else
        i = 0
        for due_date in due_dates
          if Time.now < due_date.due_at and
              (due_dates[i+1] == nil or Time.now > due_dates[i+1].due_at)
            if (i > 0)
              return due_dates[i-1]
            else
              return nil
            end
          end
          i = i + 1
        end

        return nil
      end
    end
  end

  # Returns the number of reviewers assigned to a particular assignment
  def get_total_reviews_assigned
    self.response_maps.size
  end

  # get_total_reviews_assigned_by_type()
  # Returns the number of reviewers assigned to a particular assignment by the type of review
  # Param: type - String (ParticipantReviewResponseMap, etc.)
  def get_total_reviews_assigned_by_type(type)
    count = 0
    self.response_maps.each { |x| count = count + 1 if x.type == type }
    count
  end

  # Returns the number of reviews completed for a particular assignment
  def get_total_reviews_completed
    # TODO A bug in Rails http://dev.rubyonrails.org/ticket/4996 prevents us from using the proper syntax :
    # self.responses.size

    response_count = 0
    self.response_maps.each do |response_map|
      response_count = response_count + 1 unless response_map.response.nil?
    end

    response_count
  end

  # Returns the number of reviews completed for a particular assignment by type of review
  # Param: type - String (ParticipantReviewResponseMap, etc.)
  def get_total_reviews_completed_by_type(type)
    # TODO A bug in Rails http://dev.rubyonrails.org/ticket/4996 prevents us from using the proper syntax :
    # self.responses.size

    response_count = 0
    self.response_maps.each do |response_map|
      response_count = response_count + 1 if !response_map.response.nil? and response_map.type == type
    end

    response_count
  end

  # Returns the number of reviews completed for a particular assignment by type of review
  # Param: type - String (ParticipantReviewResponseMap, etc.)
  # Param: date - Filter reviews that were not created on this date
  def get_total_reviews_completed_by_type_and_date(type, date)
    # TODO A bug in Rails http://dev.rubyonrails.org/ticket/4996 prevents us from using the proper syntax :
    # self.responses.size

    response_count = 0
    self.response_maps.each do |response_map|
      if !response_map.response.nil? and response_map.type == type
        if (response_map.response.created_at.to_datetime.to_date <=> date) == 0 then
          response_count = response_count + 1
        end
      end
    end

    response_count
  end

  # Returns the percentage of reviews completed as an integer (0-100)
  def get_percentage_reviews_completed
    if get_total_reviews_assigned == 0 then
      0
    else
      ((get_total_reviews_completed().to_f / get_total_reviews_assigned.to_f) * 100).to_i
    end
  end

  # Returns the average of all responses for this assignment as an integer (0-100)
  def get_average_score
    return 0 if get_total_reviews_assigned == 0

    sum_of_scores = 0

    self.response_maps.each do |response_map|
      if !response_map.response.nil? then
        sum_of_scores = sum_of_scores + response_map.response.get_average_score
      end
    end

    (sum_of_scores / get_total_reviews_completed).to_i
  end

  def get_score_distribution
    distribution = Array.new(101, 0)

    self.response_maps.each do |response_map|
      if !response_map.response.nil? then
        score = response_map.response.get_average_score.to_i
        distribution[score] += 1 if score >= 0 and score <= 100
      end
    end

    distribution
  end

  # Compute total score for this assignment by summing the scores given on all questionnaires.
  # Only scores passed in are included in this sum.
  def compute_total_score(scores)
    total = 0
    self.questionnaires.each do |questionnaire|
      total += questionnaire.get_weighted_score(self, scores)
    end
    return total
  end

  # Checks whether there are duplicate assignments of the same name by the same instructor.
  # If the assignments are assigned to courses, it's OK to have duplicate names in different
  # courses.
  #
  # changelog: 5/24/2013
  # Author: hliu11
  #   old method only works after the assignment is created
  #   cover corner case where assignment have not yet been created
  def duplicate_name?
<<<<<<< HEAD
    if course
      Assignment.find(:all, :conditions => ['course_id = ? and instructor_id = ? and name = ?',
                                            course_id, instructor_id, name]).count > 1
    else
      Assignment.find(:all, :conditions => ['instructor_id = ? and name = ?',
                                            instructor_id, name]).count > 1
=======
    assignments = Assignment.find_all_by_name(self.name)
    assignments.select { |x| x.instructor_id == self.instructor_id } unless self.instructor_id.nil?
    assignments.select { |x| x.course_id == self.course_id } unless self.course_id.nil?

    if self.id.nil?
      #if the assignment have not yet been created i.e: Assignment.new without save
      assignments.count > 0
    else
      assignments.count > 1
>>>>>>> 4352536d
    end
  end

  def signed_up_topic(contributor)
    # The purpose is to return the topic that the contributor has signed up to do for this assignment.
    # Returns a record from the sign_up_topic table that gives the topic_id for which the contributor has signed up
    # Look for the topic_id where the creator_id equals the contributor id (contributor is a team or a participant)
    if !Team.find_by_name_and_id(contributor.name, contributor.id).nil?
      contributors_topic = SignedUpUser.find_by_creator_id(contributor.id)
    else
      contributors_topic = SignedUpUser.find_by_creator_id(contributor.user_id)
    end
    if !contributors_topic.nil?
      contributors_signup_topic = SignUpTopic.find_by_id(contributors_topic.topic_id)
      #returns the topic
      return contributors_signup_topic
    end
  end

  def self.export(csv, parent_id, options)
    @assignment = Assignment.find(parent_id)
    @questions = Hash.new
    questionnaires = @assignment.questionnaires
    questionnaires.each {
        |questionnaire|
      @questions[questionnaire.symbol] = questionnaire.questions
    }
    @scores = @assignment.get_scores(@questions)

    if (@scores[:teams].nil?)
      return csv
    end

    for index in 0 .. @scores[:teams].length - 1
      team = @scores[:teams][index.to_s.to_sym]
      for participant in team[:team].get_participants
        pscore = @scores[:participants][participant.id.to_s.to_sym]
        tcsv = Array.new
        tcsv << 'team'+index.to_s

        if (options["team_score"] == "true")
          if (team[:scores])
            tcsv.push(team[:scores][:max], team[:scores][:avg], team[:scores][:min], participant.fullname)
          else
            tcsv.push('---', '---', '---')
          end
        end

        if (options["submitted_score"])
          if (pscore[:review])
            tcsv.push(pscore[:review][:scores][:max], pscore[:review][:scores][:min], pscore[:review][:scores][:avg])
          else
            tcsv.push('---', '---', '---')
          end
        end

        if (options["metareview_score"])
          if (pscore[:metareview])
            tcsv.push(pscore[:metareview][:scores][:max], pscore[:metareview][:scores][:min], pscore[:metareview][:scores][:avg])
          else
            tcsv.push('---', '---', '---')
          end
        end

        if (options["author_feedback_score"])
          if (pscore[:feedback])
            tcsv.push(pscore[:feedback][:scores][:max], pscore[:feedback][:scores][:min], pscore[:feedback][:scores][:avg])
          else
            tcsv.push('---', '---', '---')
          end
        end

        if (options["teammate_review_score"])
          if (pscore[:teammate])
            tcsv.push(pscore[:teammate][:scores][:max], pscore[:teammate][:scores][:min], pscore[:teammate][:scores][:avg])
          else
            tcsv.push('---', '---', '---')
          end
        end

        tcsv.push(pscore[:total_score])
        csv << tcsv
      end
    end
  end

  def self.get_export_fields(options)
    fields = Array.new
    fields << "Team Name"

    if (options["team_score"] == "true")
      fields.push("Team Max", "Team Avg", "Team Min")
    end

    if (options["submitted_score"])
      fields.push("Submitted Max", "Submitted Avg", "Submitted Min")
    end
<<<<<<< HEAD

    if (options["metareview_score"])
      fields.push("Metareview Max", "Metareview Avg", "Metareview Min")
    end

    if (options["author_feedback_score"])
      fields.push("Author Feedback Max", "Author Feedback Avg", "Author Feedback Min")
    end

    if (options["teammate_review_score"])
      fields.push("Teammate Review Max", "Teammate Review Avg", "Teammate Review Min")
    end

    fields.push("Final Score")

    return fields
  end

  #returns a list of assignment objects that belong to a particular course
  def self.get_assignments_for_course(course_id)
    Assignment.find_all_by_course_id course_id
  end

  #returns the review comments for a given response type. the response type is given as an array input.
  def get_review_comments(response_type)
    review_comments = []
    self.response_maps.each do |response_map|
      if response_type.include?(response_map.type)
        responses = Response.find(:all, :conditions => ["map_id = ?", response_map.id])
        responses.each do |response|
          comments = Score.find(:all, :conditions => ["response_id = ?", response.id])
          comments.each do |comment|
            review_comments << comment.comments
          end
        end
      end
    end
    review_comments
  end

  #returns the average number of unique tokens in a set of comments passed as a parameter to this method
  def average_tokens(comments)
    count=0
    cnt = comments.count
    comments.each do |comment|
      #regex to identify individual unique tokens in a comment text + uniq operation + count operation.
      count += comment.gsub(/[^0-9A-Za-z ]/, '').downcase.split(" ").uniq.count
    end

    if cnt ==0
      count
    else
      ((count/cnt.to_f)*100).round / 100.0
    end
  end

  #returns the set of review questions given the questionnaire type
  def get_review_questions(questionnaire_type)
    review_questions = []
    review_questionnaires = []
    self.questionnaires.each do |q|
      if q.type == questionnaire_type
        review_questionnaires << q
      end
    end

    #fetch the questions in a questionnaire given the questionnaire id
    review_questionnaires.each do |questionnaire|
      questions = Question.find_all_by_questionnaire_id(questionnaire.id)
      questions.each do |question|
        review_questions << question.txt
      end
    end
    review_questions
  end

  #returns the number of questions as returned by the get_review_questions method
  def count_questions(questionnaire_type)
    get_review_questions(questionnaire_type).count
  end

  #returns the number of subquestions present in a questionnaire for an assignment.
  def count_average_subquestions(questionnaire_type)
    num_subques=0
    questions = get_review_questions(questionnaire_type)

    if questions
      questions.each do |question|
        if question
          #count the questions from the strings obtained from applying the split function on the current question
          #after the split strings are obtained, any empty strings are rejected and not counted as a subquestion.
          result = question.split('?').reject { |s| s.empty? }
          if result
            num_subques = num_subques + result.count
          end
        end
      end
    end
    if questions and questions.count!=0
      (num_subques/questions.count).to_f
    else
      num_subques
    end
  end

  #returns the number of reviewers for assignments of a given response type
  def get_number_of_reviewers(response_type)
    resultset = []
    self.response_maps.each do |response_map|
      #if a reviewer id is not already present in the list of reviewers for assignments of given response type, add the reviewer id to the list
      if response_type.include?(response_map.type)
        resultset << response_map.reviewer_id
      end
    end
    if resultset
      #return the count of number of unique reviewers
      resultset.uniq.count
    else
      0
    end
  end

  #return distinct reviews of type MetareviewResponseMap
  def get_metareviews_of_type(type)
    resultset = []
    self.response_maps.each do |response_map|
      #if a response_map id is not already present in the list of response map ids for assignments of given response type,
      #add the response map id to the list
      if type.include?(response_map.type)
        resultset << response_map.id
      end
    end
    if !resultset.empty?
      #find the id of all reviews that are the object of review in the given metareviews as given by the response_map ids
      metareviews = ResponseMap.find(:all, :conditions => ["reviewed_object_id in (?)", resultset])
    else
      []
    end
  end

  #returns the number of reviewers for assignments of a given response type
  def get_number_of_metareviewers(type)
    reviewers = []
    metareviews = get_metareviews_of_type(type)
    metareviews.each do |metareview|
      #add all reviewer ids in the list of reviewers for assignments of given response type
      reviewers << metareview.reviewer_id
    end
    #count the distinct reviewer ids
    reviewers.uniq.count
  end

  #returns the average number of metareviews
  def get_average_num_of_metareviews(review_type)
    metareviewers_count =get_number_of_metareviewers(review_type)
    if metareviewers_count == 0
      0
    else
      ((get_metareviews_of_type(review_type).count/ metareviewers_count.to_f)*100).round / 100.0
    end
  end

  #returns the average number of reviews of given response type
  def get_average_num_of_reviews(review_type)
    reviewers_count =get_number_of_reviewers(review_type)
    if reviewers_count == 0
      0
    else
      total =0
      review_type.each do |rt|
        total = total + get_total_reviews_completed_by_type(rt)
      end
      ((total.to_f/reviewers_count)*100).round / 100.0

    end
  end

  #returns rhe comments for reviews of response type MetareviewResponse
  def get_average_metareview_comments_with_type(response_type)
    metareview_responses = get_metareviews_of_type(response_type)

    metareview_comments = []
    metareview_responses.each do |response_map|
      responses = Response.find(:all, :conditions => ["map_id = ?", response_map.id])
      responses.each do |response|
        scores = Score.find(:all, :conditions => ["response_id = ?", response.id])
        scores.each do |score|
          metareview_comments << score.comments
        end
      end
    end

    average_tokens(metareview_comments)
  end

  #returns the average score provided for the reviews of given response type for an assignment
  def get_average_score_with_type(response_type)
    review_questionnaire_id = get_review_questionnaire_id()
    @questions = Question.find(:all, :conditions => ["questionnaire_id = ?", review_questionnaire_id])

    return 0 if get_total_reviews_assigned == 0

    sum_of_scores = 0

    self.response_maps.each do |response_map|
      if response_type.include?(response_map.type)
        if !response_map.response.nil? then
          sum_of_scores = sum_of_scores + Score.get_total_score(:response => response_map.response, :questions => @questions, :q_types => Array.new)
        end
      end
    end

    (((sum_of_scores / get_total_reviews_completed).to_f)*100).round / 100.0

  end

  #returns the average score provided for the reviews of MetareviewResponse type for an assignment
  def get_average_metareview_score_with_type(response_type)
    metareview_questionnaire_id = get_metareview_questionnaire_id()
    @questions = Question.find(:all, :conditions => ["questionnaire_id = ?", metareview_questionnaire_id])

    sum_of_scores = 0
    total_responses =0

    metareview_responses = get_metareviews_of_type(response_type)

    metareview_responses.each do |response_map|
      responses = Response.find(:all, :conditions => ["map_id = ?", response_map.id])
      total_responses = total_responses + responses.count
      responses.each do |response|
        sum_of_scores = sum_of_scores + Score.get_total_score(:response => response, :questions => @questions, :q_types => Array.new)
      end
    end

    if total_responses==0
      0
    else
      (((sum_of_scores / total_responses).to_f)*100).round / 100.0
    end
  end

  #fetches the questionnaire of a given questionnaire id
  def get_metareview_questionnaire_id()
    revqids = []
    metareview_questionnaire_id = ""
    revqids = AssignmentQuestionnaire.find(:all, :conditions => ["assignment_id = ?", self.id])
    revqids.each do |rqid|
      rtype = Questionnaire.find(rqid.questionnaire_id).type
      if (rtype == "MetareviewQuestionnaire")
        metareview_questionnaire_id = rqid.questionnaire_id
      end
    end
    metareview_questionnaire_id
  end

  require 'models/analytic/assignment_analytic'
  include AssignmentAnalytic
=======

    if (options["metareview_score"])
      fields.push("Metareview Max", "Metareview Avg", "Metareview Min")
    end

    if (options["author_feedback_score"])
      fields.push("Author Feedback Max", "Author Feedback Avg", "Author Feedback Min")
    end

    if (options["teammate_review_score"])
      fields.push("Teammate Review Max", "Teammate Review Avg", "Teammate Review Min")
    end

    fields.push("Final Score")

    return fields
  end


  def wiki_type_options
    wiki_type_options = Array.new
    WikiType.all.each do |wiki_type|
      if wiki_type.name == 'No'
        wiki_type_options << ['------', wiki_type.id]
      else
        wiki_type_options << [wiki_type.name, wiki_type.id]
      end
    end

    wiki_type_options
  end

  def review_strategy_options
    review_strategy_options = Array.new
    Assignment::REVIEW_STRATEGIES.each do |strategy|
      review_strategy_options << [strategy.to_s, strategy.to_s]
    end
    review_strategy_options
  end

  def questionnaire_options(type)
    available = Questionnaire.find(:all, :conditions => ['private = 0 or instructor_id = ?', self.instructor_id], :order => 'name')
    options = Array.new
    available.select { |x| x.type == type }.each do |questionnaire|
      options << [questionnaire.name, questionnaire.id]
    end
    options
  end

  def questionnaire(type)
    questionnaire = self.questionnaires.find_by_type(type)
    if questionnaire.nil?
      questionnaire = Object.const_get(type).new
      questionnaire.type = type
      questionnaire
    else
      questionnaire
    end
  end

  def assignment_questionnaire(type)
    assignment_questionnaire = self.assignment_questionnaires.find_by_questionnaire_id(self.questionnaire(type).id)

    if assignment_questionnaire.nil?
      default_weight = Hash.new
      default_weight['ReviewQuestionnaire'] = 100
      default_weight['MetareviewQuestionnaire'] = 0
      default_weight['AuthorFeedbackQuestionnaire'] = 0
      default_weight['TeammateReviewQuestionnaire'] = 0
      default_aq = AssignmentQuestionnaire.find_by_user_id_and_assignment_id_and_questionnaire_id(self.instructor.id, nil, nil)
      if default_aq.nil?
        default_limit = 15
      else
        default_limit = default_aq.notification_limit
      end

      assignment_questionnaire = AssignmentQuestionnaire.new
      assignment_questionnaire.questionnaire_weight = default_weight[type]
      assignment_questionnaire.notification_limit = default_limit
      assignment_questionnaire.assignment = @assignment
      assignment_questionnaire
    else
      assignment_questionnaire
    end
  end

  def questionnaire_id(type)
    questionnaire = self.questionnaire(type)
    if questionnaire.nil?
      nil
    else
      questionnaire.id
    end
  end

  def assignment_questionnaire_id(type)
    aq = self.assignment_questionnaire(type)
    if aq.nil?
      nil
    else
      aq.id
    end
  end

  def questionnaire_weight(type)
    default_weight = Hash.new
    default_weight['ReviewQuestionnaire'] = 100
    default_weight['MetareviewQuestionnaire'] = 0
    default_weight['AuthorFeedbackQuestionnaire'] = 0
    default_weight['TeammateReviewQuestionnaire'] = 0

    questionnaire = self.questionnaire(type)
    aqs = AssignmentQuestionnaire.find_all_by_assignment_id(self.id)

    if questionnaire.nil?
      if aqs.empty?
        return default_weight[type]
      else
        return 0
      end
    else
      aq = AssignmentQuestionnaire.find_by_assignment_id_and_questionnaire_id(self.id, questionnaire.id)
      if aq.nil?
        if aqs.empty?
          return default_weight[type]
        else
          return 0
        end
      else
        return aq.questionnaire_weight
      end
    end
  end

  def notification_limit(type)
    default_aq = AssignmentQuestionnaire.find_by_user_id_and_assignment_id_and_questionnaire_id(self.instructor.id, nil, nil)
    if default_aq.nil?
      default_limit = 15
    else
      default_limit = default_aq.notification_limit
    end

    questionnaire = self.questionnaire(type)
    aqs = AssignmentQuestionnaire.find_all_by_assignment_id(self.id)
    if questionnaire.nil?
      if aqs.empty?
        default_limit
      else
        0
      end
    else
      aq = AssignmentQuestionnaire.find_by_assignment_id_and_questionnaire_id(self.id, questionnaire.id)
      if aq.nil?
        if aqs.empty?
          default_limit
        else
          0
        end
      else
        aq.notification_limit
      end
    end
  end

  def due_date(type, round = 0)
    due_dates = find_due_dates(type)
    if type == 'submission'
      due_dates += find_due_dates('resubmission')
    elsif type == 'review'
      due_dates += find_due_dates('rereview')
    end

    due_dates.sort! do |x, y|
      if x.due_at.nil? && y.due_at.nil?
        0
      elsif x.due_at.nil?
        -1
      elsif y.due_at.nil?
        1
      else
        x.due_at <=> y.due_at
      end
    end

    if due_dates[round].nil? or round < 0
      due_date = DueDate.new
      due_date.deadline_type = DeadlineType.find_by_name(type)
      due_date
    else
      due_dates[round]
    end
  end

  def find_due_dates(type)
    self.due_dates.select do |due_date|
      due_date.deadline_type == DeadlineType.find_by_name(type)
    end
  end

  def cleanup_due_dates
    #delete due_dates without due_at
    self.due_dates.each do |due_date|
      if due_date.due_at.nil?
        due_date.delete
      end
    end

    submissions = self.find_due_dates('submission') + self.find_due_dates('resubmission')
    submissions.sort! { |x, y| x.due_at <=> y.due_at }
    reviews = self.find_due_dates('review') + self.find_due_dates('rereview')
    reviews.sort! { |x, y| x.due_at <=> y.due_at }

    while submissions.count > self.rounds_of_reviews
      submissions.last.delete
    end

    while reviews.count > self.rounds_of_reviews
      reviews.last.delete
    end

    if self.require_signup?
      drop_topic_count = 1
    else
      drop_topic_count = 0
    end

    drop_topic = self.find_due_dates('drop_topic')
    drop_topic.sort! { |x, y| y.due_at <=> x.due_at }
    while drop_topic.count > self.drop_topic_count
      drop_topic.last.delete
    end
  end


>>>>>>> 4352536d
end<|MERGE_RESOLUTION|>--- conflicted
+++ resolved
@@ -23,12 +23,7 @@
   # has_many :responses, :through => :response_maps, :source => 'response'
 
   validates_presence_of :name
-<<<<<<< HEAD
-  validates_uniqueness_of :scope => [:directory_path, :instructor_id]
-=======
-  #validates_uniqueness_of :directory_path, :scope => :instructor_id
-
->>>>>>> 4352536d
+  #validates_uniqueness_of :scope => [:directory_path, :instructor_id]
 
   COMPLETE = "Complete"
 
@@ -426,18 +421,17 @@
     end
     return review_num
   end
-
-  # It appears that this method is not used at present!
-  def is_wiki_assignment
-    return (self.wiki_type_id > 1)
-  end
+ 
+ # It appears that this method is not used at present!
+ def is_wiki_assignment
+   return (self.wiki_type_id > 1)
+ end
 
   # Check to see if assignment is a microtask
   def is_microtask?
     return (self.microtask.nil?) ? False : self.microtask
   end
 
-  #
   def self.is_submission_possible (assignment)
     # Is it possible to upload a file?
     # Check whether the directory text box is nil
@@ -480,11 +474,7 @@
     end
   end
 
-<<<<<<< HEAD
-  def create_node()
-=======
   def create_node
->>>>>>> 4352536d
     parent = CourseNode.find_by_node_object_id(self.course_id)
     node = AssignmentNode.create(:node_object_id => self.id)
     if parent != nil
@@ -586,7 +576,6 @@
     else
       return due_date
     end
-
   end
 
 
@@ -624,10 +613,8 @@
     return @review_scores
   end
 
-
   def get_review_questionnaire_id()
     @revqids = []
-
     @revqids = AssignmentQuestionnaire.find(:all, :conditions => ["assignment_id = ?", self.id])
     @revqids.each do |rqid|
       rtype = Questionnaire.find(rqid.questionnaire_id).type
@@ -641,13 +628,11 @@
 
   def get_next_due_date()
     due_date = self.find_next_stage()
-
     if due_date == nil or due_date == COMPLETE
       return nil
     else
       return due_date
     end
-
   end
 
   def find_next_stage()
@@ -793,14 +778,6 @@
   #   old method only works after the assignment is created
   #   cover corner case where assignment have not yet been created
   def duplicate_name?
-<<<<<<< HEAD
-    if course
-      Assignment.find(:all, :conditions => ['course_id = ? and instructor_id = ? and name = ?',
-                                            course_id, instructor_id, name]).count > 1
-    else
-      Assignment.find(:all, :conditions => ['instructor_id = ? and name = ?',
-                                            instructor_id, name]).count > 1
-=======
     assignments = Assignment.find_all_by_name(self.name)
     assignments.select { |x| x.instructor_id == self.instructor_id } unless self.instructor_id.nil?
     assignments.select { |x| x.course_id == self.course_id } unless self.course_id.nil?
@@ -810,7 +787,6 @@
       assignments.count > 0
     else
       assignments.count > 1
->>>>>>> 4352536d
     end
   end
 
@@ -908,7 +884,6 @@
     if (options["submitted_score"])
       fields.push("Submitted Max", "Submitted Avg", "Submitted Min")
     end
-<<<<<<< HEAD
 
     if (options["metareview_score"])
       fields.push("Metareview Max", "Metareview Avg", "Metareview Min")
@@ -927,7 +902,8 @@
     return fields
   end
 
-  #returns a list of assignment objects that belong to a particular course
+#====== code relating to the old analytic project
+ #returns a list of assignment objects that belong to a particular course
   def self.get_assignments_for_course(course_id)
     Assignment.find_all_by_course_id course_id
   end
@@ -1164,28 +1140,7 @@
     metareview_questionnaire_id
   end
 
-  require 'models/analytic/assignment_analytic'
-  include AssignmentAnalytic
-=======
-
-    if (options["metareview_score"])
-      fields.push("Metareview Max", "Metareview Avg", "Metareview Min")
-    end
-
-    if (options["author_feedback_score"])
-      fields.push("Author Feedback Max", "Author Feedback Avg", "Author Feedback Min")
-    end
-
-    if (options["teammate_review_score"])
-      fields.push("Teammate Review Max", "Teammate Review Avg", "Teammate Review Min")
-    end
-
-    fields.push("Final Score")
-
-    return fields
-  end
-
-
+#======changes that relates to the new assignment controller
   def wiki_type_options
     wiki_type_options = Array.new
     WikiType.all.each do |wiki_type|
@@ -1400,6 +1355,6 @@
     end
   end
 
-
->>>>>>> 4352536d
+  require 'models/analytic/assignment_analytic'
+  include AssignmentAnalytic
 end