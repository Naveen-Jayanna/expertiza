--- conflicted
+++ resolved
@@ -165,13 +165,8 @@
         # merge the grades from multiple rounds
         scores[:teams][index.to_s.to_sym][:scores] = merge_grades_by_rounds(grades_by_rounds, total_num_of_assessments, total_score)
       else
-<<<<<<< HEAD
-        assessments = ReviewResponseMap.get_assessments_for(team)
+        assessments = ReviewResponseMap.assessments_for(team)
         scores[:teams][index.to_s.to_sym][:scores] = Response.compute_scores(assessments, questions[:review])
-=======
-        assessments = ReviewResponseMap.assessments_for(team)
-        scores[:teams][index.to_s.to_sym][:scores] = Answer.compute_scores(assessments, questions[:review])
->>>>>>> 2e5a9b54
       end
       index += 1
     end
