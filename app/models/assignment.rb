--- conflicted
+++ resolved
@@ -52,11 +52,8 @@
 
     # Reject contributions of topics whose deadline has passed
     contributor_set.reject! { |contributor| contributor.assignment.get_current_stage(signed_up_topic(contributor).id) == 'Complete' or
-<<<<<<< HEAD
                                             contributor.assignment.get_current_stage(signed_up_topic(contributor).id) == 'submission' }
-=======
-        contributor.assignment.get_current_stage(signed_up_topic(contributor).id) == 'submission' }
->>>>>>> 3e6fbbbc2e787dbf87f8a096282bc154e6b518b7
+
     # Filter the contributors with the least number of reviews
     # (using the fact that each contributor is associated with a topic)
     contributor = contributor_set.min_by { |contributor| contributor.review_mappings.count }
@@ -267,11 +264,7 @@
 
   def get_path
     if self.course_id == nil and self.instructor_id == nil
-<<<<<<< HEAD
       raise 'Path cannot be created. The assignment must be associated with either a course or an instructor.'
-=======
-      raise 'Path can not be created. The assignment must be associated with either a course or an instructor.'
->>>>>>> 3e6fbbbc2e787dbf87f8a096282bc154e6b518b7
     end
     if self.wiki_type_id != 1
       raise PathError, 'No path needed'
@@ -325,15 +318,7 @@
 
   # Determine if the next due date from now allows for reviews
   def review_allowed(topic_id=nil)
-<<<<<<< HEAD
     return (check_condition('review_allowed_id', topic_id) )
-=======
-<<<<<<< HEAD
-    return (check_condition('review_allowed_id', topic_id) )
-=======
-    return (check_condition('review_allowed_id', topic_id) or check_condition('rereview_allowed_id', topic_id))
->>>>>>> 3e6fbbbc2e787dbf87f8a096282bc154e6b518b7
->>>>>>> fddae2da
   end
 
   # Determine if the next due date from now allows for metareviews
@@ -536,11 +521,7 @@
     rounds = 0
     for i in (0 .. due_dates.length-1)
       deadline_type = DeadlineType.find(due_dates[i].deadline_type_id)
-<<<<<<< HEAD
       if deadline_type.name == 'review'
-=======
-      if deadline_type.name == 'review' || deadline_type.name == 'rereview'
->>>>>>> 3e6fbbbc2e787dbf87f8a096282bc154e6b518b7
         rounds = rounds + 1
       end
     end
@@ -926,11 +907,7 @@
     end
   end
 
-<<<<<<< HEAD
   def clean_up_due_dates
-=======
-  def cleanup_due_dates
->>>>>>> 3e6fbbbc2e787dbf87f8a096282bc154e6b518b7
     #delete due_dates without due_at
     self.due_dates.each do |due_date|
       if due_date.due_at.nil?
