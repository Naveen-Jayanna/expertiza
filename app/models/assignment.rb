class Assignment < ActiveRecord::Base
  include DynamicReviewMapping

  belongs_to :course
  belongs_to :wiki_type
  # wiki_type needs to be removed. When an assignment is created, it needs to
  # be created as an instance of a subclass of the Assignment (model) class;
  # then Rails will "automatically" set the type field to the value that
  # designates an assignment of the appropriate type.
  has_many :participants, :class_name => 'AssignmentParticipant', :foreign_key => 'parent_id'
  has_many :participant_review_mappings, :class_name => 'ParticipantReviewResponseMap', :through => :participants, :source => :review_mappings
  has_many :users, :through => :participants
  has_many :due_dates
  has_many :teams, :class_name => 'AssignmentTeam', :foreign_key => 'parent_id'
  has_many :team_review_mappings, :class_name => 'TeamReviewResponseMap', :through => :teams, :source => :review_mappings
  has_many :invitations, :class_name => 'Invitation', :foreign_key => 'assignment_id'
  has_many :assignment_questionnaires
  has_many :questionnaires, :through => :assignment_questionnaires
  belongs_to  :instructor, :class_name => 'User', :foreign_key => 'instructor_id'    
  has_many :sign_up_topics, :foreign_key => 'assignment_id', :dependent => :destroy  

  validates_presence_of :name
  validates_uniqueness_of :scope => [:directory_path, :instructor_id]

  COMPLETE = "Complete"

  #  Review Strategy information.
  RS_INSTRUCTOR_SELECTED = 'Instructor-Selected'
  RS_STUDENT_SELECTED    = 'Student-Selected'
  RS_AUTO_SELECTED       = 'Auto-Selected'
  REVIEW_STRATEGIES = [RS_INSTRUCTOR_SELECTED, RS_STUDENT_SELECTED, RS_AUTO_SELECTED]

  DEFAULT_MAX_REVIEWERS = 3

  # Returns a set of topics that can be reviewed.
  # We choose the topics if one of its submissions has received the fewest reviews so far
  def candidate_topics_to_review
    return nil if sign_up_topics.empty?   # This is not a topic assignment
    
    contributor_set = Array.new(contributors)
    
    # Reject contributors that have not selected a topic, or have no submissions
    contributor_set.reject! { |contributor| signed_up_topic(contributor).nil? or !contributor.has_submissions? }
    
    # Reject contributions of topics whose deadline has passed
    contributor_set.reject! { |contributor| contributor.assignment.get_current_stage(signed_up_topic(contributor).id) == "Complete" or
                                            contributor.assignment.get_current_stage(signed_up_topic(contributor).id) == "submission" }
    # Filter the contributors with the least number of reviews
    # (using the fact that each contributor is associated with a topic)
    contributor = contributor_set.min_by { |contributor| contributor.review_mappings.count }

    min_reviews = contributor.review_mappings.count rescue 0
    contributor_set.reject! { |contributor| contributor.review_mappings.count > min_reviews + review_topic_threshold }
    
    candidate_topics = Set.new
    contributor_set.each { |contributor| candidate_topics.add(signed_up_topic(contributor)) }
    candidate_topics
  end

  def has_topics?
    @has_topics ||= !sign_up_topics.empty?
  end

  def assign_reviewer_dynamically(reviewer, topic)
    # The following method raises an exception if not successful which 
    # has to be captured by the caller (in review_mapping_controller)
    contributor = contributor_to_review(reviewer, topic)
    
    contributor.assign_reviewer(reviewer)
  end
  
  # Returns a contributor to review if available, otherwise will raise an error
  def contributor_to_review(reviewer, topic)
    raise "Please select a topic" if has_topics? and topic.nil?
    raise "This assignment does not have topics" if !has_topics? and topic
    
    # This condition might happen if the reviewer waited too much time in the
    # select topic page and other students have already selected this topic.
    # Another scenario is someone that deliberately modifies the view.
    if topic
      raise "This topic has too many reviews; please select another one." unless candidate_topics_to_review.include?(topic)
    end
    
    contributor_set = Array.new(contributors)
    work = (topic.nil?) ? 'assignment' : 'topic'

    # 1) Only consider contributors that worked on this topic; 2) remove reviewer as contributor
    # 3) remove contributors that have not submitted work yet
    contributor_set.reject! do |contributor| 
      signed_up_topic(contributor) != topic or # both will be nil for assignments with no signup sheet
        contributor.includes?(reviewer) or
        !contributor.has_submissions?
    end
    raise "There are no more submissions to review on this #{work}." if contributor_set.empty?

    # Reviewer can review each contributor only once 
    contributor_set.reject! { |contributor| contributor.reviewed_by?(reviewer) }
    raise "You have already reviewed all submissions for this #{work}." if contributor_set.empty?

    # Reduce to the contributors with the least number of reviews ("responses") received
    min_contributor = contributor_set.min_by { |a| a.responses.count }
    min_reviews = min_contributor.responses.count
    contributor_set.reject! { |contributor| contributor.responses.count > min_reviews }

    # Pick the contributor whose most recent reviewer was assigned longest ago
    if min_reviews > 0
      # Sort by last review mapping id, since it reflects the order in which reviews were assigned
      # This has a round-robin effect
      # Sorting on id assumes that ids are assigned sequentially in the db.
      # .last assumes the database returns rows in the order they were created.
      # Added unit tests to ensure these conditions are both true with the current database.
      contributor_set.sort! { |a, b| a.review_mappings.last.id <=> b.review_mappings.last.id }
  end

    # Choose a contributor at random (.sample) from the remaining contributors.
    # Actually, we SHOULD pick the contributor who was least recently picked.  But sample
    # is much simpler, and probably almost as good, given that even if the contributors are
    # picked in round-robin fashion, the reviews will not be submitted in the same order that
    # they were picked.
    return contributor_set.sample
  end

  def contributors
    @contributors ||= team_assignment ? teams : participants
  end

  def review_mappings
    @review_mappings ||= team_assignment ? team_review_mappings : participant_review_mappings
  end

  def assign_metareviewer_dynamically(metareviewer)
    # The following method raises an exception if not successful which 
    # has to be captured by the caller (in review_mapping_controller)
    response_map = response_map_to_metareview(metareviewer)
    
    response_map.assign_metareviewer(metareviewer)
  end

  # Returns a review (response) to metareview if available, otherwise will raise an error
  def response_map_to_metareview(metareviewer)
    response_map_set = Array.new(review_mappings)

    # Reject response maps without responses
    response_map_set.reject! { |response_map| !response_map.response }
    raise "There are no reviews to metareview at this time for this assignment." if response_map_set.empty?

    # Reject reviews where the metareviewer was the reviewer or the contributor
    response_map_set.reject! do |response_map| 
      (response_map.reviewee == metareviewer) or (response_map.reviewer.includes?(metareviewer))
    end
    raise "There are no more reviews to metareview for this assignment." if response_map_set.empty?

    # Metareviewer can only metareview each review once
    response_map_set.reject! { |response_map| response_map.metareviewed_by?(metareviewer) }
    raise "You have already metareviewed all reviews for this assignment." if response_map_set.empty?

    # Reduce to the response maps with the least number of metareviews received
    response_map_set.sort! { |a, b| a.metareview_response_maps.count <=> b.metareview_response_maps.count }
    min_metareviews = response_map_set.first.metareview_response_maps.count
    response_map_set.reject! { |response_map| response_map.metareview_response_maps.count > min_metareviews }

    # Reduce the response maps to the reviewers with the least number of metareviews received
    reviewers = Hash.new    # <reviewer, number of metareviews>
    response_map_set.each do |response_map|
      reviewer = response_map.reviewer
      reviewers.member?(reviewer) ? reviewers[reviewer] += 1 : reviewers[reviewer] = 1
    end
    reviewers = reviewers.sort { |a, b| a[1] <=> b[1] }
    min_metareviews = reviewers.first[1]
    reviewers.reject! { |reviewer| reviewer[1] == min_metareviews }
    response_map_set.reject! { |response_map| reviewers.member?(response_map.reviewer) }

    # Pick the response map whose most recent metareviewer was assigned longest ago
    response_map_set.sort! { |a, b| a.metareview_response_maps.count <=> b.metareview_response_maps.count }
    min_metareviews = response_map_set.first.metareview_response_maps.count
    if min_metareviews > 0
      # Sort by last metareview mapping id, since it reflects the order in which reviews were assigned
      # This has a round-robin effect
      response_map_set.sort! { |a, b| a.metareview_response_maps.last.id <=> b.metareview_response_maps.last.id }
    end

    # The first review_map is the best candidate to metareview
    return response_map_set.first
  end

  def is_using_dynamic_reviewer_assignment?
    if self.review_assignment_strategy == RS_AUTO_SELECTED or
       self.review_assignment_strategy == RS_STUDENT_SELECTED
      return true
    else
      return false
    end
  end

  def review_mappings
    if team_assignment
      TeamReviewResponseMap.find_all_by_reviewed_object_id(self.id)
    else
      ParticipantReviewResponseMap.find_all_by_reviewed_object_id(self.id)
    end
  end
  
  def metareview_mappings
     mappings = Array.new
     self.review_mappings.each{
       | map |
       mmap = MetareviewResponseMap.find_by_reviewed_object_id(map.id)
       if mmap != nil
         mappings << mmap
       end
     }
     return mappings     
  end
  
  def get_scores(questions)
    scores = Hash.new
   
    scores[:participants] = Hash.new    
    self.participants.each{
      | participant |
      scores[:participants][participant.id.to_s.to_sym] = Hash.new
      scores[:participants][participant.id.to_s.to_sym][:participant] = participant
      questionnaires.each{
        | questionnaire |
        scores[:participants][participant.id.to_s.to_sym][questionnaire.symbol] = Hash.new
        scores[:participants][participant.id.to_s.to_sym][questionnaire.symbol][:assessments] = questionnaire.get_assessments_for(participant)
        scores[:participants][participant.id.to_s.to_sym][questionnaire.symbol][:scores] = Score.compute_scores(scores[:participants][participant.id.to_s.to_sym][questionnaire.symbol][:assessments], questions[questionnaire.symbol])        
      } 
      scores[:participants][participant.id.to_s.to_sym][:total_score] = compute_total_score(scores[:participants][participant.id.to_s.to_sym])
    }        
    
    if self.team_assignment
      scores[:teams] = Hash.new
      index = 0
      self.teams.each{
        | team |
        scores[:teams][index.to_s.to_sym] = Hash.new
        scores[:teams][index.to_s.to_sym][:team] = team
        assessments = TeamReviewResponseMap.get_assessments_for(team)
        scores[:teams][index.to_s.to_sym][:scores] = Score.compute_scores(assessments, questions[:review])
        index += 1
      }
    end
    return scores
  end
  
  def compute_scores
    scores = Hash.new
    questionnaires = self.questionnaires
    
    self.participants.each{
      | participant |
      pScore = Hash.new
      pScore[:id] = participant.id
      
      
      scores << pScore
    }
  end
  
  def get_contributor(contrib_id)
    if team_assignment
      return AssignmentTeam.find(contrib_id)
    else
      return AssignmentParticipant.find(contrib_id)
    end
  end
   
  # parameterized by questionnaire
  def get_max_score_possible(questionnaire)
    max = 0
    sum_of_weights = 0
    num_questions = 0
    questionnaire.questions.each { |question| #type identifies the type of questionnaire  
      sum_of_weights += question.weight
      num_questions+=1
    }
    max = num_questions * questionnaire.max_question_score * sum_of_weights
    return max, sum_of_weights
  end
    
  def get_path
    if self.course_id == nil and self.instructor_id == nil
      raise "Path can not be created. The assignment must be associated with either a course or an instructor."
    end
    if self.wiki_type_id != 1
      raise PathError, "No path needed"
    end
    if self.course_id != nil && self.course_id > 0
       path = Course.find(self.course_id).get_path
    else
       path = RAILS_ROOT + "/pg_data/" +  FileHelper.clean_path(User.find(self.instructor_id).name) + "/"
    end         
    return path + FileHelper.clean_path(self.directory_path)      
  end 
    
  # Check whether review, metareview, etc.. is allowed
  # If topic_id is set, check for that topic only. Otherwise, check to see if there is any topic which can be reviewed(etc) now
  def check_condition(column,topic_id=nil)
    if self.staggered_deadline?
      # next_due_date - the nearest due date that hasn't passed
      if topic_id
        # next for topic
        next_due_date = TopicDeadline.find(:first,
          :conditions => ['topic_id = ? and due_at >= ?', topic_id, Time.now],
          :order => 'due_at')
      else
        # next for assignment
        next_due_date = TopicDeadline.find(:first,
          :conditions => ['assignment_id = ? and due_at >= ?', self.id, Time.now],
          :joins => {:topic => :assignment},
          :order => 'due_at')
      end
    else
      next_due_date = DueDate.find(:first, :conditions => ['assignment_id = ? and due_at >= ?', self.id, Time.now], :order => 'due_at')
    end

    if next_due_date.nil?
      return false
    end

    # command pattern - get the attribute with the name in column
    # Here, column is usually something like 'review_allowed_id'
    right_id = next_due_date.send column

    right = DeadlineRight.find(right_id)
    return (right and (right.name == "OK" or right.name == "Late"))    
  end
    
  # Determine if the next due date from now allows for submissions
  def submission_allowed(topic_id=nil)
    return (check_condition("submission_allowed_id",topic_id) or check_condition("resubmission_allowed_id",topic_id))
  end
  
  # Determine if the next due date from now allows for reviews or metareviews
  def review_allowed(topic_id=nil)
    return (check_condition("review_allowed_id",topic_id) or check_condition("rereview_allowed_id",topic_id) or self.metareview_allowed)
  end  
  
  # Determine if the next due date from now allows for metareviews
  def metareview_allowed(topic_id=nil)
    return check_condition("review_of_review_allowed_id",topic_id)
  end
    
  def delete(force = nil)
    begin
      maps = ParticipantReviewResponseMap.find_all_by_reviewed_object_id(self.id)
      maps.each{|map| map.delete(force)}
    rescue
      raise "At least one review response exists for #{self.name}."
    end
    
    begin
      maps = TeamReviewResponseMap.find_all_by_reviewed_object_id(self.id)
      maps.each{|map| map.delete(force)}
    rescue
      raise "At least one review response exists for #{self.name}."
    end
    
    begin
      maps = TeammateReviewResponseMap.find_all_by_reviewed_object_id(self.id)
      maps.each{|map| map.delete(force)}
    rescue
      raise "At least one teammate review response exists for #{self.name}."
    end
    
    self.invitations.each{|invite| invite.destroy}
    self.teams.each{| team | team.delete}
    self.participants.each {|participant| participant.delete}
    self.due_dates.each{ |date| date.destroy}   
           
    # The size of an empty directory is 2
    # Delete the directory if it is empty
    begin
      directory = Dir.entries(RAILS_ROOT + "/pg_data/" + self.directory_path)
    rescue
      # directory is empty
    end
       
    if !is_wiki_assignment and !self.directory_path.empty? and !directory.nil?
      if directory.size == 2
        Dir.delete(RAILS_ROOT + "/pg_data/" + self.directory_path)
      else
        raise "Assignment directory is not empty"
      end
    end
    
    self.assignment_questionnaires.each{|aq| aq.destroy}
    
    self.destroy
  end      
  
  # Generate emails for reviewers when new content is available for review
  #ajbudlon, sept 07, 2007   
  def email(author_id) 
  
    # Get all review mappings for this assignment & author
    participant = AssignmentParticipant.find(author_id)
    if team_assignment
      author = participant.team
    else
      author = participant
    end
    
    for mapping in author.review_mappings

       # If the reviewer has requested an e-mail deliver a notification
       # that includes the assignment, and which item has been updated.
       if mapping.reviewer.user.email_on_submission
          user = mapping.reviewer.user
          Mailer.deliver_message(
            {:recipients => user.email,
             :subject => "A new submission is available for #{self.name}",
             :body => {
              :obj_name => self.name,
              :type => "submission",
              :location => get_review_number(mapping).to_s,
              :first_name => ApplicationHelper::get_user_first_name(user),
              :partial_name => "update"
             }
            }
          )
       end
    end
  end 

  # Get all review mappings for this assignment & reviewer
  # required to give reviewer location of new submission content
  # link can not be provided as it might give user ability to access data not
  # available to them.  
  #ajbudlon, sept 07, 2007      
  def get_review_number(mapping)
    reviewer_mappings = ResponseMap.find_all_by_reviewer_id(mapping.reviewer.id)
    review_num = 1
    for rm in reviewer_mappings
      if rm.reviewee.id != mapping.reviewee.id
        review_num += 1
      else
        break
      end
    end  
    return review_num
  end
 
 # It appears that this method is not used at present!
 def is_wiki_assignment
   return (self.wiki_type_id > 1)
 end
 
 #
 def self.is_submission_possible (assignment)
    # Is it possible to upload a file?
    # Check whether the directory text box is nil
    if assignment.directory_path != nil && assignment.wiki_type == 1      
      return true   
      # Is it possible to submit a URL (or a wiki page)
    elsif assignment.directory_path != nil && /(^$)|(^(http|https):\/\/[a-z0-9]+([\-\.]{1}[a-z0-9]+)*\.[a-z]{2,5}(([0-9]{1,5})?\/.*)?$)/ix.match(assignment.directory_path)
        # In this case we have to check if the directory_path starts with http / https.
        return true
    # Is it possible to submit a Google Doc?
#    removed because google doc not implemented
#    elsif assignment.wiki_type == 4 #GOOGLE_DOC
#      return true
    else
      return false
    end
 end
 
 def is_google_doc
   # This is its own method so that it can be refactored later.
   # Google Document code should never directly check the wiki_type_id
   # and should instead always call is_google_doc.
   self.wiki_type_id == 4
 end
 
#add a new participant to this assignment
#manual addition
# user_name - the user account name of the participant to add
def add_participant(user_name)
  user = User.find_by_name(user_name)
  if (user == nil) 
    raise "No user account exists with the name "+user_name+". Please <a href='"+url_for(:controller=>'users',:action=>'new')+"'>create</a> the user first."
  end
  participant = AssignmentParticipant.find_by_parent_id_and_user_id(self.id, user.id)   
  if !participant
    newpart = AssignmentParticipant.create(:parent_id => self.id, :user_id => user.id, :permission_granted => user.master_permission_granted)      
    newpart.set_handle()         
  else
    raise "The user \""+user.name+"\" is already a participant."
  end
 end
 
 def create_node()
      parent = CourseNode.find_by_node_object_id(self.course_id)      
      node = AssignmentNode.create(:node_object_id => self.id)
      if parent != nil
        node.parent_id = parent.id       
      end
      node.save   
 end


  def get_current_stage(topic_id=nil)
    if self.staggered_deadline?
      if topic_id.nil?
        return "Unknown"
      end
    end
    due_date = find_current_stage(topic_id)
    if due_date == nil or due_date == COMPLETE
      return COMPLETE
    else
      return DeadlineType.find(due_date.deadline_type_id).name
    end
  end


  def get_stage_deadline(topic_id=nil)
     if self.staggered_deadline?
        if topic_id.nil?
          return "Unknown"
        end
     end

    due_date = find_current_stage(topic_id)
    if due_date == nil or due_date == COMPLETE
      return due_date
    else
      return due_date.due_at.to_s
    end
  end

   def get_review_rounds
    due_dates = DueDate.find_all_by_assignment_id(self.id)
    rounds = 0
    for i in (0 .. due_dates.length-1)
      deadline_type = DeadlineType.find(due_dates[i].deadline_type_id)
      if deadline_type.name == "review" || deadline_type.name == "rereview"
        rounds = rounds + 1
      end
    end
    rounds
  end

  
 def find_current_stage(topic_id=nil)
    if self.staggered_deadline?
      due_dates = TopicDeadline.find(:all,
                   :conditions => ["topic_id = ?", topic_id],
                   :order => "due_at DESC")
    else
      due_dates = DueDate.find(:all,
                   :conditions => ["assignment_id = ?", self.id],
                   :order => "due_at DESC")
    end


    if due_dates != nil and due_dates.size > 0
      if Time.now > due_dates[0].due_at
        return COMPLETE
      else
        i = 0
        for due_date in due_dates
          if Time.now < due_date.due_at and
             (due_dates[i+1] == nil or Time.now > due_dates[i+1].due_at)
            return due_date
          end
          i = i + 1
        end
      end
    end
  end  
  
 def assign_reviewers(mapping_strategy)  
      if (team_assignment)      
          #defined in DynamicReviewMapping module
          assign_reviewers_for_team(mapping_strategy)
      else          
          #defined in DynamicReviewMapping module
          assign_individual_reviewer(mapping_strategy) 
      end  
  end  

#this is for staggered deadline assignments or assignments with signup sheet
def assign_reviewers_staggered(num_reviews,num_review_of_reviews)
    #defined in DynamicReviewMapping module
    message = assign_reviewers_automatically(num_reviews,num_review_of_reviews)
    return message
end

  def get_current_due_date()
    #puts "~~~~~~~~~~Enter get_current_due_date()\n"
    due_date = self.find_current_stage()
    if due_date == nil or due_date == COMPLETE
      return COMPLETE
    else
      return due_date
    end
    
  end


  # Returns hash review_scores[reviewer_id][reviewee_id] = score
  def compute_reviews_hash
    @questions = Question.find(:all, :conditions =>["questionnaire_id = ?", review_questionnaire_id])
    @review_scores = Hash.new
    if (self.team_assignment)
      @response_type = "TeamReviewResponseMap"
    else
      @response_type = "ParticipantReviewResponseMap"
    end


    @myreviewers = ResponseMap.find(:all,:select => "DISTINCT reviewer_id", :conditions => ["reviewed_object_id = ? and type = ? ", self.id, @type] )

    @response_maps=ResponseMap.find(:all, :conditions =>["reviewed_object_id = ? and type = ?", self.id, @response_type])
    for response_map in @response_maps
      # Check if response is there
      @corresponding_response = Response.find(:first, :conditions =>["map_id = ?", response_map.id])
      @respective_scores = Hash.new
      if (@review_scores[response_map.reviewer_id] != nil)
        @respective_scores = @review_scores[response_map.reviewer_id]
      end
      if (@corresponding_response != nil)
        @this_review_score_raw = Score.get_total_score(@corresponding_response, @questions)
        @this_review_score = ((@this_review_score_raw*100).round/100.0)
      else
        @this_review_score = 0.0
      end
      @respective_scores[response_map.reviewee_id] = @this_review_score
      @review_scores[response_map.reviewer_id] = @respective_scores
    end
    return @review_scores
  end

<<<<<<< HEAD
  def get_review_questionnaire_id()
    @revqids = []

    @revqids = AssignmentQuestionnaire.find(:all, :conditions => ["assignment_id = ?",self.id])
    @revqids.each do |rqid|
      rtype = Questionnaire.find(rqid.questionnaire_id).type
      if( rtype == "ReviewQuestionnaire")
        @review_questionnaire_id = rqid.questionnaire_id
      end

    end
    return @review_questionnaire_id
  end

=======
>>>>>>> c17d98e7
  def get_next_due_date()
    #puts "~~~~~~~~~~Enter get_next_due_date()\n"
    due_date = self.find_next_stage()
    
    if due_date == nil or due_date == COMPLETE
      return nil
    else
      return due_date
    end
    
  end
  
  def find_next_stage()
    #puts "~~~~~~~~~~Enter find_next_stage()\n"
    due_dates = DueDate.find(:all, 
                 :conditions => ["assignment_id = ?", self.id],
                 :order => "due_at DESC")
                 
    if due_dates != nil and due_dates.size > 0
      if Time.now > due_dates[0].due_at
        return COMPLETE
      else
        i = 0
        for due_date in due_dates
          if Time.now < due_date.due_at and
             (due_dates[i+1] == nil or Time.now > due_dates[i+1].due_at)
             if (i > 0)
               return due_dates[i-1]
             else
               return nil  
             end
          end
          i = i + 1
        end
        
        return nil
      end
    end
  end

  # Compute total score for this assignment by summing the scores given on all questionnaires.
  # Only scores passed in are included in this sum.
  def compute_total_score(scores)
    total = 0
    self.questionnaires.each do |questionnaire|
      total += questionnaire.get_weighted_score(self, scores)
    end
    return total
  end
  
  # Checks whether there are duplicate assignments of the same name by the same instructor.
  # If the assignments are assigned to courses, it's OK to have duplicate names in different
  # courses.
  def duplicate_name?
    if course
      Assignment.find(:all, :conditions => ['course_id = ? and instructor_id = ? and name = ?', 
        course_id, instructor_id, name]).count > 1
    else
      Assignment.find(:all, :conditions => ['instructor_id = ? and name = ?', 
        instructor_id, name]).count > 1
    end
  end
  
    def signed_up_topic(contributor)
      # The purpose is to return the topic that the contributor has signed up to do for this assignment.
      # Returns a record from the sign_up_topic table that gives the topic_id for which the contributor has signed up
      # Look for the topic_id where the creator_id equals the contributor id (contributor is a team or a participant)
      contributors_topic = SignedUpUser.find_by_creator_id(contributor.id)
      if !contributors_topic.nil?
        contributors_signup_topic = SignUpTopic.find_by_id(contributors_topic.topic_id)
        #returns the topic
        return contributors_signup_topic
      end
  end
end
  <|MERGE_RESOLUTION|>--- conflicted
+++ resolved
@@ -633,23 +633,6 @@
     return @review_scores
   end
 
-<<<<<<< HEAD
-  def get_review_questionnaire_id()
-    @revqids = []
-
-    @revqids = AssignmentQuestionnaire.find(:all, :conditions => ["assignment_id = ?",self.id])
-    @revqids.each do |rqid|
-      rtype = Questionnaire.find(rqid.questionnaire_id).type
-      if( rtype == "ReviewQuestionnaire")
-        @review_questionnaire_id = rqid.questionnaire_id
-      end
-
-    end
-    return @review_questionnaire_id
-  end
-
-=======
->>>>>>> c17d98e7
   def get_next_due_date()
     #puts "~~~~~~~~~~Enter get_next_due_date()\n"
     due_date = self.find_next_stage()
