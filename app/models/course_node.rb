<<<<<<< HEAD
#Node type for Courses

#Author: ajbudlon
#Date: 7/18/2008

class CourseNode < Node 
  belongs_to :course, :class_name => "Course", :foreign_key => "node_object_id"
  
  # Returns the table in which to locate Courses
  def self.table
    "courses"
  end

  # parameters:
  #   sortvar: valid strings - name, created_at, updated_at, directory_path
  #   sortorder: valid strings - asc, desc
  #   user_id: instructor id for Course
  #   parent_id: not used for this type of object
  
  # returns: list of CourseNodes based on query
  def self.get(sortvar = nil,sortorder =nil,user_id = nil,show = nil, parent_id = nil) 
    if show      
      conditions = 'courses.instructor_id in (?)'      
    else
      conditions = '(courses.private = 0 or courses.instructor_id in (?))'     
    end   

    if show   
      if User.find(user_id).role.name != "Teaching Assistant"
        conditions = 'courses.instructor_id = ?'
      else
        conditions = 'courses.id in (?)'
      end
    else
      if User.find(user_id).role.name != "Teaching Assistant"
        conditions = '(courses.private = 0 or courses.instructor_id = ?)'
      else
        conditions = '(courses.private = 0 or courses.id in (?))'
      end   
    end    
    
    
    if sortvar.nil?
      sortvar = 'name'
    end
    if sortorder.nil?
      sortorder = 'ASC'
    end         
    
    
    if User.find(user_id).role.name != "Teaching Assistant"
      values = user_id
    else
      values = Ta.get_mapped_courses(user_id)
    end
    
    find(:all, :include => :course, :conditions => [conditions,values], :order => "courses.#{sortvar} #{sortorder}")       
  end  
  
  # Gets any children associated with this object
  def get_children(sortvar = nil,sortorder =nil,user_id = nil,show = nil, parent_id = nil)
    AssignmentNode.get(sortvar,sortorder,user_id,show,self.node_object_id)
  end
  
  # Gets the name from the associated object  
  def get_name
    Course.find(self.node_object_id).name    
  end    
  
  # Gets the directory_path from the associated object  
  def get_directory
    Course.find(self.node_object_id).directory_path
  end    
  
  # Gets the created_at from the associated object   
  def get_creation_date
    Course.find(self.node_object_id).created_at
  end 
  
  # Gets the updated_at from the associated object   
  def get_modified_date
    Course.find(self.node_object_id).updated_at
  end 
  
  # Gets any TeamNodes associated with this object   
  def get_teams
    TeamNode.get(self.node_object_id)
  end
  def get_survey_distribution_id
    Course.find(self.node_object_id).survey_distribution_id
  end
  def get_creation_date
    Course.find(self.node_object_id).created_at
  end   
end
=======
#Node type for Courses

#Author: ajbudlon
#Date: 7/18/2008

class CourseNode < Node 
  belongs_to :course, :class_name => "Course", :foreign_key => "node_object_id"
  
  # Returns the table in which to locate Courses
  def self.table
    "courses"
  end

  # parameters:
  #   sortvar: valid strings - name, created_at, updated_at, directory_path
  #   sortorder: valid strings - asc, desc
  #   user_id: instructor id for Course
  #   parent_id: not used for this type of object
  
  # returns: list of CourseNodes based on query
  # the get method will return all courses meeting the criteria, but the method name is necessary due to polymorphism
  def self.get(sortvar = 'name',sortorder ='ASC',user_id = nil,show = nil, parent_id = nil)
    find(:all, :include => :course, :conditions => [get_course_query_conditions(show, user_id), get_courses_managed_by_user(user_id)], :order => "courses.#{sortvar} #{sortorder}")
  end

  #get the query conditions for a public course
  def self.get_course_query_conditions(show = nil, user_id = nil)
    this_user = User.find(user_id)

    if show
      if this_user.is_teaching_assistant? == false
        conditions = 'courses.instructor_id = ?'
      else
        conditions = 'courses.id in (?)'
      end
    else
      if this_user.is_teaching_assistant? == false
        conditions = '(courses.private = 0 or courses.instructor_id = ?)'
      else
        conditions = '(courses.private = 0 or courses.id in (?))'
      end
    end

    return conditions
  end

  #get the courses managed by the user
  def self.get_courses_managed_by_user(user_id = nil)
    this_user = User.find(user_id)

    if this_user.is_teaching_assistant? == false
      values = user_id
    else
      values = Ta.get_mapped_courses(user_id)
    end

    return values
  end

  # get parent id
  def self.get_parent_id
    folder = TreeFolder.find_by_name('Courses')
    parent = FolderNode.find_by_node_object_id(folder.id)
    if parent
      return parent.id
    else
      return nil
    end
  end
  
  # Gets any children associated with this object
  # the get_children method will return assignments belonging to a course, but the method name is necessary due to polymorphism
  def get_children(sortvar = nil,sortorder =nil,user_id = nil,show = nil, parent_id = nil)
    AssignmentNode.get(sortvar,sortorder,user_id,show,self.node_object_id)
  end
  
  # Gets the name from the associated object  
  def get_name
    Course.find(self.node_object_id).name    
  end    
  
  # Gets the directory_path from the associated object  
  def get_directory
    Course.find(self.node_object_id).directory_path
  end    
  
  # Gets the created_at from the associated object   
  def get_creation_date
    Course.find(self.node_object_id).created_at
  end 
  
  # Gets the updated_at from the associated object   
  def get_modified_date
    Course.find(self.node_object_id).updated_at
  end 
  
  # Gets any TeamNodes associated with this object   
  def get_teams
    TeamNode.get(self.node_object_id)
  end

end
>>>>>>> 2013b6f4
<|MERGE_RESOLUTION|>--- conflicted
+++ resolved
@@ -1,100 +1,3 @@
-<<<<<<< HEAD
-#Node type for Courses
-
-#Author: ajbudlon
-#Date: 7/18/2008
-
-class CourseNode < Node 
-  belongs_to :course, :class_name => "Course", :foreign_key => "node_object_id"
-  
-  # Returns the table in which to locate Courses
-  def self.table
-    "courses"
-  end
-
-  # parameters:
-  #   sortvar: valid strings - name, created_at, updated_at, directory_path
-  #   sortorder: valid strings - asc, desc
-  #   user_id: instructor id for Course
-  #   parent_id: not used for this type of object
-  
-  # returns: list of CourseNodes based on query
-  def self.get(sortvar = nil,sortorder =nil,user_id = nil,show = nil, parent_id = nil) 
-    if show      
-      conditions = 'courses.instructor_id in (?)'      
-    else
-      conditions = '(courses.private = 0 or courses.instructor_id in (?))'     
-    end   
-
-    if show   
-      if User.find(user_id).role.name != "Teaching Assistant"
-        conditions = 'courses.instructor_id = ?'
-      else
-        conditions = 'courses.id in (?)'
-      end
-    else
-      if User.find(user_id).role.name != "Teaching Assistant"
-        conditions = '(courses.private = 0 or courses.instructor_id = ?)'
-      else
-        conditions = '(courses.private = 0 or courses.id in (?))'
-      end   
-    end    
-    
-    
-    if sortvar.nil?
-      sortvar = 'name'
-    end
-    if sortorder.nil?
-      sortorder = 'ASC'
-    end         
-    
-    
-    if User.find(user_id).role.name != "Teaching Assistant"
-      values = user_id
-    else
-      values = Ta.get_mapped_courses(user_id)
-    end
-    
-    find(:all, :include => :course, :conditions => [conditions,values], :order => "courses.#{sortvar} #{sortorder}")       
-  end  
-  
-  # Gets any children associated with this object
-  def get_children(sortvar = nil,sortorder =nil,user_id = nil,show = nil, parent_id = nil)
-    AssignmentNode.get(sortvar,sortorder,user_id,show,self.node_object_id)
-  end
-  
-  # Gets the name from the associated object  
-  def get_name
-    Course.find(self.node_object_id).name    
-  end    
-  
-  # Gets the directory_path from the associated object  
-  def get_directory
-    Course.find(self.node_object_id).directory_path
-  end    
-  
-  # Gets the created_at from the associated object   
-  def get_creation_date
-    Course.find(self.node_object_id).created_at
-  end 
-  
-  # Gets the updated_at from the associated object   
-  def get_modified_date
-    Course.find(self.node_object_id).updated_at
-  end 
-  
-  # Gets any TeamNodes associated with this object   
-  def get_teams
-    TeamNode.get(self.node_object_id)
-  end
-  def get_survey_distribution_id
-    Course.find(self.node_object_id).survey_distribution_id
-  end
-  def get_creation_date
-    Course.find(self.node_object_id).created_at
-  end   
-end
-=======
 #Node type for Courses
 
 #Author: ajbudlon
@@ -196,5 +99,4 @@
     TeamNode.get(self.node_object_id)
   end
 
-end
->>>>>>> 2013b6f4
+end