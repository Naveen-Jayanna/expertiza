--- conflicted
+++ resolved
@@ -4,13 +4,9 @@
   has_many :assignments, :dependent => :destroy
   belongs_to :instructor, :class_name => 'User', :foreign_key => 'instructor_id'
   has_many :participants, :class_name => 'CourseParticipant', :foreign_key => 'parent_id'
-<<<<<<< HEAD
-
-=======
   has_one :course_node,:foreign_key => :node_object_id,:dependent => :destroy
   has_paper_trail
-  
->>>>>>> 264b8a66
+
   # Return any predefined teams associated with this course
   # Author: ajbudlon
   # Date: 7/21/2008
