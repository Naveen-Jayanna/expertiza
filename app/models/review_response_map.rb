--- conflicted
+++ resolved
@@ -10,27 +10,14 @@
   end
 
   def delete(force = nil)
-<<<<<<< HEAD
     fmaps = FeedbackResponseMap.find_all_by_reviewed_object_id(self.response.response_id)
     fmaps.each { |fmap| fmap.delete(true) }
     maps = MetareviewResponseMap.find_all_by_reviewed_object_id(self.id)
     maps.each { |map| map.delete(force) }
-=======
-    if self.response != nil and !force
-      raise "A response exists for this mapping."
-    elsif self.response != nil
-      fmaps = FeedbackResponseMap.find_all_by_reviewed_object_id(self.response.id)
-      fmaps.each{|fmap| fmap.delete(true)}
-      self.response.delete
-    end
-    maps = MetareviewResponseMap.find_all_by_reviewed_object_id(self.id)
-    maps.each{|map| map.delete(force)}
->>>>>>> 745d4bcb
     self.destroy
   end
 
   def self.get_export_fields(options)
-<<<<<<< HEAD
     fields = ["contributor", "reviewed by"]
     return fields
   end
@@ -39,16 +26,6 @@
     mappings = find_all_by_reviewed_object_id(parent_id)
     mappings.sort! { |a, b| a.reviewee.name <=> b.reviewee.name }
     mappings.each {
-=======
-    fields = ["contributor","reviewed by"]
-    return fields
-  end
-
-  def self.export(csv,parent_id,options)
-    mappings = find(:all, :conditions => ['reviewed_object_id=?',parent_id])
-    mappings.sort!{|a,b| a.reviewee.name <=> b.reviewee.name}
-    mappings.each{
->>>>>>> 745d4bcb
         |map|
       csv << [
           map.reviewee.name,
@@ -57,11 +34,7 @@
     }
   end
 
-<<<<<<< HEAD
   def self.import(row, session, id)
-=======
-  def self.import(row,session,id)
->>>>>>> 745d4bcb
     if row.length < 2
       raise ArgumentError, "Not enough items"
     end
@@ -81,14 +54,14 @@
         raise ImportError, "The reviewer \"#{row[index]}\" is not a participant in this assignment. <a href='/users/new'>Register</a> this user as a participant?"
       end
       if assignment.team_assignment
-        reviewee = AssignmentTeam.find_by_name_and_parent_id(row[0].to_s.strip, assignment.id)
-        if reviewee == nil
-          raise ImportError, "The author \"#{row[0].to_s.strip}\" was not found. <a href='/users/new'>Create</a> this user?"
-        end
-        existing = TeamReviewResponseMap.find_by_reviewee_id_and_reviewer_id(reviewee.id, reviewer.id)
-        if existing.nil?
-          TeamReviewResponseMap.create(:reviewer_id => reviewer.id, :reviewee_id => reviewee.id, :reviewed_object_id => assignment.id)
-        end
+      reviewee = AssignmentTeam.find_by_name_and_parent_id(row[0].to_s.strip, assignment.id)
+      if reviewee == nil
+        raise ImportError, "The author \"#{row[0].to_s.strip}\" was not found. <a href='/users/new'>Create</a> this user?"
+      end
+      existing = TeamReviewResponseMap.find_by_reviewee_id_and_reviewer_id(reviewee.id, reviewer.id)
+      if existing.nil?
+        TeamReviewResponseMap.create(:reviewer_id => reviewer.id, :reviewee_id => reviewee.id, :reviewed_object_id => assignment.id)
+      end
       else
         puser = User.find_by_name(row[0].to_s.strip)
         if user == nil
@@ -108,19 +81,9 @@
   end
 
   def show_feedback()
-<<<<<<< HEAD
     map = FeedbackResponseMap.find_by_reviewed_object_id(self.response.response_id)
     if map and map.response
       return map.response.display_as_html()
-=======
-    if self.response
-      map = FeedbackResponseMap.find_by_reviewed_object_id(self.response.id)
-      if map and map.response
-        return "<br/><hr/><br/>"+map.response.display_as_html()
-      end
-    else
-      return nil
->>>>>>> 745d4bcb
     end
   end
 
