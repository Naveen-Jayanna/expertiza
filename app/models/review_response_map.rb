--- conflicted
+++ resolved
@@ -57,31 +57,6 @@
       reviewer = AssignmentParticipant.find_by_user_id_and_parent_id(user.id,assignment.id)
       if reviewer == nil
         raise ImportError, "The reviewer \"#{row[index]}\" is not a participant in this assignment. <a href='/users/new'>Register</a> this user as a participant?"
-<<<<<<< HEAD
-      end           
-      if assignment.team_assignment
-         reviewee = AssignmentTeam.find_by_name_and_parent_id(row[0].to_s.strip, assignment.id)
-         if reviewee == nil
-           raise ImportError, "The author \"#{row[0].to_s.strip}\" was not found. <a href='/users/new'>Create</a> this user?"                   
-         end
-         existing = TeamReviewResponseMap.find_by_reviewee_id_and_reviewer_id(reviewee.id, reviewer.id) 
-         if existing.nil?
-           TeamReviewResponseMap.create(:reviewer_id => reviewer.id, :reviewee_id => reviewee.id, :reviewed_object_id => assignment.id)
-         end
-      else
-         puser = User.find_by_name(row[0].to_s.strip)
-         if user == nil
-           raise ImportError, "The user account for the reviewee \"#{row[0]}\" was not found. <a href='/users/new'>Create</a> this user?"
-         end
-         reviewee = AssignmentParticipant.find_by_user_id_and_parent_id(puser.id, assignment.id)
-         if reviewee == nil
-           raise ImportError, "The author \"#{row[0].to_s.strip}\" was not found. <a href='/users/new'>Create</a> this user?"                   
-         end  
-         existing = ParticipantReviewResponseMap.find_by_reviewee_id_and_reviewer_id(reviewee.id, reviewer.id) 
-         if existing.nil?
-           ParticipantReviewResponseMap.create(:reviewer_id => reviewer.id, :reviewee_id => reviewee.id, :reviewed_object_id => assignment.id)
-         end         
-=======
       end
       #ACS the reviewee is always a team member
       #removed code that treated individual and team assignments differently
@@ -92,7 +67,6 @@
       existing = TeamReviewResponseMap.find_by_reviewee_id_and_reviewer_id(reviewee.id, reviewer.id)
       if existing.nil?
         TeamReviewResponseMap.create(:reviewer_id => reviewer.id, :reviewee_id => reviewee.id, :reviewed_object_id => assignment.id)
->>>>>>> 0bffe9f0
       end
       index += 1
     end 
