.arrow_icon{
<<<<<<< HEAD
    width: 20px;
    height: 20px;
}
.table_stretch{
    width: 100%;
    border-spacing: 5px;
    border-collapse: collapse;
}
.table_stretch td{
    padding: 10px;
=======
    padding-right: 20px;
>>>>>>> f61fb34b
}
.fake-link {
    font-size: smaller;
    color: #94672d;
    cursor: pointer;
}

<<<<<<< HEAD
.fake-link-large {
    font-size: larger;
    color: #94672d;
    cursor: pointer;
}

.fake-link-large:hover{
    text-decoration: underline;
    color: #eb0000;
    cursor: pointer;
}
=======
.data_column {
	padding: 0 !important;
}

.question {

}
>>>>>>> f61fb34b
<|MERGE_RESOLUTION|>--- conflicted
+++ resolved
@@ -1,18 +1,5 @@
 .arrow_icon{
-<<<<<<< HEAD
-    width: 20px;
-    height: 20px;
-}
-.table_stretch{
-    width: 100%;
-    border-spacing: 5px;
-    border-collapse: collapse;
-}
-.table_stretch td{
-    padding: 10px;
-=======
     padding-right: 20px;
->>>>>>> f61fb34b
 }
 .fake-link {
     font-size: smaller;
@@ -20,7 +7,6 @@
     cursor: pointer;
 }
 
-<<<<<<< HEAD
 .fake-link-large {
     font-size: larger;
     color: #94672d;
@@ -32,12 +18,10 @@
     color: #eb0000;
     cursor: pointer;
 }
-=======
 .data_column {
 	padding: 0 !important;
 }
 
 .question {
 
-}
->>>>>>> f61fb34b
+}