class UsersController < ApplicationController
  auto_complete_for :user, :name
  # GETs should be safe (see http://www.w3.org/2001/tag/doc/whenToUseGet.html)
  verify :method => :post, :only => [ :destroy, :create, :update ],
         :redirect_to => { :action => :list }

  def index
    if (current_user_role? == "Student") 
      redirect_to(:action => AuthHelper::get_home_action(session[:user]), :controller => AuthHelper::get_home_controller(session[:user])) 
    else
      list
      render :action => 'list'
    end
  end
  
  def self.participants_in(assignment_id)
    users = Array.new
    participants = AssignmentParticipant.find_by_parent_id(assignment_id)    
    participants.each{
      |participant| 
      users << User.find(participant.user_id)
    }
  end

  def auto_complete_for_user_name
    user = session[:user]
    role = Role.find(user.role_id)   
    @users = User.find(:all, :conditions => ['name LIKE ? and (role_id in (?) or id = ?)', "#{params[:user][:name]}%",role.get_available_roles, user.id])
    render :inline => "<%= auto_complete_result @users, 'name' %>", :layout => false
  end

  #for displaying the list of users
  def list
    user = session[:user]
    role = Role.find(user.role_id)
    all_users = User.find(:all, :order => 'name', :conditions => ['role_id in (?) or id = ?', role.get_available_roles, user.id])
    
    letter = params[:letter]
    session[:letter] = letter
    if letter == nil
      letter = all_users.first.name[0,1].downcase
    end
    logger.info "#{letter}"
    @letters = Array.new

    @per_page = 1

    # Check if the "Show" button for pagination is clicked
    # If yes, set @per_page to the value of the selection dropdown
    # Else, if the request is from one of the letter links on the top
    # set @per_page to 1 (25 names per page).
    # Else, set @per_page to the :num_users param passed in from
    # the will_paginate method from the 'pagination' partial.
    if params[:paginate_show]
      @per_page = params[:num_users]
    elsif params[:from_letter]
      @per_page = 1
    else
      @per_page = params[:num_users]
    end

    # Get the users list to show on current page
    @users = paginate_list(role, user.id, letter)

    all_users.each {
       | userObj |
       first = userObj.name[0,1].downcase
       if not @letters.include?(first)
          @letters << first  
       end
    }
  end

  def show_selection
    @user = User.find_by_name(params[:user][:name])
    if @user != nil
       get_role
       if @role.parent_id == nil || @role.parent_id < (session[:user]).role_id || @user.id == (session[:user]).id
          render :action => 'show'
      else
          flash[:note] = 'The specified user is not available for editing.'      
          redirect_to :action => 'list'
      end
    else
        flash[:note] = params[:user][:name]+' does not exist.'
        redirect_to :action => 'list'
    end
  end
  
  def show
    if (params[:id].nil?) || ((current_user_role? == "Student") &&  (session[:user].id != params[:id].to_i))
      redirect_to(:action => AuthHelper::get_home_action(session[:user]), :controller => AuthHelper::get_home_controller(session[:user])) 
    else
      @user = User.find(params[:id])
      get_role
    end
  end
  
  def new
    @user = User.new
    foreign
  end

  def create
    
    # if the user name already exists, register the user by email address
    check = User.find_by_name(params[:user][:name])
    if check != nil
      params[:user][:name] = params[:user][:email]
    end
    
    @user = User.new(params[:user])
    # record the person who created this new user
    @user.parent_id = (session[:user]).id
    # set the user's timezone to its parent's
    @user.timezonepref = User.find(@user.parent_id).timezonepref
    
    if @user.save
      #Instructor and Administrator users need to have a default set for their notifications
      # the creation of an AssignmentQuestionnaire object with only the User ID field populated
      # ensures that these users have a default value of 15% for notifications.
      #TAs and Students do not need a default. TAs inherit the default from the instructor,
      # Students do not have any checks for this information.
      if @user.role.name == "Instructor" or @user.role.name == "Administrator"
        AssignmentQuestionnaire.create(:user_id => @user.id)
      end
      undo_link("User \"#{@user.name}\" has been created successfully. ")
      redirect_to :action => 'list'
    else
      foreign
      render :action => 'new'
    end
  end


  def edit
    @user = User.find(params[:id])
    get_role
    foreign
  end

  def update
    @user = User.find params[:id]

<<<<<<< HEAD
    if @user.update_attributes params[:user]
      flash[:notice] = 'User was successfully updated.'
      redirect_to @user
=======
    if @user.update_attributes(params[:user])
      undo_link("User \"#{@user.name}\" has been updated successfully. ")
      redirect_to :action => 'show', :id => @user
>>>>>>> 264b8a66
    else
      foreign
      render :action => 'edit'
    end
  end


  def destroy
    begin
       @user = User.find(params[:id])
       AssignmentParticipant.find_all_by_user_id(@user.id).each{|participant| participant.delete}
       TeamsUser.find_all_by_user_id(@user.id).each{|teamuser| teamuser.delete}
       AssignmentQuestionnaire.find_all_by_user_id(@user.id).each{|aq| aq.destroy}
       @user.destroy
       undo_link("User \"#{@user.name}\" has been deleted successfully. ")
    rescue
      flash[:error] = $!
    end
    
    redirect_to :action => 'list'
  end
  
  def keys
    if (params[:id].nil?) || ((current_user_role? == "Student") &&  (session[:user].id != params[:id].to_i))
      redirect_to(:action => AuthHelper::get_home_action(session[:user]), :controller => AuthHelper::get_home_controller(session[:user])) 
    else     
      @user = User.find(params[:id])
      @private_key = @user.generate_keys
    end
  end
  
  protected

  def foreign
    role = Role.find((session[:user]).role_id)  
    @all_roles = Role.find(:all, :conditions => ['id in (?) or id = ?',role.get_available_roles,role.id])
  end
 
  private

  def get_role
     if @user && @user.role_id
      @role = Role.find(@user.role_id)
    elsif @user
      @role = Role.new(:id => nil, :name => '(none)')
    end
  end

  # For filtering the users list with proper search and pagination.
  def paginate_list(role, user_id, letter)
    paginate_options = {"1" => 25, "2" => 50, "3" => 100}

    # If the above hash does not have a value for the key,
    # it means that we need to show all the users on the page
    #
    # Just a point to remember, when we use pagination, the
    # 'users' variable should be an object, not an array

    #The type of condition for the search depends on what the user has selected from the search_by dropdown
    condition = "(role_id in (?) or id = ?) and name like ?" #default used when clicking on letters
    search_filter = letter + '%'
    @search_by = params[:search_by]
    if @search_by == '1'  #search by user name
      condition = "(role_id in (?) or id = ?) and name like ?"
      search_filter = '%' + letter + '%'
    elsif @search_by == '2' # search by full name
      condition = "(role_id in (?) or id = ?) and fullname like ?"
      search_filter = '%' + letter + '%'
    elsif @search_by == '3' # search by email
      condition = "(role_id in (?) or id = ?) and email like ?"
      search_filter = '%' + letter + '%'
    end

    if (paginate_options["#{@per_page}"].nil?) #displaying all - no pagination
      users = User.paginate(:page => params[:page], :order => 'name', :per_page => User.count(:all), :conditions => [condition, role.get_available_roles, user_id, search_filter])
    else #some pagination is active - use the per_page
      users = User.paginate(:page => params[:page], :order => 'name', :per_page => paginate_options["#{@per_page}"], :conditions => [condition, role.get_available_roles, user_id, search_filter])
    end
    users
  end

  # generate the undo link
  #def undo_link
  #  "<a href = #{url_for(:controller => :versions,:action => :revert,:id => @user.versions.last.id)}>undo</a>"
  #end
end<|MERGE_RESOLUTION|>--- conflicted
+++ resolved
@@ -142,15 +142,9 @@
   def update
     @user = User.find params[:id]
 
-<<<<<<< HEAD
-    if @user.update_attributes params[:user]
-      flash[:notice] = 'User was successfully updated.'
-      redirect_to @user
-=======
     if @user.update_attributes(params[:user])
       undo_link("User \"#{@user.name}\" has been updated successfully. ")
-      redirect_to :action => 'show', :id => @user
->>>>>>> 264b8a66
+      redirect_to @user
     else
       foreign
       render :action => 'edit'
