--- conflicted
+++ resolved
@@ -11,11 +11,6 @@
 class SignUpSheetController < ApplicationController
   require 'rgl/adjacency'
   require 'rgl/dot'
-<<<<<<< HEAD
-  require 'graphr/graphviz_dot'
-=======
-  #removed graph/graphviz_dot since the gem is removed from Gemfile.
->>>>>>> 3df2fd01
   require 'rgl/topsort'
 
   def action_allowed?
