--- conflicted
+++ resolved
@@ -227,11 +227,7 @@
           flash[:error] = 'Value of maximum choosers can only be increased! No change has been made to max choosers.'
         end
       end
-<<<<<<< HEAD
-
-=======
-#update tables	
->>>>>>> 3efbc5c0
+#update tables
       topic.category = params[:topic][:category]
       topic.topic_name = params[:topic][:topic_name]
       topic.save
@@ -241,7 +237,6 @@
     redirect_to_sign_up(params[:assignment_id])
   end
 
-<<<<<<< HEAD
   def signup_topics
     @assignment_id = params[:id]
     @sign_up_topics = SignUpTopic.find(:all, :conditions => ['assignment_id = ?', params[:id]])
@@ -465,9 +460,7 @@
     end
   end
 
-=======
 #this function is used to prevent injection attacks. Do not know how this works.
->>>>>>> 3efbc5c0
   def save_topic_dependencies
     # Prevent injection attacks - we're using this in a system() call later
     params[:assignment_id] = params[:assignment_id].to_i.to_s
@@ -483,12 +476,7 @@
       end
     }
 
-<<<<<<< HEAD
-
-    # Save the dependency in the topic dependency table
-=======
    # Save the dependency in the topic dependency table
->>>>>>> 3efbc5c0
     TopicDependency.save_dependency(topics)
 
     node = 'id'
@@ -537,11 +525,7 @@
         topic_deadline_subm.update_attributes({'due_at' => due_date['submission_' + i.to_s]})
         flash[:error] = "Please enter a valid " + (i > 1 ? "Resubmission deadline " + (i-1).to_s : "Submission deadline") if topic_deadline_subm.errors.length > 0
 
-<<<<<<< HEAD
-        topic_deadline_rev = TopicDeadline.find_by_topic_id_and_deadline_type_id_and_round(due_date['t_id'].to_i, topic_deadline_type_rev, i)
-=======
         topic_deadline_rev = TopicDeadline.find_by_topic_id_and_deadline_type_id_and_round(due_date['t_id'].to_i, topic_deadline_type_rev,i)
->>>>>>> 3efbc5c0
         topic_deadline_rev.update_attributes({'due_at' => due_date['review_' + i.to_s]})
         flash[:error] = "Please enter a valid Review deadline " + (i > 1 ? (i-1).to_s : "") if topic_deadline_rev.errors.length > 0
       end
@@ -554,12 +538,8 @@
     redirect_to_sign_up(params[:assignment_id])
   end
 
-<<<<<<< HEAD
-  def build_dependency_graph(topics, node)
-=======
 #used by save_topic_dependencies. Do not know how this works
   def build_dependency_graph(topics,node)
->>>>>>> 3efbc5c0
     dg = RGL::DirectedAdjacencyGraph.new
 
     #create a graph of the assignment with appropriate dependency
@@ -605,7 +585,6 @@
     set_of_topics
   end
 
-<<<<<<< HEAD
   def create_topic_deadline(due_date, offset, topic_id)
     topic_deadline = TopicDeadline.new
     topic_deadline.topic_id = topic_id
@@ -714,6 +693,4 @@
     query = query + " group by t.name;"
     SignUpTopic.find_by_sql(query)
   end
-=======
->>>>>>> 3efbc5c0
 end