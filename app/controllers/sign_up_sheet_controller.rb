#contains all functions related to management of the signup sheet for an assignment
#functions to add new topics to an assignment, edit properties of a particular topic, delete a topic, etc
#are included here

#A point to be taken into consideration is that :id (except when explicitly stated) here means topic id and not assignment id
#(this is referenced as :assignment id in the params has)
#The way it works is that assignments have their own id's, so do topics. A topic has a foreign key dependecy on the assignment_id
#Hence each topic has a field called assignment_id which points which can be used to identify the assignment that this topic belongs
#to

class SignUpSheetController < ApplicationController
  require 'rgl/adjacency'
  require 'rgl/dot'
  require 'graph/graphviz_dot'
  require 'rgl/topsort'

  def action_allowed?
    case params[:action]
    when 'signup_topics', 'signup', 'delete_signup'
      current_role_name.eql? 'Student'
    else
      ['Instructor',
       'Teaching Assistant',
       'Administrator'].include? current_role_name
    end
  end

  #Includes functions for team management. Refer /app/helpers/ManageTeamHelper
  include ManageTeamHelper
  #Includes functions for Dead line management. Refer /app/helpers/DeadLineHelper
  include DeadlineHelper

  # GETs should be safe (see http://www.w3.org/2001/tag/doc/whenToUseGet.html)
  verify :method => :post, :only => [:destroy, :create, :update],
         :redirect_to => {:action => :list}

  # Prepares the form for adding a new topic. Used in conjuntion with create
  def new
    @id = params[:id]
    @sign_up_topic = SignUpTopic.new
    @sign_up_topic.assignment = Assignment.find(params[:id])
    @topic = @sign_up_topic
  end

  #This method is used to create signup topics
  #In this code params[:id] is the assignment id and not topic id. The intuition is
  #that assignment id will virtually be the signup sheet id as well as we have assumed
  #that every assignment will have only one signup sheet
  def create
    topic = SignUpTopic.find_by_topic_name_and_assignment_id(params[:topic][:topic_name], params[:id])

    #if the topic already exists then update
    if topic != nil
      topic.topic_identifier = params[:topic][:topic_identifier]

      #While saving the max choosers you should be careful; if there are users who have signed up for this particular
      #topic and are on waitlist, then they have to be converted to confirmed topic based on the availability. But if
      #there are choosers already and if there is an attempt to decrease the max choosers, as of now I am not allowing
      #it.
      if SignedUpUser.find_by_topic_id(topic.id).nil? || topic.max_choosers == params[:topic][:max_choosers]
        topic.max_choosers = params[:topic][:max_choosers]
      else
        if topic.max_choosers.to_i < params[:topic][:max_choosers].to_i
          topic.update_waitlisted_users(params[:topic][:max_choosers])
          topic.max_choosers = params[:topic][:max_choosers]
        else
          flash[:error] = 'Value of maximum choosers can only be increased! No change has been made to max choosers.'
        end
      end

      topic.category = params[:topic][:category]
      #topic.assignment_id = params[:id]
      topic.save
      redirect_to_sign_up(params[:id])
    else
      set_values_for_new_topic

      if @assignment.is_microtask?
        @sign_up_topic.micropayment = params[:topic][:micropayment]
      end

      if @assignment.staggered_deadline?
        topic_set = Array.new
        topic = @sign_up_topic.id

      end

      if @sign_up_topic.save
        #NotificationLimit.create(:topic_id => @sign_up_topic.id)
        undo_link("Topic: \"#{@sign_up_topic.topic_name}\" has been created successfully. ")
        redirect_to_sign_up(params[:id])
      else
        render :action => 'new', :id => params[:id]
      end
    end
  end

  #This method is used to delete signup topics
  def delete
    @topic = SignUpTopic.find(params[:id])

    if @topic
      @topic.destroy
      undo_link("Topic: \"#{@topic.topic_name}\" has been deleted successfully. ")
    else
      flash[:error] = "Topic could not be deleted"
    end

    #if this assignment has staggered deadlines then destroy the dependencies as well
    if Assignment.find(params[:assignment_id])['staggered_deadline'] == true
      dependencies = TopicDependency.find_all_by_topic_id(params[:id])
      unless dependencies.nil?
        dependencies.each { |dependency| dependency.destroy }
      end
    end
    redirect_to_sign_up(params[:assignment_id])
  end

  #prepares the page. shows the form which can be used to enter new values for the different properties of an assignment
  def edit
    @topic = SignUpTopic.find(params[:id])
    @assignment_id = params[:assignment_id]
  end

  #updates the database tables to reflect the new values for the assignment. Used in conjuntion with edit
  def update
    @topic = SignUpTopic.find(params[:id])

    if @topic
      @topic.topic_identifier = params[:topic][:topic_identifier]

      #While saving the max choosers you should be careful; if there are users who have signed up for this particular
      #topic and are on waitlist, then they have to be converted to confirmed topic based on the availability. But if
      #there are choosers already and if there is an attempt to decrease the max choosers, as of now I am not allowing
      #it.
      if SignedUpUser.find_by_topic_id(@topic.id).nil? || @topic.max_choosers == params[:topic][:max_choosers]
        @topic.max_choosers = params[:topic][:max_choosers]
      else
        if @topic.max_choosers.to_i < params[:topic][:max_choosers].to_i
          @topic.update_waitlisted_users(params[:topic][:max_choosers])
          @topic.max_choosers = params[:topic][:max_choosers]
        else
          flash[:error] = 'Value of maximum choosers can only be increased! No change has been made to max choosers.'
        end
      end

      #update tables
      @topic.category = params[:topic][:category]
      @topic.topic_name = params[:topic][:topic_name]
      @topic.micropayment = params[:topic][:micropayment]
      @topic.save
      undo_link("Topic: \"#{@topic.topic_name}\" has been updated successfully. ")
    else
      flash[:error] = "Topic could not be updated"
    end
    redirect_to_sign_up(params[:assignment_id])
  end


#This displays a page that lists all the available topics for an assignment.
#Contains links that let an admin or Instructor edit, delete, view enrolled/waitlisted members for each topic
#Also contains links to delete topics and modify the deadlines for individual topics. Staggered means that different topics
#can have different deadlines.
  def add_signup_topic
    load_add_signup_topics(params[:id])

    @review_rounds = Assignment.find(params[:id]).get_review_rounds
    @topics = SignUpTopic.find_all_by_assignment_id(params[:id])

    #Use this until you figure out how to initialize this array
    @duedates = SignUpTopic.find_by_sql("SELECT s.id as topic_id FROM sign_up_topics s WHERE s.assignment_id = " + params[:id].to_s)

    unless @topics.nil?
      i=0
      @topics.each { |topic|

        @duedates[i]['t_id'] = topic.id
        @duedates[i]['topic_identifier'] = topic.topic_identifier
        @duedates[i]['topic_name'] = topic.topic_name

        for j in 1..@review_rounds
          duedate_subm = TopicDeadline.find_by_topic_id_and_deadline_type_id(topic.id, DeadlineType.find_by_name('submission').id)
          duedate_rev = TopicDeadline.find_by_topic_id_and_deadline_type_id(topic.id, DeadlineType.find_by_name('review').id)
          if !duedate_subm.nil? && !duedate_rev.nil?
            @duedates[i]['submission_'+ j.to_s] = DateTime.parse(duedate_subm['due_at'].to_s).strftime("%Y-%m-%d %H:%M:%S")
            @duedates[i]['review_'+ j.to_s] = DateTime.parse(duedate_rev['due_at'].to_s).strftime("%Y-%m-%d %H:%M:%S")
          else
            #the topic is new. so copy deadlines from assignment
            set_of_due_dates = DueDate.find_all_by_assignment_id(params[:id])
            set_of_due_dates.each { |due_date|
              create_topic_deadline(due_date, 0, topic.id)
            }

            @duedates[i]['submission_'+ j.to_s] = DateTime.parse(duedate_subm['due_at'].to_s).strftime("%Y-%m-%d %H:%M:%S")
            @duedates[i]['review_'+ j.to_s] = DateTime.parse(duedate_rev['due_at'].to_s).strftime("%Y-%m-%d %H:%M:%S")
          end

        end
        duedate_subm = TopicDeadline.find_by_topic_id_and_deadline_type_id(topic.id, DeadlineType.find_by_name('metareview').id)
        @duedates[i]['submission_'+ (@review_rounds+1).to_s] = !(duedate_subm.nil?)?(DateTime.parse(duedate_subm['due_at'].to_s).strftime("%Y-%m-%d %H:%M:%S")):nil
        i = i + 1
      }
    end
  end
  def add_signup_topics_staggered
    add_signup_topic
  end

  #similar to the above function except that all the topics and review/submission rounds have the similar deadlines
  def add_signup_topics
    load_add_signup_topics(params[:id])
  end

  #Seems like this function is similar to the above function> we are not quite sure what publishing rights mean. Seems like
  #the values for the last column in http://expertiza.ncsu.edu/student_task/list are sourced from here
  def view_publishing_rights
    load_add_signup_topics(params[:id])
  end

  #retrieves all the data associated with the given assignment. Includes all topics,
  #participants(people who are doing this assignment) and signed up users (people who have chosen a topic (confirmed or waitlisted)
  def load_add_signup_topics(assignment_id)
    @id = assignment_id
    @sign_up_topics = SignUpTopic.find(:all, :conditions => ['assignment_id = ?', assignment_id])
    @slots_filled = SignUpTopic.find_slots_filled(assignment_id)
    @slots_waitlisted = SignUpTopic.find_slots_waitlisted(assignment_id)

    @assignment = Assignment.find(assignment_id)
    #ACS Removed the if condition (and corresponding else) which differentiate assignments as team and individual assignments
    # to treat all assignments as team assignments
    @participants = SignedUpUser.find_team_participants(assignment_id)
  end



  def set_values_for_new_topic
    @sign_up_topic = SignUpTopic.new
    @sign_up_topic.topic_identifier = params[:topic][:topic_identifier]
    @sign_up_topic.topic_name = params[:topic][:topic_name]
    @sign_up_topic.max_choosers = params[:topic][:max_choosers]
    @sign_up_topic.category = params[:topic][:category]
    @sign_up_topic.assignment_id = params[:id]
    @assignment = Assignment.find(params[:id])
  end

  #simple function that redirects ti the /add_signup_topics or the /add_signup_topics_staggered page depending on assignment type
  #staggered means that different topics can have different deadlines.
  def redirect_to_sign_up(assignment_id)
    assignment = Assignment.find(assignment_id)
    (assignment.staggered_deadline == true)?(redirect_to :action => 'add_signup_topics_staggered', :id => assignment_id):(redirect_to :action => 'add_signup_topics', :id => assignment_id)
  end

  def list
    @assignment_id = params[:id]
    @sign_up_topics = SignUpTopic.find(:all, :conditions => ['assignment_id = ?', params[:id]])
    @slots_filled = SignUpTopic.find_slots_filled(params[:id])
    @slots_waitlisted = SignUpTopic.find_slots_waitlisted(params[:id])
    @show_actions = true
    @priority = 0
    assignment=Assignment.find(params[:id])
    #end

    if assignment.due_dates.find_by_deadline_type_id(1)!= nil
<<<<<<< HEAD
      if !assignment.staggered_deadline? and assignment.due_dates.find_by_deadline_type_id(1).due_at < Time.now
=======
      unless !(assignment.staggered_deadline? and assignment.due_dates.find_by_deadline_type_id(1).due_at < Time.now )
>>>>>>> 7ae91c16
        @show_actions = false
      end

    #Find whether the user has signed up for any topics; if so the user won't be able to
    #sign up again unless the former was a waitlisted topic
    #if team assignment, then team id needs to be passed as parameter else the user's id
    users_team = SignedUpUser.find_team_users(params[:id],(session[:user].id))

    if users_team.size == 0
      @selected_topics = nil
    else
      #TODO: fix this; cant use 0
      @selected_topics = SignUpSheetController.other_confirmed_topic_for_user(params[:id], users_team[0].t_id)
    end

    SignUpTopic.remove_team(users_team, @assignment_id)

  end
  end


  #this function is used to delete a previous signup
  def delete_signup
    delete_signup_for_topic(params[:assignment_id], params[:id])
    redirect_to :action => 'list', :id => params[:assignment_id]
  end

  def delete_signup_for_topic(assignment_id, topic_id)
    @user_id = session[:user].id
    SignUpTopic.reassign_topic(@user_id,assignment_id, topic_id)
  end

  def sign_up

    #find the assignment to which user is signing up
    @assignment = Assignment.find(params[:assignment_id])
    @user_id = session[:user].id
    #check whether team assignment. This is to decide whether a team_id or user_id should be the creator_id
    #Always use team_id ACS
    #s = Signupsheet.new
    #check whether the user already has a team for this assignment
<<<<<<< HEAD
    signup_team(@assignment.id, @user_id, params[:id])
=======
    #s.signup_team(@assignment, @user_id, params[:id])

    users_team = SignedUpUser.find_team_users(@assignment, @user_id)
    puts users_team
    if users_team.size == 0
      #if team is not yet created, create new team.
      team = AssignmentTeam.create_team_and_node(@assignment)
      user = User.find(@user_id)

      teamuser = create_team_users(user, team.id)
      confirmationStatus = confirm_topic(team.id, params[:id], @assignment)
    else
      confirmationStatus = confirm_topic(users_team[0].t_id, params[:id], @assignment)
  end

>>>>>>> 7ae91c16
    redirect_to :action => 'list', :id => params[:assignment_id]
  end

  def signup_team(assignment_id, user_id, topic_id)
    puts   assignment_id
    puts   user_id
    puts   topic_id
    users_team = SignedUpUser.find_team_users(assignment_id, user_id)
    if users_team.size == 0
      #if team is not yet created, create new team.
      team = AssignmentTeam.create_team_and_node(assignment_id)
      user = User.find(user_id)
      teamuser = create_team_users(user, team.id)
      confirmationStatus = confirmTopic(team.id, topic_id, assignment_id)
    else
      confirmationStatus = confirmTopic(users_team[0].t_id, topic_id, assignment_id)
    end
  end

  def confirmTopic(creator_id, topic_id, assignment_id)
    #check whether user has signed up already
    user_signup = otherConfirmedTopicforUser(assignment_id, creator_id)

    sign_up = SignedUpUser.new
    sign_up.topic_id = params[:id]
    sign_up.creator_id = creator_id
    result = false
    if user_signup.size == 0

      # Using a DB transaction to ensure atomic inserts
      ActiveRecord::Base.transaction do
        #check whether slots exist (params[:id] = topic_id) or has the user selected another topic
        if slotAvailable?(topic_id)
          sign_up.is_waitlisted = false

          #Update topic_id in participant table with the topic_id
          participant = Participant.find_by_user_id_and_parent_id(session[:user].id, assignment_id)

          participant.update_topic_id(topic_id)
        else
          sign_up.is_waitlisted = true
        end
        if sign_up.save
          result = true
        end
      end
    else
      #If all the topics choosen by the user are waitlisted,
      for user_signup_topic in user_signup
        if user_signup_topic.is_waitlisted == false
          flash[:error] = "You have already signed up for a topic."
          return false
        end
      end

      # Using a DB transaction to ensure atomic inserts
      ActiveRecord::Base.transaction do
        #check whether user is clicking on a topic which is not going to place him in the waitlist
        if !slotAvailable?(topic_id)
          sign_up.is_waitlisted = true
          if sign_up.save
            result = true
          end
        else
          #if slot exist, then confirm the topic for the user and delete all the waitlist for this user
          SignUpTopic.cancel_all_waitlists(creator_id, assignment_id)
          sign_up.is_waitlisted = false
          sign_up.save
          participant = Participant.find_by_user_id_and_parent_id(session[:user].id, assignment_id)
          participant.update_topic_id(topic_id)
          result = true
        end
      end
    end

    result
  end

  def otherConfirmedTopicforUser(assignment_id, creator_id)
    user_signup = SignedUpUser.find_user_signup_topics(assignment_id, creator_id)
    user_signup
  end

  # When using this method when creating fields, update race conditions by using db transactions
  def slotAvailable?(topic_id)
    SignUpTopic.slotAvailable?(topic_id)
  end

  # When using this method when creating fields, update race conditions by using db transactions
  def slotAvailable?(topic_id)
    SignUpTopic.slotAvailable?(topic_id)
  end

  def self.other_confirmed_topic_for_user(assignment_id, creator_id)

    user_signup = SignedUpUser.find_user_signup_topics(assignment_id, creator_id)
    user_signup
  end

  def confirm_topic(creator_id, topic_id, assignment_id)
    #@param_id = params[:id]
    @user_id = session[:user].id
    #Waitlist.waitlist_teams(@param_id, @user_id, creator_id, topic_id, assignment_id)

    #check whether user has signed up already
    user_signup = SignUpSheetController.other_confirmed_topic_for_user(assignment_id, creator_id)

    sign_up = SignedUpUser.new
    sign_up.topic_id = topic_id
    sign_up.creator_id = creator_id
    result = false
    if user_signup.size == 0

      # Using a DB transaction to ensure atomic inserts
      ActiveRecord::Base.transaction do
        if(@assignment.is_intelligent == 0)
          puts 'in thisss'
        #check whether slots exist (params[:id] = topic_id) or has the user selected another topic
        if slotAvailable?(topic_id)
          sign_up.is_waitlisted = false

          #Update topic_id in participant table with the topic_id
          participant = Participant.find_by_user_id_and_parent_id( @user_id , assignment_id)

          participant.update_topic_id(topic_id)
        else
          sign_up.is_waitlisted = true
        end
        else
          sign_up.is_waitlisted = true
          if params[:priority].to_s.to_f > 0
          sign_up.preference_priority_number = params[:priority];
  end
        end
        if sign_up.save
          result = true
        end
      end
    else
      #If all the topics choosen by the user are waitlisted,
      for user_signup_topic in user_signup
        if user_signup_topic.is_waitlisted == false
          SignUpSheetController.flash_signedup_topic()

          return false
        end
      end

=begin
      # Using a DB transaction to ensure atomic inserts
      ActiveRecord::Base.transaction do
        #check whether user is clicking on a topic which is not going to place him in the waitlist
        if !slotAvailable?(topic_id)
          sign_up.is_waitlisted = true
          if sign_up.save
            result = true
          end
        else
          #if slot exist, then confirm the topic for the user and delete all the waitlist for this user
          cancel_all_waitlists(creator_id, assignment_id)
          sign_up.is_waitlisted = false
          sign_up.save
          participant = Participant.find_by_user_id_and_parent_id( @user_id , assignment_id)
          participant.update_topic_id(topic_id)
          result = true
        end
      end
=end
    end

    result
  end

  def set_priority
    @user_id = session[:user].id
    users_team = SignedUpUser.find_team_users(params[:assignment_id].to_s, @user_id)
    check = SignedUpUser.find_by_sql(["SELECT su.* FROM signed_up_users su , sign_up_topics st WHERE su.topic_id = st.id AND st.assignment_id = ? AND su.creator_id = ? AND su.preference_priority_number = ?",params[:assignment_id].to_s,users_team[0].t_id,params[:priority].to_s])
    if check.size == 0
    signUp = SignedUpUser.find_by_topic_id_and_creator_id(params[:id], users_team[0].t_id)
    #signUp.preference_priority_number = params[:priority].to_s
    if params[:priority].to_s.to_f > 0
      signUp.update_attribute('preference_priority_number' , params[:priority].to_s)
    else
      flash[:error] = "Invalid priority"
    end
    end
    redirect_to :action => 'list', :id => params[:assignment_id]
  end

  #this function is used to prevent injection attacks.  A topic *dependent* on another topic cannot be
  # attempted until the other topic has been completed..
  def save_topic_dependencies
    # Prevent injection attacks - we're using this in a system() call later
    params[:assignment_id] = params[:assignment_id].to_i.to_s

    topics = SignUpTopic.find_all_by_assignment_id(params[:assignment_id])
    topics = topics.collect { |topic|
      #if there is no dependency for a topic then there wont be a post for that tag.
      #if this happens store the dependency as "0"
      !(params['topic_dependencies_' + topic.id.to_s].nil?)?([topic.id, params['topic_dependencies_' + topic.id.to_s][:dependent_on]]):([topic.id, ["0"]])
    }

    # Save the dependency in the topic dependency table
    TopicDependency.save_dependency(topics)

    node = 'id'
    dg = build_dependency_graph(topics, node)

    if dg.acyclic?
      #This method produces sets of vertexes which should have common start time/deadlines
      set_of_topics = create_common_start_time_topics(dg)
      set_start_due_date(params[:assignment_id], set_of_topics)
      @top_sort = dg.topsort_iterator.to_a
    else
      flash[:error] = "There may be one or more cycles in the dependencies. Please correct them"
    end


    node = 'topic_name'
    dg = build_dependency_graph(topics, node) # rebuild with new node name

    graph_output_path = 'public/images/staggered_deadline_assignment_graph'
    FileUtils::mkdir_p graph_output_path
    dg.write_to_graphic_file('jpg', "#{graph_output_path}/graph_#{params[:assignment_id]}")

    redirect_to_sign_up(params[:assignment_id])
  end


  #If the instructor needs to explicitly change the start/due dates of the topics
  #This is true in case of a staggered deadline type assignment. Individual deadlines can
  # be set on a per topic  and per round basis
  def save_topic_deadlines

    due_dates = params[:due_date]

    review_rounds = Assignment.find(params[:assignment_id]).get_review_rounds
    due_dates.each { |due_date|
      for i in 1..review_rounds
          topic_deadline_type_subm = DeadlineType.find_by_name('submission').id
          topic_deadline_type_rev = DeadlineType.find_by_name('review').id

        topic_deadline_subm = TopicDeadline.find_by_topic_id_and_deadline_type_id_and_round(due_date['t_id'].to_i, topic_deadline_type_subm, i)
        topic_deadline_subm.update_attributes({'due_at' => due_date['submission_' + i.to_s]})
        flash[:error] = "Please enter a valid " + (i > 1 ? "Resubmission deadline " + (i-1).to_s : "Submission deadline") if topic_deadline_subm.errors.length > 0

        topic_deadline_rev = TopicDeadline.find_by_topic_id_and_deadline_type_id_and_round(due_date['t_id'].to_i, topic_deadline_type_rev,i)
        topic_deadline_rev.update_attributes({'due_at' => due_date['review_' + i.to_s]})
        flash[:error] = "Please enter a valid Review deadline " + (i > 1 ? (i-1).to_s : "") if topic_deadline_rev.errors.length > 0
      end

      topic_deadline_subm = TopicDeadline.find_by_topic_id_and_deadline_type_id(due_date['t_id'], DeadlineType.find_by_name('metareview').id)
      topic_deadline_subm.update_attributes({'due_at' => due_date['submission_' + (review_rounds+1).to_s]})
      flash[:error] = "Please enter a valid Meta review deadline" if topic_deadline_subm.errors.length > 0
    }

    redirect_to_sign_up(params[:assignment_id])
  end

  #used by save_topic_dependencies. The dependency graph is a partial ordering of topics ... some topics need to be done
  # before others can be attempted.
  def build_dependency_graph(topics,node)
    SignupSheet.create_dependency_graph(topics,node)
  end
  #used by save_topic_dependencies. Do not know how this works
  def create_common_start_time_topics(dg)
    dg_reverse = dg.clone.reverse()
    set_of_topics = Array.new

    until dg_reverse.empty?
      i = 0
      temp_vertex_array = Array.new
      dg_reverse.each_vertex { |vertex|
        if dg_reverse.out_degree(vertex) == 0
          temp_vertex_array.push(vertex)
        end
      }
      #this cannot go inside the if statement above
      temp_vertex_array.each { |vertex|
        dg_reverse.remove_vertex(vertex)
      }
      set_of_topics.insert(i, temp_vertex_array)
      i = i + 1
    end
    set_of_topics
  end

  def create_topic_deadline(due_date, offset, topic_id)
    DueDate.assign_topic_deadline(due_date, offset, topic_id)
  end

  def set_start_due_date(assignment_id, set_of_topics)
    DueDate.assign_start_due_date(assignment_id, set_of_topics)
  end

  #gets team_details to show it on team_details view for a given assignment
  def show_team
    if !(assignment = Assignment.find(params[:assignment_id])).nil? and !(topic = SignUpTopic.find(params[:id])).nil?
      @results =ad_info(assignment.id, topic.id)
      @results.each do |result|
        result.attributes().each do |attr|
          if attr[0].equal? "name"
            @current_team_name = attr[1]
          end
        end
      end
      @results.each { |result|
        @team_members = ""
        TeamsUser.find_all_by_team_id(result[:team_id]).each { |teamuser|
          @team_members+=User.find(teamuser.user_id).name+" "
        }
      }
      #@team_members = find_team_members(topic)
    end
  end

  # get info related to the ad for partners so that it can be displayed when an assignment_participant
  # clicks to see ads related to a topic
  def ad_info(assignment_id, topic_id)
    query = "select t.id as team_id,t.comments_for_advertisement,t.name,su.assignment_id from teams t, signed_up_users s,sign_up_topics su where s.topic_id='"+topic_id.to_s+"' and s.creator_id=t.id and s.topic_id = su.id;    "
    SignUpTopic.find_by_sql(query)
  end

  def add_default_microtask
    assignment_id = params[:id]
    @sign_up_topic = SignUpTopic.new
    @sign_up_topic.topic_identifier = 'MT1'
    @sign_up_topic.topic_name = 'Microtask Topic'
    @sign_up_topic.max_choosers = '0'
    @sign_up_topic.micropayment = 0
    @sign_up_topic.assignment_id = assignment_id

    @assignment = Assignment.find(params[:id])

    if @assignment.staggered_deadline?
      topic_set = Array.new
      topic = @sign_up_topic.id
    end

    if @sign_up_topic.save

      flash[:notice] = 'Default Microtask topic was created - please update.'
      redirect_to_sign_up(assignment_id)
    else
      render :action => 'new', :id => assignment_id
    end
  end
end<|MERGE_RESOLUTION|>--- conflicted
+++ resolved
@@ -116,13 +116,13 @@
     redirect_to_sign_up(params[:assignment_id])
   end
 
-  #prepares the page. shows the form which can be used to enter new values for the different properties of an assignment
+#prepares the page. shows the form which can be used to enter new values for the different properties of an assignment
   def edit
     @topic = SignUpTopic.find(params[:id])
     @assignment_id = params[:assignment_id]
   end
 
-  #updates the database tables to reflect the new values for the assignment. Used in conjuntion with edit
+#updates the database tables to reflect the new values for the assignment. Used in conjuntion with edit
   def update
     @topic = SignUpTopic.find(params[:id])
 
@@ -261,11 +261,7 @@
     #end
 
     if assignment.due_dates.find_by_deadline_type_id(1)!= nil
-<<<<<<< HEAD
-      if !assignment.staggered_deadline? and assignment.due_dates.find_by_deadline_type_id(1).due_at < Time.now
-=======
       unless !(assignment.staggered_deadline? and assignment.due_dates.find_by_deadline_type_id(1).due_at < Time.now )
->>>>>>> 7ae91c16
         @show_actions = false
       end
 
@@ -307,25 +303,7 @@
     #Always use team_id ACS
     #s = Signupsheet.new
     #check whether the user already has a team for this assignment
-<<<<<<< HEAD
     signup_team(@assignment.id, @user_id, params[:id])
-=======
-    #s.signup_team(@assignment, @user_id, params[:id])
-
-    users_team = SignedUpUser.find_team_users(@assignment, @user_id)
-    puts users_team
-    if users_team.size == 0
-      #if team is not yet created, create new team.
-      team = AssignmentTeam.create_team_and_node(@assignment)
-      user = User.find(@user_id)
-
-      teamuser = create_team_users(user, team.id)
-      confirmationStatus = confirm_topic(team.id, params[:id], @assignment)
-    else
-      confirmationStatus = confirm_topic(users_team[0].t_id, params[:id], @assignment)
-  end
-
->>>>>>> 7ae91c16
     redirect_to :action => 'list', :id => params[:assignment_id]
   end
 
@@ -565,8 +543,8 @@
     review_rounds = Assignment.find(params[:assignment_id]).get_review_rounds
     due_dates.each { |due_date|
       for i in 1..review_rounds
-          topic_deadline_type_subm = DeadlineType.find_by_name('submission').id
-          topic_deadline_type_rev = DeadlineType.find_by_name('review').id
+        topic_deadline_type_subm = DeadlineType.find_by_name('submission').id
+        topic_deadline_type_rev = DeadlineType.find_by_name('review').id
 
         topic_deadline_subm = TopicDeadline.find_by_topic_id_and_deadline_type_id_and_round(due_date['t_id'].to_i, topic_deadline_type_subm, i)
         topic_deadline_subm.update_attributes({'due_at' => due_date['submission_' + i.to_s]})
@@ -614,7 +592,7 @@
   end
 
   def create_topic_deadline(due_date, offset, topic_id)
-    DueDate.assign_topic_deadline(due_date, offset, topic_id)
+    DueDate.assign_topic_deadline(due_date,offset,topic_id)
   end
 
   def set_start_due_date(assignment_id, set_of_topics)
