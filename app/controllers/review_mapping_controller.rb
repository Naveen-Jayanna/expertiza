class ReviewMappingController < ApplicationController
  include GC4R
  autocomplete :user, :name
<<<<<<< HEAD
  #use_google_charts
=======
  use_google_charts
  
>>>>>>> fba4c985
  helper :dynamic_review_assignment
  helper :submitted_content

  def action_allowed?
    case params[:action]
    when 'add_dynamic_reviewer', 'release_reservation', 'show_available_submissions', 'assign_reviewer_dynamically', 'assign_metareviewer_dynamically'
      true
    else
      ['Instructor',
       'Teaching Assistant',
       'Administrator'].include? current_role_name
    end
  end


  def auto_complete_for_user_name
    name = params[:user][:name]+"%"
    assignment_id = session[:contributor].parent_id
    @users = User.join(:participants)
      .where( ['participants.type = "AssignmentParticipant" and users.name like ? and participants.parent_id = ?',name,assignment_id])
      .order ('name')

    render :inline => "<%= auto_complete_result @users, 'name' %>", :layout => false
  end

  def select_reviewer
    assignment = Assignment.find(params[:id])
    @contributor = assignment.get_contributor(params[:contributor_id])
    session[:contributor] = @contributor
  end

  def select_metareviewer
    @mapping = ResponseMap.find(params[:id])
  end

  def add_reviewer
    assignment = Assignment.find(params[:id])
    msg = String.new
    begin

      user = User.from_params(params)

      regurl = url_for :action => 'add_user_to_assignment',
        :id => assignment.id,
        :user_id => user.id,
        :contributor_id => params[:contributor_id]

      # Get the assignment's participant corresponding to the user
      reviewer = get_reviewer(user,assignment,regurl)
      #ACS Removed the if condition(and corressponding else) which differentiate assignments as team and individual assignments
      # to treat all assignments as team assignments
      if TeamReviewResponseMap.where( ['reviewee_id = ? and reviewer_id = ?',params[:id],reviewer.id]).first.nil?
        TeamReviewResponseMap.create(:reviewee_id => params[:contributor_id], :reviewer_id => reviewer.id, :reviewed_object_id => assignment.id)
      else
        raise "The reviewer, \""+reviewer.name+"\", is already assigned to this contributor."
      end

      rescue
        msg = $!
      end
    redirect_to :action => 'list_mappings', :id => assignment.id, :msg => msg
  end

  # Get all the available submissions
  def show_available_submissions
    assignment = Assignment.find(params[:assignment_id])
    reviewer   = AssignmentParticipant.where(user_id: params[:reviewer_id], parent_id:  assignment.id).first
    requested_topic_id = params[:topic_id]
    @available_submissions =  Hash.new
    @available_submissions = DynamicReviewAssignmentHelper::review_assignment(assignment.id ,
                                                                              reviewer.id,
                                                                              requested_topic_id ,
                                                                              Assignment::RS_STUDENT_SELECTED)
  end
  def add_quiz_response_map
    if ResponseMap.where(reviewed_object_id: params[:questionnaire_id], reviewer_id:  params[:participant_id]).first
      flash[:error] = "You have already taken that quiz"
    else
      @map = QuizResponseMap.new
      @map.reviewee_id = Questionnaire.find(params[:questionnaire_id]).instructor_id
      @map.reviewer_id = params[:participant_id]
      @map.reviewed_object_id = Questionnaire.find_by_instructor_id(@map.reviewee_id).id
      @map.save
    end
    redirect_to student_quizzes_path(:id => params[:participant_id])
  end

  # Assign self to a submission
  def add_self_reviewer
    assignment = Assignment.find(params[:assignment_id])
    reviewer   = AssignmentParticipant.where(user_id: params[:reviewer_id], parent_id:  assignment.id).first
    submission = AssignmentParticipant.find(params[:submission_id],assignment.id)

    if submission.nil?
      flash[:error] = "Could not find a submission to review for the specified topic, please choose another topic to continue."
      redirect_to :controller => 'student_review', :action => 'list', :id => reviewer.id
    else

      begin
        #ACS Removed the if condition(and corressponding else) which differentiate assignments as team and individual assignments
        # to treat all assignments as team assignments
        contributor = get_team_from_submission(submission)
        if TeamReviewResponseMap.where( ['reviewee_id = ? and reviewer_id = ?', contributor.id, reviewer.id]).first.nil?
          TeamReviewResponseMap.create(:reviewee_id => contributor.id,
                                       :reviewer_id => reviewer.id,
                                       :reviewed_object_id => assignment.id)
        else
          raise "The reviewer, \""+reviewer.name+"\", is already assigned to this contributor."
        end
        redirect_to :controller => 'student_review', :action => 'list', :id => reviewer.id
        rescue
          redirect_to :controller => 'student_review', :action => 'list', :id => reviewer.id, :msg => $!
        end

    end
  end

  #  Looks up the team from the submission.
  def get_team_from_submission(submission)
    # Get the list of teams for this assignment.
    teams = AssignmentTeam.where(parent_id:  submission.parent_id)

    teams.each do |team|
      team.teams_users.each do |team_member|
        if team_member.user_id == submission.user_id
          # Found the team, return it!
          return team
        end
      end
    end

    # No team found
    return nil
  end

  def assign_reviewer_dynamically
    begin
      assignment = Assignment.find(params[:assignment_id])
      reviewer   = AssignmentParticipant.where(user_id: params[:reviewer_id], parent_id:  assignment.id).first

      unless params[:i_dont_care]
        topic = (params[:topic_id].nil?) ? nil : SignUpTopic.find(params[:topic_id])
      else
        topic = assignment.candidate_topics_to_review(reviewer).to_a.shuffle[0] rescue nil
      end

      assignment.assign_reviewer_dynamically(reviewer, topic)

    rescue Exception => e
      flash[:alert] = (e.nil?) ? $! : e
    end

    redirect_to :controller => 'student_review', :action => 'list', :id => reviewer.id
  end

  def assign_metareviewer_dynamically
    begin
      assignment   = Assignment.find(params[:assignment_id])
      metareviewer = AssignmentParticipant.where(user_id: params[:metareviewer_id], parent_id:  assignment.id).first

      assignment.assign_metareviewer_dynamically(metareviewer)

    rescue Exception => e
      flash[:alert] = (e.nil?) ? $! : e
    end

    redirect_to :controller => 'student_review', :action => 'list', :id => metareviewer.id
  end

  # assigns the quiz dynamically to the participant
  def assign_quiz_dynamically
    begin
      assignment = Assignment.find(params[:assignment_id])
      reviewer   = AssignmentParticipant.where(user_id: params[:reviewer_id], parent_id:  assignment.id).first
      #topic_id = Participant.find(Questionnaire.find(params[:questionnaire_id]).instructor_id).topic_id
      unless params[:i_dont_care]
        #topic = (topic_id.nil?) ? nil : SignUpTopic.find(topic_id)
        if ResponseMap.where(reviewed_object_id: params[:questionnaire_id], reviewer_id:  params[:participant_id]).first
          flash[:error] = "You have already taken that quiz"
        else
          @map = QuizResponseMap.new
          @map.reviewee_id = Questionnaire.find(params[:questionnaire_id]).instructor_id
          @map.reviewer_id = params[:participant_id]
          @map.reviewed_object_id = Questionnaire.find_by_instructor_id(@map.reviewee_id).id
          @map.save
        end
      else
        topic = assignment.candidate_topics_for_quiz.to_a.shuffle[0] rescue nil
        assignment.assign_quiz_dynamically(reviewer, topic)
      end



    rescue Exception => e
      flash[:alert] = (e.nil?) ? $! : e
    end
    redirect_to student_quizzes_path(:id => reviewer.id)

  end

  def add_metareviewer
    mapping = ResponseMap.find(params[:id])
    msg = String.new
    begin
      user = User.from_params(params)

      regurl = url_for :action => 'add_user_to_assignment', :id => mapping.map_id, :user_id => user.id
      reviewer = get_reviewer(user,mapping.assignment,regurl)
      if MetareviewResponseMap.where( ['reviewed_object_id = ? and reviewer_id = ?',mapping.map_id,reviewer.id]).first != nil
        raise "The metareviewer \""+reviewer.user.name+"\" is already assigned to this reviewer."
      end
      MetareviewResponseMap.create(:reviewed_object_id => mapping.map_id,
                                   :reviewer_id => reviewer.id,
                                   :reviewee_id => mapping.reviewer.id)
    rescue
      msg = $!
    end
    redirect_to :action => 'list_mappings', :id => mapping.assignment.id, :msg => msg
  end

  def assign_metareviewer_dynamically
    begin
      assignment   = Assignment.find(params[:assignment_id])
      metareviewer = AssignmentParticipant.where(user_id: params[:metareviewer_id], parent_id:  assignment.id).first

      assignment.assign_metareviewer_dynamically(metareviewer)

    rescue Exception => e
      flash[:alert] = (e.nil?) ? $! : e
    end

    redirect_to :controller => 'student_review', :action => 'list', :id => metareviewer.id
  end


  def get_user(params)
    if params[:user_id]
      user = User.find(params[:user_id])
    else
      user = User.find_by_name(params[:user][:name])
    end
    if user.nil?
      newuser = url_for :controller => 'users', :action => 'new'
      raise "Please <a href='#{newuser}'>create an account</a> for this user to continue."
    end
    return user
  end

  def get_reviewer(user,assignment,reg_url)
    reviewer = AssignmentParticipant.where(user_id: user.id, parent_id: assignment.id).first
    if reviewer.nil?
      raise "\"#{user.name}\" is not a participant in the assignment. Please <a href='#{reg_url}'>register</a> this user to continue."
    end
    return reviewer
  end


  def add_user_to_assignment
    if params[:contributor_id]
      assignment = Assignment.find(params[:id])
    else
      mapping = ResponseMap.find(params[:id])
      assignment = mapping.assignment
    end

    user = User.find(params[:user_id])
    begin
      assignment.add_participant(user.name)
    rescue
      flash[:error] = $!
    end

    if params[:contributor_id]
      redirect_to :action => 'add_reviewer',     :id => params[:id], :user_id => user.id, :contributor_id => params[:contributor_id]
    else
      redirect_to :action => 'add_metareviewer', :id => params[:id], :user_id => user.id
    end
  end


  def delete_all_reviewers_and_metareviewers
    assignment = Assignment.find(params[:id])

    failedCount = ResponseMap.delete_mappings(assignment.review_mappings,params[:force])
    if failedCount > 0
      url_yes = url_for :action => 'delete_all_reviewers_and_metareviewers', :id => params[:id], :force => 1
      url_no  = url_for :action => 'delete_all_reviewers_and_metareviewers', :id => params[:id]
      flash[:error] = "A delete action failed:<br/>#{failedCount} reviews exist for these mappings. Delete these mappings anyway?&nbsp;<a href='#{url_yes}'>Yes</a>&nbsp;|&nbsp;<a href='#{url_no}'>No</a><BR/>"
    else
      flash[:note] = "All review mappings for this assignment have been deleted."
    end
    redirect_to :action => 'list_mappings', :id => params[:id]
  end

  def delete_all_reviewers
    assignment = Assignment.find(params[:id])
    contributor = assignment.get_contributor(params[:contributor_id])
    mappings = contributor.review_mappings

    failedCount = ResponseMap.delete_mappings(mappings, params[:force])
    if failedCount > 0
      url_yes = url_for :action => 'delete_all_reviewers', :id => assignment.id, :contributor_id => contributor.id, :force => 1
      url_no  = url_for :action => 'delete_all_reviewers', :id => assignment.id, :contributor_id => contributor.id
      flash[:error] = "A delete action failed:<br/>#{failedCount} reviews and/or metareviews exist for these mappings. Delete these mappings anyway?&nbsp;<a href='#{url_yes}'>Yes</a>&nbsp;|&nbsp;<a href='#{url_no}'>No</a><BR/>"
    else
      flash[:note] = "All review mappings for \""+contributor.name+"\" have been deleted."
    end
    redirect_to :action => 'list_mappings', :id => assignment.id
  end

  def delete_all_metareviewers
    mapping = ResponseMap.find(params[:id])
    mmappings = MetareviewResponseMap.where(reviewed_object_id: mapping.map_id)

    failedCount = ResponseMap.delete_mappings(mmappings, params[:force])
    if failedCount > 0
      url_yes = url_for :action => 'delete_all_metareviewers', :id => mapping.map_id, :force => 1
      url_no  = url_for :action => 'delete_all_metareviewers', :id => mapping.map_id
      flash[:error] = "A delete action failed:<br/>#{failedCount} metareviews exist for these mappings. Delete these mappings anyway?&nbsp;<a href='#{url_yes}'>Yes</a>&nbsp;|&nbsp;<a href='#{url_no}'>No</a><BR/>"
    else
      flash[:note] = "All metareview mappings for contributor \""+mapping.reviewee.name+"\" and reviewer \""+mapping.reviewer.name+"\" have been deleted."
    end
    redirect_to :action => 'list_mappings', :id => mapping.assignment.id
  end

  def delete_mappings(mappings, force=nil)
    failedCount = 0
    mappings.each{
      |mapping|
      assignment_id = mapping.assignment.id
      begin
        mapping.delete(force)
      rescue
        failedCount += 1
      end
    }
    return failedCount
  end

  def delete_participant
    contributor = AssignmentParticipant.find(params[:id])
    name = contributor.name
    assignment_id = contributor.assignment
    begin
      contributor.destroy
      flash[:note] = "\"#{name}\" is no longer a participant in this assignment."
    rescue
      flash[:error] = "\"#{name}\" was not removed. Please ensure that \"#{name}\" is not a reviewer or metareviewer and try again."
      end
    redirect_to :action => 'list_mappings', :id => assignment_id
  end

  def delete_reviewer
    mapping = ResponseMap.find(params[:id])
    assignment_id = mapping.assignment.id
    begin
      mapping.delete
      flash[:note] = "The review mapping for \""+mapping.reviewee.name+"\" and \""+mapping.reviewer.name+"\" have been deleted."
    rescue
      flash[:error] = "A delete action failed:<br/>" + $! + "Delete this mapping anyway?&nbsp;<a href='/review_mapping/delete_review/"+mapping.map_id.to_s+"'>Yes</a>&nbsp;|&nbsp;<a href='/review_mapping/list_mappings/#{assignment_id}'>No</a>"
    end
    redirect_to :action => 'list_mappings', :id => assignment_id
  end

  def delete_metareviewer
    mapping = MetareviewResponseMap.find(params[:id])
    assignment_id = mapping.assignment.id
    flash[:note] = "The metareview mapping for "+mapping.reviewee.name+" and "+mapping.reviewer.name+" have been deleted."

    begin
      mapping.delete
    rescue
      flash[:error] = "A delete action failed:<br/>" + $! + "<a href='/review_mapping/delete_metareview/"+mapping.map_id.to_s+"'>Delete this mapping anyway>?"
    end

    redirect_to :action => 'list_mappings', :id => assignment_id
  end

  def release_reservation
    mapping = ResponseMap.find(params[:id])
    student_id = mapping.reviewer_id
    mapping.delete
    redirect_to :controller => 'student_review', :action => 'list', :id => student_id
  end

  def delete_review
    mapping = ResponseMap.find(params[:id])
    assignment_id = mapping.assignment.id
    mapping.delete
    #redirect_to :action => 'delete_reviewer', :id => mapping.id
    redirect_to :action => 'list_mappings', :id => assignment_id
  end

  def delete_metareview
    mapping = MetareviewResponseMap.find(params[:id])
    assignment_id = mapping.assignment.id
    #metareview = mapping.response
    #metareview.delete
    mapping.delete
    redirect_to :action => 'list_mappings', :id => assignment_id
  end

  def delete_rofreviewer
    mapping = ResponseMapping.find(params[:id])
    revmapid = mapping.review_mapping.id
    mapping.delete

    flash[:note] = "The metareviewer has been deleted."
    redirect_to :action => 'list_rofreviewers', :id => revmapid
  end

  def list
    all_assignments = Assignment.order('name').where( ["instructor_id = ?",session[:user].id])

    letter = params[:letter]
    if letter == nil
      letter = all_assignments.first.name[0,1].downcase
    end

    @letters = Array.new
    @assignments = Assignment
      .where(["instructor_id = ? and substring(name,1,1) = ?",session[:user].id, letter])
      .order('name')
      .page(params[:page])
      .per_page(10)

    all_assignments.each {
      | assignObj |
      first = assignObj.name[0,1].downcase
      if not @letters.include?(first)
        @letters << first
      end
    }
  end

  def list_mappings
    if params[:msg]
      flash[:error] = params[:msg]
    end
    @assignment = Assignment.find(params[:id])
    #ACS Removed the if condition(and corressponding else) which differentiate assignments as team and individual assignments
    # to treat all assignments as team assignments
    @items = AssignmentTeam.where(parent_id: @assignment.id)
    @items.sort!{|a,b| a.name <=> b.name}
    end

  def list_sortable
    @assignment = Assignment.find(params[:id])
    @entries = Array.new
    index = 0
    #ACS Removed the if condition(and corressponding else) which differentiate assignments as team and individual assignments
    # to treat all assignments as team assignments
    contributors = AssignmentTeam.where(parent_id: @assignment.id)
    contributors.sort!{|a,b| a.name <=> b.name}
    contributors.each{
      |contrib|
      review_mappings = ResponseMap.where(reviewed_object_id: @assignment.id, reviewee_id: contrib.id)

      if review_mappings.length == 0
        single = Array.new
        single[0] = contrib.name
        single[1] = "&nbsp;"
        single[2] = "&nbsp;"
        @entries[index] = single
        index += 1
      else
        review_mappings.sort!{|a,b| a.reviewer.name <=> b.reviewer.name}
        review_mappings.each{
          |review_map|
          metareview_mappings = MetareviewResponseMap.where(reviewed_object_id: review_map.map_id)
          if metareview_mappings.length == 0
            single = Array.new
            single[0] = contrib.name
            single[1] = review_map.reviewer.name
            single[2] = "&nbsp;"
            @entries[index] = single
            index += 1
          else
            metareview_mappings.sort!{|a,b| a.reviewer.name <=> b.reviewer.name}
            metareview_mappings.each{
              |metareview_map|
              single = Array.new
              single[0] = contrib.name
              single[1] = review_map.reviewer.name
              if metareview_map.review_reviewer == nil
                single[2] = metareview_map.reviewer.name
              else
                single[2] = metareview_map.review_reviewer.name
              end
              @entries[index] = single
              index += 1
            }
          end
        }
      end
    }
    end

  def generate_reviewer_mapping
    assignment = Assignment.find(params[:id])

    if params[:selection]
      mapping_strategy = {}
      params[:selection].each do |a|
        if a[0] =~ /^m_/
          mapping_strategy[a[0]] = a[1]
        end
      end
    else
      mapping_strategy = 1
    end

    if assignment.update_attributes(params[:assignment])
      begin
        assignment.assign_reviewers(mapping_strategy)
      rescue
        flash[:error] = "Reviewer assignment failed. Cause: " + $!
      ensure
        redirect_to :action => 'list_mappings', :id => assignment.id
      end
    else
      @wiki_types = WikiType.all
      redirect_to :action => 'list_mappings', :id => assignment.id
    end
  end

  # This is for staggered deadline assignment
  def automatic_reviewer_mapping
    assignment = Assignment.find(params[:id])
    message = assignment.assign_reviewers_staggered(params[:assignment][:num_reviews], params[:assignment][:num_metareviews])
    flash[:note] = message
    redirect_to :action => 'list_mappings', :id => assignment.id
  end


  def select_mapping
    @assignment = Assignment.find(params[:id])
    @review_strategies = ReviewStrategy.order('name')
    @mapping_strategies = MappingStrategy.order('name')
  end

  def review_report
    # Get the assignment id and set it in an instance variable which will be used in view
    @id = params[:id]
    @assignment = Assignment.find(params[:id])
    #ACS Removed the if condition(and corressponding else) which differentiate assignments as team and individual assignments
    # to treat all assignments as team assignments
    @type = "TeamReviewResponseMap"

    if params[:user].nil?
      # This is not a search, so find all reviewers for this assignment
      @reviewers = ResponseMap.select( "DISTINCT reviewer_id").where( ["reviewed_object_id = ? and type = ? ", @id, @type] )
    else
      # This is a search, so find reviewers by user's full name
      us = User.select( "DISTINCT id").where( ["fullname LIKE ?", '%'+params[:user][:fullname]+'%'])
      participants = Participant.select( "DISTINCT id").where( ["user_id IN (?) and parent_id = ?", us, @assignment.id] )
      @reviewers = ResponseMap
        .select( "DISTINCT reviewer_id")
        .where( ["reviewed_object_id = ? and type = ? and reviewer_id IN (?) ", @id, @type, participants] )
    end

    # Arranged as the hash @review_scores[reveiwer_id][reviewee_id] = score for this particular assignment
    @review_scores = @assignment.compute_reviews_hash
    end

  def distribution

    @assignment = Assignment.find(params[:id])

    @scores = [0,0,0,0,0,0,0,0,0,0]
    #ACS Removed the if condition(and corressponding else) which differentiate assignments as team and individual assignments
    # to treat all assignments as team assignments
    teams = Team.where(parent_id: params[:id])
    objtype = "TeamReviewResponseMap"

    teams.each do |team|
      score_cache = ScoreCache.where( ["reviewee_id = ? and object_type = ?",team.id,  objtype]).first
      t_score = 0
      if score_cache!= nil
        t_score = score_cache.score
      end
      if (t_score != 0)
        @scores[(t_score/10).to_i] =  @scores[(t_score/10).to_i] + 1
      end
    end


    #dataset = GoogleChartDataset.new :data => @scores, :color => '9A0000'
    #data = GoogleChartData.new :datasets => [dataset]
    #axis = GoogleChartAxis.new :axis  => [GoogleChartAxis::BOTTOM, GoogleChartAxis::LEFT]
    #@chart1 = GoogleBarChart.new :width => 500, :height => 200
    #@chart1.data = data
    #@chart1.axis = axis
    @chart1 = Gchart.bar(:data => @scores, :size => '500x200')


    ###################### Second Graph ####################

    max_score = 0
    @review_distribution =[0,0,0,0,0,0,0,0,0,0]
    ### For every responsemapping for this assgt, find the reviewer_id and reviewee_id #####
    @reviews_not_done = 0
    response_maps =  ResponseMap.where(["reviewed_object_id = ? and type = ?", @assignment.id, objtype])
    review_report = @assignment.compute_reviews_hash
    for response_map in response_maps
      score_for_this_review = review_report[response_map.reviewer_id][response_map.reviewee_id]
      if(score_for_this_review != 0)
        @review_distribution[(score_for_this_review/10-1).to_i] = @review_distribution[(score_for_this_review/10-1).to_i] + 1
        if (@review_distribution[(score_for_this_review/10-1).to_i] > max_score)
          max_score = @review_distribution[(score_for_this_review/10-1).to_i]
        end
      else
        @reviews_not_done +=1
      end
    end

    #dataset2 = GoogleChartDataset.new :data => @review_distribution, :color => '9A0000'
    #data2 = GoogleChartData.new :datasets => [dataset2]
    #axis2 = GoogleChartAxis.new :axis  => [GoogleChartAxis::BOTTOM, GoogleChartAxis::LEFT]

    #@chart2 = GoogleBarChart.new :width => 500, :height => 200
    #@chart2.data = data2
    #@chart2.axis = axis2
    @chart2 = Gchart.bar(:data =>@review_distribution, :size => '500x200')

    end

end<|MERGE_RESOLUTION|>--- conflicted
+++ resolved
@@ -1,12 +1,6 @@
 class ReviewMappingController < ApplicationController
   include GC4R
   autocomplete :user, :name
-<<<<<<< HEAD
-  #use_google_charts
-=======
-  use_google_charts
-  
->>>>>>> fba4c985
   helper :dynamic_review_assignment
   helper :submitted_content
 
