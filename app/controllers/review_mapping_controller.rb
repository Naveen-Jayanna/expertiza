--- conflicted
+++ resolved
@@ -458,67 +458,6 @@
     end
   end
 
-<<<<<<< HEAD
-private
-
-  def assign_reviewers_for_team(assignment_id,student_review_num,participants_hash,
-                                exact_num_of_review_needed)
-    if ReviewResponseMap.where(reviewed_object_id:assignment_id,calibrate_to:0)
-      .where("created_at > :time",
-      {time:@@time_create_last_review_mapping_record}).size < exact_num_of_review_needed
-
-      participants_with_insufficient_review_num = []
-      participants_hash.each do |participant_id, review_num|
-        participants_with_insufficient_review_num << participant_id if review_num < student_review_num
-      end
-      unsorted_teams_hash = {}
-
-      ReviewResponseMap.where(reviewed_object_id:assignment_id,
-                  calibrate_to:0).each do |response_map|
-
-        if unsorted_teams_hash.key? response_map.reviewee_id
-          unsorted_teams_hash[response_map.reviewee_id] += 1
-        else
-          unsorted_teams_hash[response_map.reviewee_id] = 1
-        end
-      end
-      teams_hash = unsorted_teams_hash.sort_by {|_, v| v }.to_h
-
-      participants_with_insufficient_review_num.each do |participant_id|
-        teams_hash.each do |team_id, _num_review_received|
-          next if TeamsUser.exists?(team_id: team_id,
-                                    user_id: Participant.find(participant_id).user_id)
-
-          ReviewResponseMap.where(reviewee_id: team_id, reviewer_id: participant_id,
-                                  reviewed_object_id: assignment_id).first_or_create
-
-          teams_hash[team_id] += 1
-          teams_hash = teams_hash.sort_by {|_, v| v }.to_h
-          break
-        end
-      end
-    end
-    @@time_create_last_review_mapping_record = ReviewResponseMap.
-                                               where(reviewed_object_id: assignment_id).
-                                               last.created_at
-  end
-
-  def execute_peer_review_strategy(assignment_id, teams, num_participants,
-                                   student_review_num, num_reviews_per_team,
-                                   participants, participants_hash)
-    # Exception detection: If instructor want to assign too many reviews done
-    # by each student, there will be an error msg.
-    if student_review_num >= teams.size
-      flash[:error] = 'You cannot set the number of reviews done \
-      by each student to be greater than or equal to total number of teams \
-      [or "participants" if it is an individual assignment].'
-    end
-
-    peer_review_strategy(assignment_id, teams, num_participants,
-                         student_review_num, num_reviews_per_team,
-                         participants, participants_hash)
-  end
-=======
   # E1639 - this method was moved from response_controller.rb to this controller since it is managing FeedbackResponseMap
   # Response controller should only manage Response type of object and not ResponseMap type of object
   # note: tests for this method were also moved from old spec to new spec - review_mapping_controller_spec.rb
@@ -537,8 +476,65 @@
     end
   end
 
-  private
->>>>>>> 6e547742
+private
+
+  def assign_reviewers_for_team(assignment_id,student_review_num,participants_hash,
+                                exact_num_of_review_needed)
+    if ReviewResponseMap.where(reviewed_object_id:assignment_id,calibrate_to:0)
+      .where("created_at > :time",
+      {time:@@time_create_last_review_mapping_record}).size < exact_num_of_review_needed
+
+      participants_with_insufficient_review_num = []
+      participants_hash.each do |participant_id, review_num|
+        participants_with_insufficient_review_num << participant_id if review_num < student_review_num
+      end
+      unsorted_teams_hash = {}
+
+      ReviewResponseMap.where(reviewed_object_id:assignment_id,
+                  calibrate_to:0).each do |response_map|
+
+        if unsorted_teams_hash.key? response_map.reviewee_id
+          unsorted_teams_hash[response_map.reviewee_id] += 1
+        else
+          unsorted_teams_hash[response_map.reviewee_id] = 1
+        end
+      end
+      teams_hash = unsorted_teams_hash.sort_by {|_, v| v }.to_h
+
+      participants_with_insufficient_review_num.each do |participant_id|
+        teams_hash.each do |team_id, _num_review_received|
+          next if TeamsUser.exists?(team_id: team_id,
+                                    user_id: Participant.find(participant_id).user_id)
+
+          ReviewResponseMap.where(reviewee_id: team_id, reviewer_id: participant_id,
+                                  reviewed_object_id: assignment_id).first_or_create
+
+          teams_hash[team_id] += 1
+          teams_hash = teams_hash.sort_by {|_, v| v }.to_h
+          break
+        end
+      end
+    end
+    @@time_create_last_review_mapping_record = ReviewResponseMap.
+                                               where(reviewed_object_id: assignment_id).
+                                               last.created_at
+  end
+
+  def execute_peer_review_strategy(assignment_id, teams, num_participants,
+                                   student_review_num, num_reviews_per_team,
+                                   participants, participants_hash)
+    # Exception detection: If instructor want to assign too many reviews done
+    # by each student, there will be an error msg.
+    if student_review_num >= teams.size
+      flash[:error] = 'You cannot set the number of reviews done \
+      by each student to be greater than or equal to total number of teams \
+      [or "participants" if it is an individual assignment].'
+    end
+
+    peer_review_strategy(assignment_id, teams, num_participants,
+                         student_review_num, num_reviews_per_team,
+                         participants, participants_hash)
+  end
 
   def peer_review_strategy(assignment_id, teams, num_participants, student_review_num, num_reviews_per_team, participants, participants_hash)
     iterator = 0
