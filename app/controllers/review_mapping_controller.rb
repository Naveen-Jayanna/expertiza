--- conflicted
+++ resolved
@@ -2,10 +2,7 @@
   include GC4R
   autocomplete :user, :name
   #use_google_charts
-<<<<<<< HEAD
-=======
   require 'gchart'
->>>>>>> a85f5015
   helper :dynamic_review_assignment
   helper :submitted_content
 
