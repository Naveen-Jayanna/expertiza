<<<<<<< HEAD
  class ReviewMappingController < ApplicationController
    auto_complete_for :user, :name
    use_google_charts
    helper :dynamic_review_assignment
    helper :submitted_content
=======
class ReviewMappingController < ApplicationController
  auto_complete_for :user, :name
  use_google_charts
  helper :dynamic_review_assignment
  helper :submitted_content

  def action_allowed?
    case params[:action]
    when 'add_dynamic_reviewer', 'release_reservation', 'show_available_submissions', 'assign_reviewer_dynamically', 'assign_metareviewer_dynamically'
      true
    else
      ['Instructor',
       'Teaching Assistant',
       'Administrator'].include? current_role_name
    end
  end

>>>>>>> 7ae91c16

  def auto_complete_for_user_name
    name = params[:user][:name]+"%"
    assignment_id = session[:contributor].parent_id
    @users = User.find(:all, :include => :participants,
                       :conditions => ['participants.type = "AssignmentParticipant" and users.name like ? and participants.parent_id = ?',name,assignment_id],
                       :order => 'name')

    render :inline => "<%= auto_complete_result @users, 'name' %>", :layout => false
  end

  def select_reviewer
    assignment = Assignment.find(params[:id])
    @contributor = assignment.get_contributor(params[:contributor_id])
    session[:contributor] = @contributor
  end

  def select_metareviewer
    @mapping = ResponseMap.find(params[:id])
  end

  def add_reviewer
    assignment = Assignment.find(params[:id])
    msg = String.new
    begin

      user = User.from_params(params)

      regurl = url_for :action => 'add_user_to_assignment',
                       :id => assignment.id,
                       :user_id => user.id,
                       :contributor_id => params[:contributor_id]

      # Get the assignment's participant corresponding to the user
      reviewer = get_reviewer(user,assignment,regurl)
      #ACS Removed the if condition(and corressponding else) which differentiate assignments as team and individual assignments
      # to treat all assignments as team assignments
      if TeamReviewResponseMap.find(:first, :conditions => ['reviewee_id = ? and reviewer_id = ?',params[:id],reviewer.id]).nil?
        TeamReviewResponseMap.create(:reviewee_id => params[:contributor_id], :reviewer_id => reviewer.id, :reviewed_object_id => assignment.id)
      else
        raise "The reviewer, \""+reviewer.name+"\", is already assigned to this contributor."
      end

    rescue
      msg = $!
    end
    redirect_to :action => 'list_mappings', :id => assignment.id, :msg => msg
  end

  # Get all the available submissions
  def show_available_submissions
    assignment = Assignment.find(params[:assignment_id])
    reviewer   = AssignmentParticipant.find_by_user_id_and_parent_id(params[:reviewer_id], assignment.id)
    requested_topic_id = params[:topic_id]
    @available_submissions =  Hash.new
    @available_submissions = DynamicReviewAssignmentHelper::review_assignment(assignment.id ,
                                                                              reviewer.id,
                                                                              requested_topic_id ,
                                                                              Assignment::RS_STUDENT_SELECTED)
  end
    def add_quiz_response_map
      if ResponseMap.find_by_reviewed_object_id_and_reviewer_id(params[:questionnaire_id], params[:participant_id])
        flash[:error] = "You have already taken that quiz"
      else
      @map = QuizResponseMap.new
      @map.reviewee_id = Questionnaire.find_by_id(params[:questionnaire_id]).instructor_id
      @map.reviewer_id = params[:participant_id]
      @map.reviewed_object_id = Questionnaire.find_by_instructor_id(@map.reviewee_id).id
      @map.save
      end
      redirect_to :controller => 'student_quiz', :action => 'list', :id => params[:participant_id]
    end

  # Assign self to a submission
  def add_self_reviewer
    assignment = Assignment.find(params[:assignment_id])
    reviewer   = AssignmentParticipant.find_by_user_id_and_parent_id(params[:reviewer_id], assignment.id)
    submission = AssignmentParticipant.find_by_id_and_parent_id(params[:submission_id],assignment.id)

    if submission.nil?
      flash[:error] = "Could not find a submission to review for the specified topic, please choose another topic to continue."
      redirect_to :controller => 'student_review', :action => 'list', :id => reviewer.id
    else

      begin
        #ACS Removed the if condition(and corressponding else) which differentiate assignments as team and individual assignments
        # to treat all assignments as team assignments
        contributor = get_team_from_submission(submission)
        if TeamReviewResponseMap.find(:first, :conditions => ['reviewee_id = ? and reviewer_id = ?', contributor.id, reviewer.id]).nil?
          TeamReviewResponseMap.create(:reviewee_id => contributor.id,
                                       :reviewer_id => reviewer.id,
                                       :reviewed_object_id => assignment.id)
        else
          raise "The reviewer, \""+reviewer.name+"\", is already assigned to this contributor."
        end
        redirect_to :controller => 'student_review', :action => 'list', :id => reviewer.id
      rescue
        redirect_to :controller => 'student_review', :action => 'list', :id => reviewer.id, :msg => $!
      end

    end
  end

  #  Looks up the team from the submission.
  def get_team_from_submission(submission)
    # Get the list of teams for this assignment.
    teams = AssignmentTeam.find_all_by_parent_id( submission.parent_id)

    teams.each do |team|
      team.teams_users.each do |team_member|
        if team_member.user_id == submission.user_id
          # Found the team, return it!
          return team
        end
      end
    end

    # No team found
    return nil
  end

  def assign_reviewer_dynamically
    begin
      assignment = Assignment.find(params[:assignment_id])
      reviewer   = AssignmentParticipant.find_by_user_id_and_parent_id(params[:reviewer_id], assignment.id)

      unless params[:i_dont_care]
        topic = (params[:topic_id].nil?) ? nil : SignUpTopic.find(params[:topic_id])
      else
        topic = assignment.candidate_topics_to_review.to_a.shuffle[0] rescue nil
      end

      assignment.assign_reviewer_dynamically(reviewer, topic)

    rescue Exception => e
      flash[:alert] = (e.nil?) ? $! : e
    end

    redirect_to :controller => 'student_review', :action => 'list', :id => reviewer.id
  end

  def assign_metareviewer_dynamically
    begin
      assignment   = Assignment.find(params[:assignment_id])
      metareviewer = AssignmentParticipant.find_by_user_id_and_parent_id(params[:metareviewer_id], assignment.id)

      assignment.assign_metareviewer_dynamically(metareviewer)

    rescue Exception => e
      flash[:alert] = (e.nil?) ? $! : e
    end

    redirect_to :controller => 'student_review', :action => 'list', :id => metareviewer.id
  end

  # assigns the quiz dynamically to the participant
  def assign_quiz_dynamically
    begin
      assignment = Assignment.find(params[:assignment_id])
      reviewer   = AssignmentParticipant.find_by_user_id_and_parent_id(params[:reviewer_id], assignment.id)
      #topic_id = Participant.find_by_id(Questionnaire.find_by_id(params[:questionnaire_id]).instructor_id).topic_id
      unless params[:i_dont_care]
        #topic = (topic_id.nil?) ? nil : SignUpTopic.find(topic_id)
        if ResponseMap.find_by_reviewed_object_id_and_reviewer_id(params[:questionnaire_id], params[:participant_id])
          flash[:error] = "You have already taken that quiz"
        else
          @map = QuizResponseMap.new
          puts "final=1==="+params[:questionnaire_id]
          @map.reviewee_id = Questionnaire.find_by_id(params[:questionnaire_id]).instructor_id
          @map.reviewer_id = params[:participant_id]
          @map.reviewed_object_id = Questionnaire.find_by_instructor_id(@map.reviewee_id).id
          @map.save
        end
      else
        topic = assignment.candidate_topics_for_quiz.to_a.shuffle[0] rescue nil
        assignment.assign_quiz_dynamically(reviewer, topic)
      end



    rescue Exception => e
      flash[:alert] = (e.nil?) ? $! : e
    end
      redirect_to :controller => 'student_quiz', :action => 'list', :id => reviewer.id

  end

  def add_metareviewer
    mapping = ResponseMap.find(params[:id])
    msg = String.new
    begin
      user = User.from_params(params)

      regurl = url_for :action => 'add_user_to_assignment', :id => mapping.id, :user_id => user.id
      reviewer = get_reviewer(user,mapping.assignment,regurl)
      if MetareviewResponseMap.find(:first, :conditions => ['reviewed_object_id = ? and reviewer_id = ?',mapping.id,reviewer.id]) != nil
        raise "The metareviewer \""+reviewer.user.name+"\" is already assigned to this reviewer."
      end
      MetareviewResponseMap.create(:reviewed_object_id => mapping.id,
                                   :reviewer_id => reviewer.id,
                                   :reviewee_id => mapping.reviewer.id)
    rescue
      msg = $!
    end
    redirect_to :action => 'list_mappings', :id => mapping.assignment.id, :msg => msg
  end

  def assign_metareviewer_dynamically
    begin
      assignment   = Assignment.find(params[:assignment_id])
      metareviewer = AssignmentParticipant.find_by_user_id_and_parent_id(params[:metareviewer_id], assignment.id)

      assignment.assign_metareviewer_dynamically(metareviewer)

    rescue Exception => e
      flash[:alert] = (e.nil?) ? $! : e
    end

    redirect_to :controller => 'student_review', :action => 'list', :id => metareviewer.id
  end


  def get_user(params)
    if params[:user_id]
      user = User.find(params[:user_id])
    else
      user = User.find_by_name(params[:user][:name])
    end
    if user.nil?
      newuser = url_for :controller => 'users', :action => 'new'
      raise "Please <a href='#{newuser}'>create an account</a> for this user to continue."
    end
    return user
  end

  def get_reviewer(user,assignment,reg_url)
    reviewer = AssignmentParticipant.find_by_user_id_and_parent_id(user.id,assignment.id)
    if reviewer.nil?
      raise "\"#{user.name}\" is not a participant in the assignment. Please <a href='#{reg_url}'>register</a> this user to continue."
    end
    return reviewer
  end


  def add_user_to_assignment
    if params[:contributor_id]
      assignment = Assignment.find(params[:id])
    else
      mapping = ResponseMap.find(params[:id])
      assignment = mapping.assignment
    end

    user = User.find(params[:user_id])
    begin
      assignment.add_participant(user.name)
    rescue
      flash[:error] = $!
    end
    if params[:contributor_id]
      redirect_to :action => 'add_reviewer',     :id => params[:id], :user_id => user.id, :contributor_id => params[:contributor_id]
    else
      redirect_to :action => 'add_metareviewer', :id => params[:id], :user_id => user.id
    end
  end


  def delete_all_reviewers_and_metareviewers
    assignment = Assignment.find(params[:id])

    failedCount = ResponseMap.delete_mappings(assignment.review_mappings,params[:force])
    if failedCount > 0
      url_yes = url_for :action => 'delete_all_reviewers_and_metareviewers', :id => params[:id], :force => 1
      url_no  = url_for :action => 'delete_all_reviewers_and_metareviewers', :id => params[:id]
      flash[:error] = "A delete action failed:<br/>#{failedCount} reviews exist for these mappings. Delete these mappings anyway?&nbsp;<a href='#{url_yes}'>Yes</a>&nbsp;|&nbsp;<a href='#{url_no}'>No</a><BR/>"
    else
      flash[:note] = "All review mappings for this assignment have been deleted."
    end
    redirect_to :action => 'list_mappings', :id => params[:id]
  end

  def delete_all_reviewers
    assignment = Assignment.find(params[:id])
    contributor = assignment.get_contributor(params[:contributor_id])
    mappings = contributor.review_mappings

    failedCount = ResponseMap.delete_mappings(mappings, params[:force])
    if failedCount > 0
      url_yes = url_for :action => 'delete_all_reviewers', :id => assignment.id, :contributor_id => contributor.id, :force => 1
      url_no  = url_for :action => 'delete_all_reviewers', :id => assignment.id, :contributor_id => contributor.id
      flash[:error] = "A delete action failed:<br/>#{failedCount} reviews and/or metareviews exist for these mappings. Delete these mappings anyway?&nbsp;<a href='#{url_yes}'>Yes</a>&nbsp;|&nbsp;<a href='#{url_no}'>No</a><BR/>"
    else
      flash[:note] = "All review mappings for \""+contributor.name+"\" have been deleted."
    end
    redirect_to :action => 'list_mappings', :id => assignment.id
  end

  def delete_all_metareviewers
    mapping = ResponseMap.find(params[:id])
    mmappings = MetareviewResponseMap.find_all_by_reviewed_object_id(mapping.id)

    failedCount = ResponseMap.delete_mappings(mmappings, params[:force])
    if failedCount > 0
      url_yes = url_for :action => 'delete_all_metareviewers', :id => mapping.id, :force => 1
      url_no  = url_for :action => 'delete_all_metareviewers', :id => mapping.id
      flash[:error] = "A delete action failed:<br/>#{failedCount} metareviews exist for these mappings. Delete these mappings anyway?&nbsp;<a href='#{url_yes}'>Yes</a>&nbsp;|&nbsp;<a href='#{url_no}'>No</a><BR/>"
    else
      flash[:note] = "All metareview mappings for contributor \""+mapping.reviewee.name+"\" and reviewer \""+mapping.reviewer.name+"\" have been deleted."
    end
    redirect_to :action => 'list_mappings', :id => mapping.assignment.id
  end

  def delete_mappings(mappings, force=nil)
    failedCount = 0
    mappings.each{
        |mapping|
      assignment_id = mapping.assignment.id
      begin
        mapping.delete(force)
      rescue
        failedCount += 1
      end
    }
    return failedCount
  end

  def delete_participant
    contributor = AssignmentParticipant.find(params[:id])
    name = contributor.name
    assignment_id = contributor.assignment
    begin
      contributor.destroy
      flash[:note] = "\"#{name}\" is no longer a participant in this assignment."
    rescue
      flash[:error] = "\"#{name}\" was not removed. Please ensure that \"#{name}\" is not a reviewer or metareviewer and try again."
    end
    redirect_to :action => 'list_mappings', :id => assignment_id
  end

  def delete_reviewer
    mapping = ResponseMap.find(params[:id])
    assignment_id = mapping.assignment.id
    begin
      mapping.delete
      flash[:note] = "The review mapping for \""+mapping.reviewee.name+"\" and \""+mapping.reviewer.name+"\" have been deleted."
    rescue
      flash[:error] = "A delete action failed:<br/>" + $! + "Delete this mapping anyway?&nbsp;<a href='/review_mapping/delete_review/"+mapping.id.to_s+"'>Yes</a>&nbsp;|&nbsp;<a href='/review_mapping/list_mappings/#{assignment_id}'>No</a>"
    end
    redirect_to :action => 'list_mappings', :id => assignment_id
  end

  def delete_metareviewer
    mapping = MetareviewResponseMap.find(params[:id])
    assignment_id = mapping.assignment.id
    flash[:note] = "The metareview mapping for "+mapping.reviewee.name+" and "+mapping.reviewer.name+" have been deleted."

    begin
      mapping.delete
    rescue
      flash[:error] = "A delete action failed:<br/>" + $! + "<a href='/review_mapping/delete_metareview/"+mapping.id.to_s+"'>Delete this mapping anyway>?"
    end

    redirect_to :action => 'list_mappings', :id => assignment_id
  end

  def release_reservation
    mapping = ResponseMap.find(params[:id])
    student_id = mapping.reviewer_id
    mapping.delete
    redirect_to :controller => 'student_review', :action => 'list', :id => student_id
  end

  def delete_review
    mapping = ResponseMap.find(params[:id])
    mapping.response.delete
    redirect_to :action => 'delete_reviewer', :id => mapping.id
  end

  def delete_metareview
    mapping = MetareviewResponseMap.find(params[:id])
    metareview = mapping.response
    metareview.delete
    mapping.delete
    redirect_to :action => 'list_mappings', :id => mapping.review_mapping.assignment_id
  end

  def delete_rofreviewer
    mapping = ResponseMapping.find(params[:id])
    revmapid = mapping.review_mapping.id
    mapping.delete

    flash[:note] = "The metareviewer has been deleted."
    redirect_to :action => 'list_rofreviewers', :id => revmapid
  end

  def list
    all_assignments = Assignment.find(:all, :order => 'name', :conditions => ["instructor_id = ?",session[:user].id])

    letter = params[:letter]
    if letter == nil
      letter = all_assignments.first.name[0,1].downcase
    end

    @letters = Array.new
    @assignments = Assignment.paginate(:page => params[:page], :order => 'name',:per_page => 10, :conditions => ["instructor_id = ? and substring(name,1,1) = ?",session[:user].id, letter])

    all_assignments.each {
        | assignObj |
      first = assignObj.name[0,1].downcase
      if not @letters.include?(first)
        @letters << first
      end
    }
  end

  def list_mappings
    if params[:msg]
      flash[:error] = params[:msg]
    end
    @assignment = Assignment.find(params[:id])
    #ACS Removed the if condition(and corressponding else) which differentiate assignments as team and individual assignments
    # to treat all assignments as team assignments
    @items = AssignmentTeam.find_all_by_parent_id(@assignment.id)
    @items.sort!{|a,b| a.name <=> b.name}
  end

  def list_sortable
    @assignment = Assignment.find(params[:id])
    @entries = Array.new
    index = 0
    #ACS Removed the if condition(and corressponding else) which differentiate assignments as team and individual assignments
    # to treat all assignments as team assignments
    contributors = AssignmentTeam.find_all_by_parent_id(@assignment.id)
    contributors.sort!{|a,b| a.name <=> b.name}
    contributors.each{
        |contrib|
      review_mappings = ResponseMap.find_all_by_reviewed_object_id_and_reviewee_id(@assignment.id,contrib.id)

      if review_mappings.length == 0
        single = Array.new
        single[0] = contrib.name
        single[1] = "&nbsp;"
        single[2] = "&nbsp;"
        @entries[index] = single
        index += 1
      else
        review_mappings.sort!{|a,b| a.reviewer.name <=> b.reviewer.name}
        review_mappings.each{
            |review_map|
          metareview_mappings = MetareviewResponseMap.find_all_by_reviewed_object_id(review_map.id)
          if metareview_mappings.length == 0
            single = Array.new
            single[0] = contrib.name
            single[1] = review_map.reviewer.name
            single[2] = "&nbsp;"
            @entries[index] = single
            index += 1
          else
            metareview_mappings.sort!{|a,b| a.reviewer.name <=> b.reviewer.name}
            metareview_mappings.each{
                |metareview_map|
              single = Array.new
              single[0] = contrib.name
              single[1] = review_map.reviewer.name
              if metareview_map.review_reviewer == nil
                single[2] = metareview_map.reviewer.name
              else
                single[2] = metareview_map.review_reviewer.name
              end
              @entries[index] = single
              index += 1
            }
          end
        }
      end
    }
  end

  def generate_reviewer_mapping
    assignment = Assignment.find(params[:id])

    if params[:selection]
      mapping_strategy = {}
      params[:selection].each do |a|
        if a[0] =~ /^m_/
          mapping_strategy[a[0]] = a[1]
        end
      end
    else
      mapping_strategy = 1
    end

    if assignment.update_attributes(params[:assignment])
      begin
        assignment.assign_reviewers(mapping_strategy)
      rescue
        flash[:error] = "Reviewer assignment failed. Cause: " + $!
      ensure
        redirect_to :action => 'list_mappings', :id => assignment.id
      end
    else
      @wiki_types = WikiType.find(:all)
      redirect_to :action => 'list_mappings', :id => assignment.id
    end
  end

  # This is for staggered deadline assignment
  def automatic_reviewer_mapping
    assignment = Assignment.find(params[:id])
    message = assignment.assign_reviewers_staggered(params[:assignment][:num_reviews], params[:assignment][:num_metareviews])
    flash[:note] = message
    redirect_to :action => 'list_mappings', :id => assignment.id
  end


  def select_mapping
    @assignment = Assignment.find(params[:id])
    @review_strategies = ReviewStrategy.find(:all, :order => 'name')
    @mapping_strategies = MappingStrategy.find(:all, :order => 'name')
  end

  def review_report
    # Get the assignment id and set it in an instance variable which will be used in view
    @id = params[:id]
    @assignment = Assignment.find(params[:id])
    #ACS Removed the if condition(and corressponding else) which differentiate assignments as team and individual assignments
    # to treat all assignments as team assignments
    @type = "TeamReviewResponseMap"

    if params[:user].nil?
      # This is not a search, so find all reviewers for this assignment
      @reviewers = ResponseMap.find(:all,:select => "DISTINCT reviewer_id", :conditions => ["reviewed_object_id = ? and type = ? ", @id, @type] )
    else
      # This is a search, so find reviewers by user's full name
      us = User.find(:all, :select => "DISTINCT id", :conditions => ["fullname LIKE ?", '%'+params[:user][:fullname]+'%'])
      participants = Participant.find(:all, :select => "DISTINCT id", :conditions => ["user_id IN (?) and parent_id = ?", us, @assignment.id] )
      @reviewers = ResponseMap.find(:all,:select => "DISTINCT reviewer_id", :conditions => ["reviewed_object_id = ? and type = ? and reviewer_id IN (?) ", @id, @type, participants] )
    end

    # Arranged as the hash @review_scores[reveiwer_id][reviewee_id] = score for this particular assignment
    @review_scores = @assignment.compute_reviews_hash
  end

  def distribution

    @assignment = Assignment.find(params[:id])

    @scores = [0,0,0,0,0,0,0,0,0,0]
    #ACS Removed the if condition(and corressponding else) which differentiate assignments as team and individual assignments
    # to treat all assignments as team assignments
    teams = Team.find_all_by_parent_id(params[:id])
    objtype = "TeamReviewResponseMap"

    teams.each do |team|
      score_cache = ScoreCache.find(:first, :conditions => ["reviewee_id = ? and object_type = ?",team.id,  objtype])
      t_score = 0
      if score_cache!= nil
        t_score = score_cache.score
      end
      if (t_score != 0)
        @scores[(t_score/10).to_i] =  @scores[(t_score/10).to_i] + 1
      end
    end


    dataset = GoogleChartDataset.new :data => @scores, :color => '9A0000'
    data = GoogleChartData.new :datasets => [dataset]
    axis = GoogleChartAxis.new :axis  => [GoogleChartAxis::BOTTOM, GoogleChartAxis::LEFT]
    @chart1 = GoogleBarChart.new :width => 500, :height => 200
    @chart1.data = data
    @chart1.axis = axis


    ###################### Second Graph ####################

    max_score = 0
    @review_distribution =[0,0,0,0,0,0,0,0,0,0]
    ### For every responsemapping for this assgt, find the reviewer_id and reviewee_id #####
    @reviews_not_done = 0
    response_maps =  ResponseMap.find(:all, :conditions =>["reviewed_object_id = ? and type = ?", @assignment.id, objtype])
    review_report = @assignment.compute_reviews_hash
    for response_map in response_maps
      score_for_this_review = review_report[response_map.reviewer_id][response_map.reviewee_id]
      if(score_for_this_review != 0)
        @review_distribution[(score_for_this_review/10-1).to_i] = @review_distribution[(score_for_this_review/10-1).to_i] + 1
        if (@review_distribution[(score_for_this_review/10-1).to_i] > max_score)
          max_score = @review_distribution[(score_for_this_review/10-1).to_i]
        end
      else
        @reviews_not_done +=1
      end
    end

    dataset2 = GoogleChartDataset.new :data => @review_distribution, :color => '9A0000'
    data2 = GoogleChartData.new :datasets => [dataset2]
    axis2 = GoogleChartAxis.new :axis  => [GoogleChartAxis::BOTTOM, GoogleChartAxis::LEFT]

    @chart2 = GoogleBarChart.new :width => 500, :height => 200
    @chart2.data = data2
    @chart2.axis = axis2

  end

end<|MERGE_RESOLUTION|>--- conflicted
+++ resolved
@@ -1,15 +1,8 @@
-<<<<<<< HEAD
   class ReviewMappingController < ApplicationController
     auto_complete_for :user, :name
     use_google_charts
     helper :dynamic_review_assignment
     helper :submitted_content
-=======
-class ReviewMappingController < ApplicationController
-  auto_complete_for :user, :name
-  use_google_charts
-  helper :dynamic_review_assignment
-  helper :submitted_content
 
   def action_allowed?
     case params[:action]
@@ -22,7 +15,6 @@
     end
   end
 
->>>>>>> 7ae91c16
 
   def auto_complete_for_user_name
     name = params[:user][:name]+"%"
