--- conflicted
+++ resolved
@@ -202,10 +202,7 @@
   def delete_all_metareviewers
     mapping = ResponseMap.find(params[:id])
     mmappings = MetareviewResponseMap.where(reviewed_object_id: mapping.map_id)
-
-<<<<<<< HEAD
     num_unsuccessful_deletes = 0
-
     mmappings.each do |mmapping|
       begin
         mmapping.delete(params[:force])
@@ -220,13 +217,6 @@
       flash[:error] = "A delete action failed:<br/>#{num_unsuccessful_deletes} metareviews exist for these mappings. " \
                       'Delete these mappings anyway?' \
                       "&nbsp;<a href='#{url_yes}'>Yes</a>&nbsp;|&nbsp;<a href='#{url_no}'>No</a><br/>"
-=======
-    failed_count = ResponseMap.delete_mappings(mmappings, params[:force])
-    if failed_count > 0
-      url_yes = url_for action: 'delete_all_metareviewers', id: mapping.map_id, force: 1
-      url_no = url_for action: 'delete_all_metareviewers', id: mapping.map_id
-      flash[:error] = "A delete action failed:<br/>#{failed_count} metareviews exist for these mappings. Delete these mappings anyway?&nbsp;<a href='#{url_yes}'>Yes</a>&nbsp;|&nbsp;<a href='#{url_no}'>No</a><BR/>"
->>>>>>> 0b80a668
     else
       flash[:note] = "All metareview mappings for contributor \"" + mapping.reviewee.name + "\" and reviewer \"" + mapping.reviewer.name + "\" have been deleted."
     end
@@ -310,9 +300,7 @@
     submission_review_num = params[:num_reviews_per_submission].to_i
     calibrated_artifacts_num = params[:num_calibrated_artifacts].to_i
     uncalibrated_artifacts_num = params[:num_uncalibrated_artifacts].to_i
-
-<<<<<<< HEAD
-    if calibrated_artifacts_num == 0 and uncalibrated_artifacts_num == 0
+    if calibrated_artifacts_num.zero? and uncalibrated_artifacts_num.zero?
       # check for exit paths first
       if student_review_num == 0 and submission_review_num == 0
         flash[:error] = "Please choose either the number of reviews per student or the number of reviewers per team (student)."
@@ -325,12 +313,6 @@
                          'by each student to be greater than or equal to total number of teams ' \
                          '[or "participants" if it is an individual assignment].'
       else
-=======
-    if calibrated_artifacts_num.zero? and uncalibrated_artifacts_num.zero?
-      if student_review_num.zero? and submission_review_num.zero?
-        flash[:error] = "Please choose either the number of reviews per student or the number of reviewers per team (student)."
-      elsif (student_review_num != 0 and submission_review_num.zero?) or (student_review_num.zero? and submission_review_num != 0)
->>>>>>> 0b80a668
         # REVIEW: mapping strategy
         automatic_review_mapping_strategy(assignment_id, participants, teams, student_review_num, submission_review_num)
       end
@@ -358,15 +340,7 @@
     participants.each {|participant| participants_hash[participant.id] = 0 }
     # calculate reviewers for each team
     if student_review_num != 0 and submission_review_num == 0
-<<<<<<< HEAD
       review_strategy = ReviewMappingHelper::StudentReviewStrategy.new(participants, teams, student_review_num)
-=======
-      num_reviews_per_team = (participants.size * student_review_num * 1.0 / teams.size).round
-      student_review_num = student_review_num
-      exact_num_of_review_needed = participants.size * student_review_num
-
-    # The number of submissions per document should be within max submissions per document
->>>>>>> 0b80a668
     elsif student_review_num == 0 and submission_review_num != 0
       review_strategy = ReviewMappingHelper::TeamReviewStrategy.new(participants, teams, submission_review_num)
     end
@@ -387,97 +361,6 @@
     redirect_to action: 'list_mappings', id: assignment.id
   end
 
-<<<<<<< HEAD
-=======
-  def response_report
-    # Get the assignment id and set it in an instance variable which will be used in view
-    @id = params[:id]
-    @assignment = Assignment.find(@id)
-    # ACS Removed the if condition(and corressponding else) which differentiate assignments as team and individual assignments
-    # to treat all assignments as team assignments
-    @type = params.key?(:report) ? params[:report][:type] : "ReviewResponseMap"
-    summary_ws_url = WEBSERVICE_CONFIG["summary_webservice_url"]
-
-    case @type
-      # this summarizes the reviews of each reviewee by each rubric criterion
-    when "SummaryByRevieweeAndCriteria"
-      sum = SummaryHelper::Summary.new.summarize_reviews_by_reviewees(@assignment, summary_ws_url)
-      # list of variables used in the view and the parameters (should have been done as objects instead of hash maps)
-      # @summary[reviewee][round][question]
-      # @reviewers[team][reviewer]
-      # @avg_scores_by_reviewee[team]
-      # @avg_score_round[reviewee][round]
-      # @avg_scores_by_criterion[reviewee][round][criterion]
-
-      @summary = sum.summary
-      @reviewers = sum.reviewers
-      @avg_scores_by_reviewee = sum.avg_scores_by_reviewee
-      @avg_scores_by_round = sum.avg_scores_by_round
-      @avg_scores_by_criterion = sum.avg_scores_by_criterion
-      # this summarizes all reviews by each rubric criterion
-    when "SummaryByCriteria"
-      sum = SummaryHelper::Summary.new.summarize_reviews_by_criterion(@assignment, summary_ws_url)
-
-      @summary = sum.summary
-      @avg_scores_by_round = sum.avg_scores_by_round
-      @avg_scores_by_criterion = sum.avg_scores_by_criterion
-    when "ReviewResponseMap"
-      @review_user = params[:user]
-      # If review response is required call review_response_report method in review_response_map model
-      @reviewers = ReviewResponseMap.review_response_report(@id, @assignment, @type, @review_user)
-      @review_scores = @assignment.compute_reviews_hash
-      @avg_and_ranges = @assignment.compute_avg_and_ranges_hash
-    when "FeedbackResponseMap"
-      # If review report for feedback is required call feedback_response_report method in feedback_review_response_map model
-      if @assignment.varying_rubrics_by_round?
-        @authors, @all_review_response_ids_round_one, @all_review_response_ids_round_two, @all_review_response_ids_round_three = FeedbackResponseMap.feedback_response_report(@id, @type)
-      else
-        @authors, @all_review_response_ids = FeedbackResponseMap.feedback_response_report(@id, @type)
-      end
-    when "TeammateReviewResponseMap"
-      # If review report for teammate is required call teammate_response_report method in teammate_review_response_map model
-      @reviewers = TeammateReviewResponseMap.teammate_response_report(@id)
-    when "Calibration"
-      participant = AssignmentParticipant.where(parent_id: params[:id], user_id: session[:user].id).first rescue nil
-      if participant.nil?
-        participant = AssignmentParticipant.create(parent_id: params[:id], user_id: session[:user].id, can_submit: 1, can_review: 1, can_take_quiz: 1, handle: 'handle')
-      end
-      @review_questionnaire_ids = ReviewQuestionnaire.select("id")
-      @assignment_questionnaire = AssignmentQuestionnaire.where(assignment_id: params[:id], questionnaire_id: @review_questionnaire_ids).first
-      @questions = @assignment_questionnaire.questionnaire.questions.select {|q| q.type == 'Criterion' or q.type == 'Scale' }
-      @calibration_response_maps = ReviewResponseMap.where(reviewed_object_id: params[:id], calibrate_to: 1)
-      @review_response_map_ids = ReviewResponseMap.select('id').where(reviewed_object_id: params[:id], calibrate_to: 0)
-      @responses = Response.where(map_id: @review_response_map_ids)
-
-    when "PlagiarismCheckerReport"
-      @plagiarism_checker_comparisons = PlagiarismCheckerComparison.where(plagiarism_checker_assignment_submission_id:
-                                                                              PlagiarismCheckerAssignmentSubmission.where(assignment_id:
-                                                                                                                              params[:id]).pluck(:id))
-    when "AnswerTaggingReport"
-      tag_prompt_deployments = TagPromptDeployment.where(assignment_id: params[:id])
-      @questionnaire_tagging_report = {}
-      @user_tagging_report = {}
-      tag_prompt_deployments.each do |tag_dep|
-        @questionnaire_tagging_report[tag_dep] = tag_dep.assignment_tagging_progress
-        # generate a summary report per user
-        @questionnaire_tagging_report[tag_dep].each do |line|
-          if @user_tagging_report[line.user.name].nil?
-            @user_tagging_report[line.user.name] = VmUserAnswerTagging.new(line.user, line.percentage, line.no_tagged, line.no_not_tagged, line.no_tagable)
-          else
-            @user_tagging_report[line.user.name].no_tagged += line.no_tagged
-            @user_tagging_report[line.user.name].no_not_tagged += line.no_not_tagged
-            @user_tagging_report[line.user.name].no_tagable += line.no_tagable
-            @user_tagging_report[line.user.name].percentage = @user_tagging_report[line.user.name].no_tagable == 0 ? "-" : format("%.1f", @user_tagging_report[line.user.name].no_tagged.to_f / @user_tagging_report[line.user.name].no_tagable * 100)
-          end
-        end
-      end
-    when "SelfReview"
-      @self_review_response_maps = SelfReviewResponseMap.where(reviewed_object_id: @id)
-    end
-    @user_pastebins = UserPastebin.get_current_user_pastebin current_user
-  end
-
->>>>>>> 0b80a668
   def save_grade_and_comment_for_reviewer
     review_grade = ReviewGrade.find_by(participant_id: params[:participant_id])
     review_grade = ReviewGrade.create(participant_id: params[:participant_id]) if review_grade.nil?
