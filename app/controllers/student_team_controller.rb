class StudentTeamController < ApplicationController
  autocomplete :user, :name

  def action_allowed?
    current_role_name.eql?("Student")
  end

  def view
    @student = AssignmentParticipant.find(params[:id])
    return unless current_user_id?(@student.user_id)

    @send_invs = Invitation.where( ['from_id = ? and assignment_id = ?', @student.user.id, @student.assignment.id])
    @received_invs = Invitation.where( ['to_id = ? and assignment_id = ? and reply_status = "W"', @student.user.id, @student.assignment.id])
  end

  def create
    @student = AssignmentParticipant.find(params[:id])
    return unless current_user_id?(@student.user_id)

    check = AssignmentTeam.where( ["name =? and parent_id =?", params[:team][:name], @student.parent_id])

    #check if the team name is in use
    if (check.length == 0)
      @team = AssignmentTeam.new(params[:team])
      @team.parent_id = @student.parent_id
      @team.save
      parent = AssignmentNode.find_by_node_object_id(@student.parent_id)
      TeamNode.create(:parent_id => parent.id, :node_object_id => @team.id)
      user = User.find(@student.user_id)
      @team.add_member(user, @team.parent_id)

      undo_link("Team \"#{@team.name}\" has been created successfully. ")

      redirect_to :controller => 'student_team', :action => 'view' , :id=> @student.id
    else
      flash[:notice] = 'Team name is already in use.'
      redirect_to :controller => 'student_team', :action => 'view' , :id=> @student.id
    end
  end

  def edit
    @team = AssignmentTeam.find(params[:team_id])
    @student = AssignmentParticipant.find(params[:student_id])
    return unless current_user_id?(@student.user_id)
  end
#kevin up to here
  def update
    @team = AssignmentTeam.find(params[:team_id])
    check = AssignmentTeam.where( ["name =? and parent_id =?", params[:team][:name], @team.parent_id])
    if (check.length.zero?)
      if @team.update_attributes(params[:team])
        undo_link("Team \"#{@team.name}\" has been updated successfully. ")

        redirect_to controller: 'student_team', action: 'view', :id => params[:student_id]
      end
    elsif (check.length.one? && (check[0].name <=> @team.name).zero?)
      undo_link("Team \"#{@team.name}\" has been updated successfully. ")

      redirect_to controller: 'student_team', action: 'view', :id => params[:student_id]
    else
      flash[:notice] = 'Team name is already in use.'
      redirect_to controller: 'student_team', action: 'edit' , :team_id =>params[:team_id], :student_id => params[:student_id]
    end
  end

  def advertise_for_partners
    Team.update_all("advertise_for_partner=true",:id=>params[:team_id])
    #respond_to do |format|
    #  format.html #  index.html.erb
    #format.xml  { render :xml => @log_entries }
    #end
    #redirect_to :controller => 'student_team', :action => 'advertise_for_partners' , :id => params[:team_id]
  end
  def remove
    Team.update_all("advertise_for_partner=false",:id=>params[:team_id])

    redirect_to controller: 'student_team', :action => 'view' , :id => params[:team_id]
  end

  def remove_participant
    participant = AssignmentParticipant.find(params[:student_id])
    return unless current_user_id?(participant.user_id)
    #remove the topic_id from participants
    #>participant should belong to a team, and a team should have topic
    #>then this call becomes participant.update_assigment_team(nil)
    #>Correctly doing the relationship should handle the rest
    #>TeamsUser appears to be a model that captures a relationship. Should be replaced with a
    #>has_a relationship with assignment_team, and a has_and_belongs_to_many relationship in  assignment_participant
    #>the new code here would be
    #>assignment_team=AssignmentTeam.find(params[:team_id])#same as old_team below
    #>participant = AssignmentParticipant.find(params[:student_id])
    #>assignment_team.assignment_participants.delete(participant)
    participant.update_topic_id(nil)


    #remove the entry from teams_users

    #>Relationship which would remove the following block
    participant = TeamsUser.where(["team_id =? and user_id =?", params[:team_id], participant.user_id]).first

    if participant
      participant.destroy

      undo_link("User \"#{participant.name}\" has been removed from the team successfully. ")
    end

    #>This whole block should be in the models. The controller shouldn't be handling book-keeping like this

    #if your old team does not have any members, delete the entry for the team
    #>could happen with a callback in assignment_team.assignment_participant.delete(participant)
    if TeamsUser.where( ['team_id = ?', params[:team_id]]).count.zero?
      old_team = AssignmentTeam.where( ['id = ?', params[:team_id]])
      if old_team#> how on earth could this be null?
        old_team.destroy_all
        #if assignment has signup sheet then the topic selected by the team has to go back to the pool
        #or to the first team in the waitlist

        #>Again, a correctly performed has_a relationship with a callback should cover this!
        #>CROSSING THE BARIER OF DEMETER
        #>If (a big if) not controlled by a model, it should ATLEAST be moved with ALL OTHER signup management to
        #>a child class of the ApplicationController
        sign_ups = SignedUpUser.where( {:creator_id => params[:team_id]})
        sign_ups.each {|sign_up|
          #get the topic_id
          sign_up_topic_id = sign_up.topic_id
          #destroy the signup
          sign_up.destroy

          #get the number of non-waitlisted users signed up for this topic
          non_waitlisted_users = SignedUpUser.where( {:topic_id => sign_up_topic_id, :is_waitlisted => false})
          #get the number of max-choosers for the topic
          max_choosers = SignUpTopic.where( {:id => sign_up_topic_id}).first.max_choosers

          #check if this number is less than the max choosers
          if non_waitlisted_users.length < max_choosers
            first_waitlisted_user = SignedUpUser.where( {:topic_id => sign_up_topic_id, :is_waitlisted => true}).first

            #moving the waitlisted user into the confirmed signed up users list
            if first_waitlisted_user
              first_waitlisted_user.is_waitlisted = false
              first_waitlisted_user.save

              waitlisted_team_user = TeamsUser.where( {:team_id => first_waitlisted_user.creator_id}).first
              #waitlisted_team_user could be nil since the team the student left could have been the one waitlisted on the topic
              #and teams_users for the team has been deleted in one of the earlier lines of code

              if waitlisted_team_user
                user_id = waitlisted_team_user.user_id
                if user_id
                  participant = Participant.find_by_user_id(user_id)
                  participant.update_topic_id(nil)
                end
              end
            end
          end
        }
      end
    end

    #remove all the sent invitations
    old_invs = Invitation.where( ['from_id = ? and assignment_id = ?', participant.user_id, participant.parent_id])
    for old_inv in old_invs
      old_inv.destroy
    end

    #reset the participants submission directory to nil
    #per EFG:
    #the participant is responsible for resubmitting their work
    #no restriction is placed on when a participant can leave
    participant.directory_num = nil
    participant.save

<<<<<<< HEAD
    redirect_to :controller => 'student_team', :action => 'view' , :id => @student.id
=======
    redirect_to :controller => 'student_team', :action => 'view' , :id => participant.id
>>>>>>> ebeed24e
  end

  def review
    @assignment = Assignment.find(params[:assignment_id])
    redirect_to controller: 'questionnaire', :action => 'view_questionnaire', :id => @assignment.questionnaires.find_by_type('AuthorFeedbackQuestionnaire').id
  end
end<|MERGE_RESOLUTION|>--- conflicted
+++ resolved
@@ -170,11 +170,7 @@
     participant.directory_num = nil
     participant.save
 
-<<<<<<< HEAD
-    redirect_to :controller => 'student_team', :action => 'view' , :id => @student.id
-=======
     redirect_to :controller => 'student_team', :action => 'view' , :id => participant.id
->>>>>>> ebeed24e
   end
 
   def review
