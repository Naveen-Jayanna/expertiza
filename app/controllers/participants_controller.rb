class ParticipantsController < ApplicationController
  auto_complete_for :user, :name

  def action_allowed?
    case params[:action]
    when 'change_handle'
      current_role_name.eql?("Student")
    else
      ['Administrator',
       'Instructor',
       'Teaching Assistant'].include? current_role_name
    end
  end

  def list
    @root_node = Object.const_get(params[:model]+"Node").find_by_node_object_id(params[:id])
    @parent = Object.const_get(params[:model]).find(params[:id])
<<<<<<< HEAD
    @participants = @parent.participants
    @model = params[:model]
=======
    @participants = @parent.participants  
    @model = params[:model]
    # E726 Fall2012 Changes Begin
        @special_role = params[:special_role]
        # E726 Fall2012 Changes End
>>>>>>> f47a1d5e
  end

  #OSS_808 change 28th oct
  #required for sending emails
  def email_sent
    DelayedMailer::deliver_mail("recipient.address@example.com")
  end

  def add
    curr_object = Object.const_get(params[:model]).find(params[:id])
    begin
      curr_object.add_participant(params[:user][:name])
      user = User.find_by_name(params[:user][:name])
      @participant = curr_object.participants.find_by_user_id(user.id)
    rescue
      url_new_user = url_for :controller => 'users', :action => 'new'
      flash[:error] = "User #{params[:user][:name]} does not exist. Would you like to <a href = '#{url_new_user}'>create this user?</a>"
    end
<<<<<<< HEAD

    undo_link("User \"#{params[:user][:name]}\" has been added as a participant successfully. ")
=======
    # E726 Fall2012 Changes Begin
        participant = Participant.find_by_parent_id_and_handle(params[:id],params[:user][:name])
        participant.special_role = params[:special_role].to_s
        participant.save
    # E726 Fall2012 Changes End
>>>>>>> f47a1d5e
    redirect_to :action => 'list', :id => curr_object.id, :model => params[:model]
  end

  def delete
    participant = Participant.find(params[:id])
    name = participant.user.name
    parent_id = participant.parent_id
    begin
      @participant = participant
      participant.delete(params[:force])
      undo_link("User \"#{name}\" has been removed as a participant successfully. ")
    rescue => error
      url_yes = url_for :action => 'delete', :id => params[:id], :force => 1
      url_show = url_for :action => 'delete_display', :id => params[:id], :model => participant.class.to_s.gsub("Participant","")
      url_no  = url_for :action => 'list', :id => parent_id, :model => participant.class.to_s.gsub("Participant","")
      flash[:error] = "A delete action failed: At least one (1) review mapping or team membership exist for this participant. <br/><a href='#{url_yes}'>Delete this participant</a>&nbsp;|&nbsp;<a href='#{url_show}'>Show me the associated items</a>|&nbsp;<a href='#{url_no}'>Do nothing</a><BR/>"
    end
    redirect_to :action => 'list', :id => parent_id, :model => participant.class.to_s.gsub("Participant","")
  end

  def delete_display
    @participant = Participant.find(params[:id])
    @model = params[:model]
  end

  def delete_items
    participant = Participant.find(params[:id])
    maps = params[:ResponseMap]
    teamsusers = params[:TeamsUser]

    if !maps.nil?
      maps.each{
        |rmap_id|
        begin
          ResponseMap.find(rmap_id[0].to_i).delete(true)
        rescue
        end
      }
    end

    if !teamsusers.nil?
      teamsusers.each{
        |tuser_id|
        begin
          TeamsUser.find(tuser_id[0].to_i).delete
        rescue
        end
      }
    end

    redirect_to :action => 'delete', :id => participant.id, :method => :post
  end

  # Copies existing participants from a course down to an assignment
  def inherit
    assignment = Assignment.find(params[:id])
    course = assignment.course
    @copied_participants = []

    if course
      participants = course.participants
      if participants.length > 0
        participants.each{|participant|
          new_participant = participant.copy(params[:id])

          if new_participant
            @copied_participants.push new_participant
          end
        }

        # Only display undo link if copies of participants are created
        if @copied_participants.length > 0
          undo_link("Participants from \"#{course.name}\" has been copied to this assignment successfully. ")
        else
          flash[:note] = 'All course participants are already in this assignment'
        end

      else
        flash[:note] = "No participants were found to inherit."
      end
    else
      flash[:error] = "No course was found for this assignment."
    end


    redirect_to :controller => 'participants', :action => 'list', :id => assignment.id, :model => 'Assignment'
  end

  def bequeath_all
    @copied_participants = []
    assignment = Assignment.find(params[:id])
    if assignment.course
      course = assignment.course
      assignment.participants.each{ |participant|
        new_participant = participant.copy(course.id)

        if new_participant
          @copied_participants.push new_participant
        end
      }
      # only display undo link if copies of participants are created
      if @copied_participants.length > 0
        undo_link("All participants were successfully copied to \"#{course.name}\". " )
      else
        flash[:note] = 'All assignment participants are already part of the course'
      end

      #flash[:note] = "All participants were successfully copied to \""+course.name+"\""
    else
      flash[:error] = "This assignment is not associated with a course."
    end



    redirect_to :controller => 'participants', :action => 'list', :id => assignment.id, :model => 'Assignment'
  end

  # Allow participant to change handle for this assignment
  # If the participant parameters are available, update the participant
  # and redirect to the view_actions page
  def change_handle
    @participant = AssignmentParticipant.find(params[:id])
    return unless current_user_id?(@participant.user_id)

    if params[:participant] != nil
      if AssignmentParticipant.find_all_by_parent_id_and_handle(@participant.parent_id, params[:participant][:handle]).length > 0
        flash[:error] = "<b>#{params[:participant][:handle]}</b> is already in use for this assignment. Please select a different handle."
        redirect_to :controller => 'participants', :action => 'change_handle', :id => @participant
      else
        @participant.update_attributes(params[:participant])
        redirect_to :controller => 'student_task', :action => 'view', :id => @participant
      end
    end
  end

  def delete_assignment_participant
    contributor = AssignmentParticipant.find(params[:id])
    name = contributor.name
    assignment_id = contributor.assignment
    begin
      contributor.destroy
      flash[:note] = "\"#{name}\" is no longer a participant in this assignment."
    rescue
      flash[:error] = "\"#{name}\" was not removed. Please ensure that \"#{name}\" is not a reviewer or metareviewer and try again."
      end
    redirect_to :controller => 'review_mapping', :action => 'list_mappings', :id => assignment_id
  end
end<|MERGE_RESOLUTION|>--- conflicted
+++ resolved
@@ -15,16 +15,11 @@
   def list
     @root_node = Object.const_get(params[:model]+"Node").find_by_node_object_id(params[:id])
     @parent = Object.const_get(params[:model]).find(params[:id])
-<<<<<<< HEAD
     @participants = @parent.participants
-    @model = params[:model]
-=======
-    @participants = @parent.participants  
     @model = params[:model]
     # E726 Fall2012 Changes Begin
         @special_role = params[:special_role]
         # E726 Fall2012 Changes End
->>>>>>> f47a1d5e
   end
 
   #OSS_808 change 28th oct
@@ -43,16 +38,8 @@
       url_new_user = url_for :controller => 'users', :action => 'new'
       flash[:error] = "User #{params[:user][:name]} does not exist. Would you like to <a href = '#{url_new_user}'>create this user?</a>"
     end
-<<<<<<< HEAD
 
     undo_link("User \"#{params[:user][:name]}\" has been added as a participant successfully. ")
-=======
-    # E726 Fall2012 Changes Begin
-        participant = Participant.find_by_parent_id_and_handle(params[:id],params[:user][:name])
-        participant.special_role = params[:special_role].to_s
-        participant.save
-    # E726 Fall2012 Changes End
->>>>>>> f47a1d5e
     redirect_to :action => 'list', :id => curr_object.id, :model => params[:model]
   end
 
