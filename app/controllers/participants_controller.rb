--- conflicted
+++ resolved
@@ -1,7 +1,6 @@
 class ParticipantsController < ApplicationController
   auto_complete_for :user, :name
 
-<<<<<<< HEAD
   def action_allowed?
     if current_user.role.name.eql?("Administrator") || current_user.role.name.eql?("Instructor") || current_user.role.name.eql?("Teaching Assistant")
       true
@@ -12,9 +11,6 @@
   end
 
   def list
-=======
-   def list
->>>>>>> 6ea83cee
     @root_node = Object.const_get(params[:model]+"Node").find_by_node_object_id(params[:id])     
     @parent = Object.const_get(params[:model]).find(params[:id])
     @participants = @parent.participants  
@@ -28,7 +24,7 @@
   end
   
   def add   
-    curr_object = Object.const_get(params[:model]).find(params[:id])
+    curr_object = Object.const_get(params[:model]).find(params[:id])    
     begin
       curr_object.add_participant(params[:user][:name])
       user = User.find_by_name(params[:user][:name])
@@ -128,7 +124,7 @@
    redirect_to :controller => 'participants', :action => 'list', :id => assignment.id, :model => 'Assignment'   
  end
  
- def bequeath_all
+ def bequeath_all   
    @copied_participants = []
    assignment = Assignment.find(params[:id])
    if assignment.course
