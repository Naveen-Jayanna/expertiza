--- conflicted
+++ resolved
@@ -174,27 +174,4 @@
     end
     redirect_to :controller => 'review_mapping', :action => 'list_mappings', :id => assignment_id
   end
-<<<<<<< HEAD
-=======
-
-=begin
-  # Generate the undo link for modified participants
-  def undo_link
-    @versions_list = []
-
-    if @participant
-      @versions_list.push(@participant.versions.last)
-    end
-
-    if @copied_participants
-      @copied_participants.each {|p| @versions_list.push(p.versions.last)}
-    end
-
-    @latest_update = @versions_list.max_by {|v| v.created_at}
-
-    "<a href = #{url_for(:controller => :versions,:action => :revert,:id => @latest_update.id)}>undo</a>"
-  end
-=end
-
->>>>>>> 264b8a66
 end