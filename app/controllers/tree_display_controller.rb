--- conflicted
+++ resolved
@@ -82,12 +82,9 @@
   # called when the display is requested
   # ajbudlon, July 3rd 2008
   def list
-<<<<<<< HEAD
     @currCtlr = params[:currCtlr]
-    redirect_to controller: :content_pages, action: :view if current_user.nil?
-=======
     redirect_to controller: :content_pages, action: :view unless user_logged_in?
->>>>>>> be27a1fd
+
     redirect_to controller: :student_task, action: :list if current_user.try(:student?)
   end
 
