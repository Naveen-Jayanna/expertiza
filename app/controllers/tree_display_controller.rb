--- conflicted
+++ resolved
@@ -37,120 +37,6 @@
 
   def confirm_notifications_access
     redirect_to controller: :notifications, action: :list if current_user.try(:student?)
-  end
-
-<<<<<<< HEAD
-  # finding out child_nodes from params
-  def child_nodes_from_params(child_nodes)
-    if child_nodes.is_a? String and !child_nodes.empty?
-      JSON.parse(child_nodes)
-    else
-      child_nodes
-    end
-  end
-
-  # getting all attributes of assignment node
-  def assignments_method(node, tmp_object)
-    tmp_object.merge!(
-      "course_id" => node.get_course_id,
-      "max_team_size" => node.get_max_team_size,
-      "is_intelligent" => node.get_is_intelligent,
-      "require_quiz" => node.get_require_quiz,
-      "allow_suggestions" => node.get_allow_suggestions,
-      "has_topic" => SignUpTopic.where(['assignment_id = ?', node.node_object_id]).first ? true : false
-    )
-  end
-
-  # Separates out courses based on if he/she is the TA for the course passed by marking private
-  # to be true in that case
-  def update_in_ta_course_listing(instructor_id, node, tmp_object)
-    tmp_object["private"] = true if session[:user].role.ta? == 'Teaching Assistant' &&
-        Ta.get_my_instructors(session[:user].id).include?(instructor_id) &&
-        ta_for_current_course?(node)
-  end
-
-  def update_is_available(tmp_object, instructor_id, node)
-    tmp_object["is_available"] = is_available(session[:user], instructor_id) || (session[:user].role.ta? &&
-        Ta.get_my_instructors(session[:user].id).include?(instructor_id) && ta_for_current_course?(node))
-  end
-
-  # Ensures that instructors (who are not ta) would have update_in_ta_course_listing not changing
-  # the private value if he/she is not TA which was set to true for all courses before filtering
-  # in update_tmp_obj in courses_assignments_obj
-  def update_instructor(tmp_object, instructor_id)
-    tmp_object["instructor_id"] = instructor_id
-    tmp_object["instructor"] = nil
-    tmp_object["instructor"] = User.find(instructor_id).name(session[:ip]) if instructor_id
-  end
-
-  def update_tmp_obj(tmp_object, node)
-    tmp = {
-      "directory" => node.get_directory,
-      "creation_date" => node.get_creation_date,
-      "updated_date" => node.get_modified_date,
-      "institution" => Institution.where(id: node.retrieve_institution_id),
-      "private" => node.get_instructor_id == session[:user].id
-    }
-    tmp_object.merge!(tmp)
-  end
-
-  def courses_assignments_obj(node_type, tmp_object, node)
-    update_tmp_obj(tmp_object, node)
-    # tmpObject["private"] = node.get_private
-    instructor_id = node.get_instructor_id
-    ## if current user's role is TA for a course, then that course will be listed under his course listing.
-    update_in_ta_course_listing(instructor_id, node, tmp_object)
-    update_instructor(tmp_object, instructor_id)
-    update_is_available(tmp_object, instructor_id, node)
-    assignments_method(node, tmp_object) if node_type == "Assignments"
-  end
-  
-  # Creates a json object that can be displayed by the UI
-  def serialize_to_json(folder_type, node)
-    json = {
-      "nodeinfo" => node,
-      "name" => node.get_name,
-      "type" => node.type
-    }
-    
-    if folder_type == "Courses" or folder_type == "Assignments"
-      json.merge! ({
-        "directory" => node.get_directory,
-        "creation_date" => node.get_creation_date,
-        "updated_date" => node.get_modified_date,
-        "institution" => Institution.where(id: node.retrieve_institution_id),
-        "private" => node.get_instructor_id == session[:user].id
-      })
-      instructor_id = node.get_instructor_id
-      update_in_ta_course_listing(instructor_id, node, json)
-      update_instructor(json, instructor_id)
-      update_is_available(json, instructor_id, node)
-      assignments_method(node, json) if folder_type == "Assignments"
-=======
-  # renders FolderNode json
-  def folder_node_ng_getter
-    respond_to do |format|
-      format.html { render json: FolderNode.get }
-    end
-  end
-
-  def update_fnode_children(fnode, tmp_res)
-    # fnode is short for foldernode which is the parent node
-    # ch_nodes are childrens
-    # cnode = fnode.get_children("created_at", "desc", 2, nil, nil)
-    ch_nodes = fnode.get_children(nil, nil, session[:user].id, nil, nil)
-    tmp_res[fnode.get_name] = ch_nodes
-  end
-
-  # initialize parent node and update child nodes for it
-  def initialize_fnode_update_children(params, node, tmp_res)
-    fnode = (params[:reactParams][:nodeType]).constantize.new
-    node.each do |a|
-      fnode[a[0]] = a[1]
->>>>>>> 53372d95
-    end
-    
-    return json
   end
   
   # Returns the contents of each top level folder as a json object.
@@ -287,7 +173,6 @@
     assignments_method(node, tmp_object) if node_type == "Assignments"
   end
   
-<<<<<<< HEAD
   # Creates a json object that can be displayed by the UI
   def serialize_folder_to_json(folder_type, node)
     json = {
@@ -309,7 +194,10 @@
       update_instructor(json, instructor_id)
       update_is_available(json, instructor_id, node)
       assignments_method(node, json) if folder_type == "Assignments"
-=======
+    end
+    return json
+  end
+  
   # getting result nodes for child
   # Changes to this method were done as part of E1788_OSS_project_Maroon_Heatmap_fixes
   #
@@ -339,7 +227,6 @@
         courses_assignments_obj(node_type, tmp_object, node) if %w[Courses Assignments].include? node_type
         res[node_type] << tmp_object
       end
->>>>>>> 53372d95
     end
     res
   end
