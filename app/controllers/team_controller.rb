class TeamController < ApplicationController
<<<<<<< HEAD
 auto_complete_for :user, :name  

   ############## These methods created by mahesh############
 def And(number1, number2)
   #produces bitwise and of two integers
   return number1&number2
 end
 
 def score(team)
   #for each student in team 
   #result += And(studnet, nextstudnet)
   #dec2bin(result)
   #return sum of 1's in dec2bin(result) 
 end
 
 def min(a,b)
   if a<b
     return a   
   else
     return b
   end
 end
 
def create_teams_view
 @parent = Object.const_get(session[:team_type]).find(params[:id])
 
end

def delete_all
  
#  parent = Object.const_get(session[:team_type]).find(params[:id])
#  redirect_to :action => 'list' , :id => parent.id
  
#  participants = Participant.find(:all, :conditions => ["parent_id=?",parent.id])
#  no_of_teams = (participants.length)/(parent.team_count)
#  diff = (participants.length)%(parent.team_count)
  

    #no_of_teams ++

  
#
#   for i in 1..no_of_teams
#   team = Team.find_by_name("Team #{i}")
 #  team.delete
#   end

  parent = Object.const_get(session[:team_type]).find(params[:id])  
  teams = Team.find(:all, :conditions => ["parent_id=?",parent.id])
  
  for team in teams
    team.delete
  end
redirect_to :action => 'list', :id => parent.id

end



def randomize_teams
  
   parent = Object.const_get(session[:team_type]).find(params[:id])  
   participants = Participant.find(:all, :conditions => ["parent_id=?",parent.id])
   
   participants = participants.sort{rand(3) - 1 }
   
   no_of_teams = (participants.length)/(parent.team_count)
   diff = (participants.length)%(parent.team_count)
   
   i=0
   j=0
   k=0
   
   
         
  for i in 1..no_of_teams
   begin
     check_for_existing_team_name(parent,"Team #{i}")
     
   rescue TeamExistsError
   team = Team.find_by_name("Team #{i}")
   team.delete
     
   end
     team = Object.const_get(session[:team_type]+'Team').create(:name => "Team #{i}", :parent_id => parent.id)
     TeamNode.create(:parent_id => parent.id, :node_object_id => team.id)
 
     
    j=i*parent.team_count
    
    for k in 1..parent.team_count
    #for k in 0..(parent.team_count -1)
    user = User.find_by_id(participants[j-k].user_id)
    team.add_member(user)    
    end    
  end

    
  if diff != 0
    begin
     check_for_existing_team_name(parent,"Team #{no_of_teams+1}")
     
   rescue TeamExistsError
   team = Team.find_by_name("Team #{no_of_teams+1}")
   team.delete
     
   end
    
  team = Object.const_get(session[:team_type]+'Team').create(:name => "Team #{no_of_teams+1}", :parent_id => parent.id)
  TeamNode.create(:parent_id => parent.id, :node_object_id => team.id)
  
  for indx in 1..diff
    user = User.find_by_id(participants[participants.length-indx].user_id)
    team.add_member(user)
  end
    
    
  end
 
 #for each member of the user-assignment table create random teams
 # and add them to the database 
  
end




def create_teams
   parent = Object.const_get(session[:team_type]).find(params[:id])
      
   #call randomize
   randomize_teams   
      
  
   
=======
 auto_complete_for :user, :name
 
def create_teams_view
 @parent = Object.const_get(session[:team_type]).find(params[:id])
end

def delete_all
  parent = Object.const_get(session[:team_type]).find(params[:id])  
  Team.delete_all_by_parent(parent)
  redirect_to :action => 'list', :id => parent.id
end

def create_teams
  parent = Object.const_get(session[:team_type]).find(params[:id])
  Team.randomize_all_by_parent(parent, session[:team_type], params[:team][:size].to_i)
>>>>>>> 243320c7
  redirect_to :action => 'list', :id => parent.id
 end

 def list
   if params[:type]
    session[:team_type] = params[:type]
   end
<<<<<<< HEAD
   @root_node = Object.const_get(session[:team_type]+"Node").find_by_node_object_id(params[:id])   
=======
   @root_node = Object.const_get(session[:team_type] + "Node").find_by_node_object_id(params[:id])
>>>>>>> 243320c7
   @child_nodes = @root_node.get_teams()
 end
 
 def new
   @parent = Object.const_get(session[:team_type]).find(params[:id])   
 end
 
 def create
   parent = Object.const_get(session[:team_type]).find(params[:id])
   begin
<<<<<<< HEAD
    check_for_existing_team_name(parent,params[:team][:name])
=======
    Team.check_for_existing(parent, params[:team][:name], session[:team_type])
>>>>>>> 243320c7
    team = Object.const_get(session[:team_type]+'Team').create(:name => params[:team][:name], :parent_id => parent.id)
    TeamNode.create(:parent_id => parent.id, :node_object_id => team.id)
    redirect_to :action => 'list', :id => parent.id
   rescue TeamExistsError
    flash[:error] = $! 
    redirect_to :action => 'new', :id => parent.id
   end
 end
 
 def update  
   team = Team.find(params[:id])
   parent = Object.const_get(session[:team_type]).find(team.parent_id)
   begin
<<<<<<< HEAD
    check_for_existing_team_name(parent,params[:team][:name])
=======
    Team.check_for_existing(parent, params[:team][:name], session[:team_type])
>>>>>>> 243320c7
    team.name = params[:team][:name]
    team.save
    redirect_to :action => 'list', :id => parent.id
   rescue TeamExistsError
    flash[:error] = $! 
    redirect_to :action => 'edit', :id => team.id
   end   
 end
 
 def edit
   @team = Team.find(params[:id])
 end
 
 def delete   
   team = Team.find(params[:id])
   course = Object.const_get(session[:team_type]).find(team.parent_id)
   team.delete
   redirect_to :action => 'list', :id => course.id
 end
 
 # Copies existing teams from a course down to an assignment
 # The team and team members are all copied.  
 def inherit
   assignment = Assignment.find(params[:id])
<<<<<<< HEAD
   if assignment.course_id > 0
=======
   if assignment.course_id >= 0
>>>>>>> 243320c7
    course = Course.find(assignment.course_id)
    teams = course.get_teams
    if teams.length > 0 
      teams.each{
        |team|
        team.copy(assignment.id)
      }
    else
      flash[:note] = "No teams were found to inherit."
    end
   else
     flash[:error] = "No course was found for this assignment."
   end
   redirect_to :controller => 'team', :action => 'list', :id => assignment.id   
 end
 
 # Copies existing teams from an assignment up to a course
 # The team and team members are all copied. 
 def bequeath
   team = AssignmentTeam.find(params[:id])
   assignment = Assignment.find(team.parent_id)
<<<<<<< HEAD
   if assignment.course_id
=======
   if assignment.course_id >= 0
>>>>>>> 243320c7
      course = Course.find(assignment.course_id)
      team.copy(course.id)
      flash[:note] = "\""+team.name+"\" was successfully copied to \""+course.name+"\""
   else
      flash[:error] = "This assignment is not #{url_for(:controller => 'assignment', :action => 'assign', :id => assignment.id)} with a course."
   end      
   redirect_to :controller => 'team', :action => 'list', :id => assignment.id
 end
 
<<<<<<< HEAD
 protected
 
 def check_for_existing_team_name(parent,name)    
    list = Object.const_get(session[:team_type]+'Team').find(:all, :conditions => ['parent_id = ? and name = ?',parent.id,name])
    if list.length > 0     
      raise TeamExistsError, 'Team name, "'+name+'", is already in use.'
    end
 end

 
=======
>>>>>>> 243320c7
end<|MERGE_RESOLUTION|>--- conflicted
+++ resolved
@@ -1,141 +1,4 @@
 class TeamController < ApplicationController
-<<<<<<< HEAD
- auto_complete_for :user, :name  
-
-   ############## These methods created by mahesh############
- def And(number1, number2)
-   #produces bitwise and of two integers
-   return number1&number2
- end
- 
- def score(team)
-   #for each student in team 
-   #result += And(studnet, nextstudnet)
-   #dec2bin(result)
-   #return sum of 1's in dec2bin(result) 
- end
- 
- def min(a,b)
-   if a<b
-     return a   
-   else
-     return b
-   end
- end
- 
-def create_teams_view
- @parent = Object.const_get(session[:team_type]).find(params[:id])
- 
-end
-
-def delete_all
-  
-#  parent = Object.const_get(session[:team_type]).find(params[:id])
-#  redirect_to :action => 'list' , :id => parent.id
-  
-#  participants = Participant.find(:all, :conditions => ["parent_id=?",parent.id])
-#  no_of_teams = (participants.length)/(parent.team_count)
-#  diff = (participants.length)%(parent.team_count)
-  
-
-    #no_of_teams ++
-
-  
-#
-#   for i in 1..no_of_teams
-#   team = Team.find_by_name("Team #{i}")
- #  team.delete
-#   end
-
-  parent = Object.const_get(session[:team_type]).find(params[:id])  
-  teams = Team.find(:all, :conditions => ["parent_id=?",parent.id])
-  
-  for team in teams
-    team.delete
-  end
-redirect_to :action => 'list', :id => parent.id
-
-end
-
-
-
-def randomize_teams
-  
-   parent = Object.const_get(session[:team_type]).find(params[:id])  
-   participants = Participant.find(:all, :conditions => ["parent_id=?",parent.id])
-   
-   participants = participants.sort{rand(3) - 1 }
-   
-   no_of_teams = (participants.length)/(parent.team_count)
-   diff = (participants.length)%(parent.team_count)
-   
-   i=0
-   j=0
-   k=0
-   
-   
-         
-  for i in 1..no_of_teams
-   begin
-     check_for_existing_team_name(parent,"Team #{i}")
-     
-   rescue TeamExistsError
-   team = Team.find_by_name("Team #{i}")
-   team.delete
-     
-   end
-     team = Object.const_get(session[:team_type]+'Team').create(:name => "Team #{i}", :parent_id => parent.id)
-     TeamNode.create(:parent_id => parent.id, :node_object_id => team.id)
- 
-     
-    j=i*parent.team_count
-    
-    for k in 1..parent.team_count
-    #for k in 0..(parent.team_count -1)
-    user = User.find_by_id(participants[j-k].user_id)
-    team.add_member(user)    
-    end    
-  end
-
-    
-  if diff != 0
-    begin
-     check_for_existing_team_name(parent,"Team #{no_of_teams+1}")
-     
-   rescue TeamExistsError
-   team = Team.find_by_name("Team #{no_of_teams+1}")
-   team.delete
-     
-   end
-    
-  team = Object.const_get(session[:team_type]+'Team').create(:name => "Team #{no_of_teams+1}", :parent_id => parent.id)
-  TeamNode.create(:parent_id => parent.id, :node_object_id => team.id)
-  
-  for indx in 1..diff
-    user = User.find_by_id(participants[participants.length-indx].user_id)
-    team.add_member(user)
-  end
-    
-    
-  end
- 
- #for each member of the user-assignment table create random teams
- # and add them to the database 
-  
-end
-
-
-
-
-def create_teams
-   parent = Object.const_get(session[:team_type]).find(params[:id])
-      
-   #call randomize
-   randomize_teams   
-      
-  
-   
-=======
  auto_complete_for :user, :name
  
 def create_teams_view
@@ -151,7 +14,7 @@
 def create_teams
   parent = Object.const_get(session[:team_type]).find(params[:id])
   Team.randomize_all_by_parent(parent, session[:team_type], params[:team][:size].to_i)
->>>>>>> 243320c7
+  
   redirect_to :action => 'list', :id => parent.id
  end
 
@@ -159,11 +22,8 @@
    if params[:type]
     session[:team_type] = params[:type]
    end
-<<<<<<< HEAD
-   @root_node = Object.const_get(session[:team_type]+"Node").find_by_node_object_id(params[:id])   
-=======
+   
    @root_node = Object.const_get(session[:team_type] + "Node").find_by_node_object_id(params[:id])
->>>>>>> 243320c7
    @child_nodes = @root_node.get_teams()
  end
  
@@ -174,11 +34,7 @@
  def create
    parent = Object.const_get(session[:team_type]).find(params[:id])
    begin
-<<<<<<< HEAD
-    check_for_existing_team_name(parent,params[:team][:name])
-=======
-    Team.check_for_existing(parent, params[:team][:name], session[:team_type])
->>>>>>> 243320c7
+     Team.check_for_existing(parent, params[:team][:name], session[:team_type])
     team = Object.const_get(session[:team_type]+'Team').create(:name => params[:team][:name], :parent_id => parent.id)
     TeamNode.create(:parent_id => parent.id, :node_object_id => team.id)
     redirect_to :action => 'list', :id => parent.id
@@ -192,11 +48,8 @@
    team = Team.find(params[:id])
    parent = Object.const_get(session[:team_type]).find(team.parent_id)
    begin
-<<<<<<< HEAD
-    check_for_existing_team_name(parent,params[:team][:name])
-=======
     Team.check_for_existing(parent, params[:team][:name], session[:team_type])
->>>>>>> 243320c7
+    
     team.name = params[:team][:name]
     team.save
     redirect_to :action => 'list', :id => parent.id
@@ -221,11 +74,7 @@
  # The team and team members are all copied.  
  def inherit
    assignment = Assignment.find(params[:id])
-<<<<<<< HEAD
-   if assignment.course_id > 0
-=======
    if assignment.course_id >= 0
->>>>>>> 243320c7
     course = Course.find(assignment.course_id)
     teams = course.get_teams
     if teams.length > 0 
@@ -247,11 +96,7 @@
  def bequeath
    team = AssignmentTeam.find(params[:id])
    assignment = Assignment.find(team.parent_id)
-<<<<<<< HEAD
-   if assignment.course_id
-=======
    if assignment.course_id >= 0
->>>>>>> 243320c7
       course = Course.find(assignment.course_id)
       team.copy(course.id)
       flash[:note] = "\""+team.name+"\" was successfully copied to \""+course.name+"\""
@@ -260,18 +105,4 @@
    end      
    redirect_to :controller => 'team', :action => 'list', :id => assignment.id
  end
- 
-<<<<<<< HEAD
- protected
- 
- def check_for_existing_team_name(parent,name)    
-    list = Object.const_get(session[:team_type]+'Team').find(:all, :conditions => ['parent_id = ? and name = ?',parent.id,name])
-    if list.length > 0     
-      raise TeamExistsError, 'Team name, "'+name+'", is already in use.'
-    end
- end
-
- 
-=======
->>>>>>> 243320c7
 end