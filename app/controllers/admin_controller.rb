--- conflicted
+++ resolved
@@ -1,125 +1,3 @@
-<<<<<<< HEAD
-# This controller is used for the Admin functionality
-# Author: unknown
-class AdminController < ApplicationController
-
-  def search_users (role)
-    username = request.raw_post || request.query_string
-    # show only instructors created by logged in admin
-    @users = User.find(:all, :conditions => ["name LIKE ? and role_id = #{role}", (username + "%")])
-
-    @results = Array.new
-    for user in @users
-      @results << [user.login, user.id]
-    end
-    render(:layout => false)
-    @results
-  end
-
-  def search_instructor
-    @results = search_users(Role.instructor.id)
-  end
-
-  def new_instructor
-    @user = User.find_by_name(params[:name])
-    if(@user==nil)
-      @user = User.new
-      
-      # these values need to be true by default so new users receive e-mail on these events unless they opt not to
-      @user.email_on_review = true
-      @user.email_on_submission = true
-      @user.email_on_review_of_review = true  
-    else
-      @found = true
-    end
-    @user.name = params[:name]
-    @user.role_id = Role.instructor.id
-  end
-
-  def create_instructor
-    if params['save']
-      @user = User.find_by_name((params[:user])[:name])
-      @user.role_id = Role.instructor.id
-      @user.update_attributes(params[:user])
-      redirect_to :action => 'list_instructors'
-    else
-    
-      @user = User.new(params[:user])
-      @user.parent_id = (session[:user]).id
-      @user.role_id = Role.instructor.id
-      #@user.mru_directory_path = "/"
-    
-      if @user.save
-        flash[:notice] = 'Instructor was successfully created.'
-        redirect_to :action => 'list_instructors'
-      else
-        render :action => 'new_instructor'
-      end
-    end
-  end
-  
-  def search_users
-    @user = User.find_by_name(params[:name])
-    #render :action => 'new_instructor'
-  end
-  
-  def list_instructors
-   user_id = session[:user].id
-   @users = User.paginate(:page => params[:page], :order => 'name',:conditions => ["parent_id = ? AND role_id = ?", user_id, Role.instructor.id], :per_page => 50)
-  end
-
-  def search_administrator
-    @results = search_users(Role.administrator.id)
-  end
-
-  def add_administrator
-    @user = User.new
-  end
-
-  def save_administrator # saves newly created administrator to database
-    PgUsersController.create(Role.administrator.id,:admin_controller,:list_administrators,:add_administrator)
-  end
-
-  def list_administrators    
-    user_id = session[:user].id    
-    @users = User.paginate(:page => params[:page], :order => 'name',:conditions => ["parent_id = ? AND role_id = ?", user_id, Role.administrator.id], :per_page => 50)
-  end
-   
-  def list_users(conditions)
-    @users = User.paginate(:page => params[:page], :order => 'name',:conditions => conditions, :per_page => 50)
-  end
-
-  def search_super_administrator
-    @results = search_users(Role.superadministrator.id)
-  end
-
-  def add_super_administrator
-    @user = User.new
-  end
-
-  def show_instructor
-    @user = User.find(params[:id])
-    if @user.role_id
-      @role = Role.find(@user.role_id)
-    else
-      @role = Role.new(:id => nil, :name => '(none)')
-    end
-  end
-
-  def remove_instructor
-    User.find(params[:id]).destroy
-    redirect_to :action => 'list_instructors'
-  end
-
-  def save_super_administrator # saves newly created administrator to database
-    PgUsersController.create(Role.superadministrator.id,:admin_controller,:list_super_administrators,:add_super_administrator)
-  end
-
-  def list_super_administrators
-    @users = User.find(:all, :conditions => ["role_id = ?", Role.superadministrator.id])
-  end
-end
-=======
 # This controller is used for the Admin functionality
 # Author: unknown
 class AdminController < ApplicationController
@@ -239,5 +117,4 @@
   def list_super_administrators
     @users = User.find(:all, :conditions => ["role_id = ?", Role.superadministrator.id])
   end
-end
->>>>>>> 2013b6f4
+end