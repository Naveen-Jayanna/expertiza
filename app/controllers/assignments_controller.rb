class AssignmentsController < ApplicationController
  
  include AssignmentHelper
  include AuthorizationHelper
  autocomplete :user, :name
  before_action :authorize

  # determines if an action is allowed for a user
  def action_allowed?
    if %w[edit update list_submissions].include? params[:action]
      current_user_has_admin_privileges? || current_user_teaching_staff_of_assignment?(params[:id])
    else
      current_user_has_ta_privileges?
    end
  end

  # creates and renders a new assignment form
  def new
    @assignment_form = AssignmentForm.new
    @assignment_form.assignment.instructor ||= current_user
    @num_submissions_round = 0
    @num_reviews_round = 0
  end

  # creates a new assignment via the assignment form
  def create
    @assignment_form = AssignmentForm.new(assignment_form_params)
    if params[:button]
      if @assignment_form.save
        @assignment_form.create_assignment_node
<<<<<<< HEAD
        assignment_form_save_handler
=======
        exist_assignment = Assignment.find_by(id: @assignment_form.assignment.id)
        assignment_form_params[:assignment][:id] = exist_assignment.id.to_s
        if assignment_form_params[:assignment][:directory_path].blank?
          assignment_form_params[:assignment][:directory_path] = "assignment_#{assignment_form_params[:assignment][:id]}"
        end
        ques_array = assignment_form_params[:assignment_questionnaire]
        due_array = assignment_form_params[:due_date]
        ques_array.each do |cur_questionnaire|
          cur_questionnaire[:assignment_id] = exist_assignment.id.to_s
        end
        due_array.each do |cur_due|
          cur_due[:parent_id] = exist_assignment.id.to_s
        end
        assignment_form_params[:assignment_questionnaire] = ques_array
        assignment_form_params[:due_date] = due_array
        @assignment_form.update(assignment_form_params, current_user)
        aid = Assignment.find_by(id: @assignment_form.assignment.id).id
        ExpertizaLogger.info "Assignment created: #{@assignment_form.as_json}"
        redirect_to edit_assignment_path aid
        undo_link("Assignment \"#{@assignment_form.assignment.name}\" has been created successfully. ")
        return
>>>>>>> 6c46343e
      else
        flash.now[:error] = "Failed to create assignment"
        render 'new'
      end
    else
      render 'new'
      undo_link("Assignment \"#{@assignment_form.assignment.name}\" has been created successfully. ")
    end
  end

  # edits an assignment's deadlines and assigned rubrics
  def edit
    user_timezone_specified
    edit_params_setting
<<<<<<< HEAD
    assignment_staggered_deadline?
    update_due_date
    check_questionnaires_usage
=======
    assignment_form_assignment_staggered_deadline?
    @due_date_all.each do |dd|
      check_due_date_nameurl_not_empty(dd)
      adjust_timezone_when_due_date_present(dd)
      break if validate_due_date
    end
>>>>>>> 6c46343e
    @due_date_all = update_nil_dd_deadline_name(@due_date_all)
    @due_date_all = update_nil_dd_description_url(@due_date_all)
    # only when instructor does not assign rubrics and in assignment edit page will show this error message.
    unassigned_rubrics_warning
    path_warning_and_answer_tag
    # assigned badges will hold all the badges that have been assigned to an assignment
    # added it to display the assigned badges while creating a badge in the assignments page
<<<<<<< HEAD
    update_assignment_badges
=======
    @assigned_badges = @assignment_form.assignment.badges
    @badges = Badge.all
    @use_bookmark = @assignment.use_bookmark
>>>>>>> 6c46343e
  end

  # updates an assignment via an assignment form
  def update
    unless params.key?(:assignment_form)
      key_nonexistent_handler
      return
    end
    retrieve_assignment_form
<<<<<<< HEAD
    nil_timezone_update
    update_feedback_attributes
    redirect_to edit_assignment_path @assignment_form.assignment.id
=======
    assignment_form_assignment_staggered_deadline?
    handle_current_user_timezonepref_nil
    update_feedback_assignment_form_attributes
    # What to do next depends on how we got here
    if params['button'].nil?
      # REFRESH the topics tab after changing tabs
      # Specifically useful when switching between vary-do-not-vary by topic on the Rubrics tab
      # This changes how the Topics tab should appear
      # Followed instructions at:
      #https://atlwendy.ghost.io/render-a-partial-view-tutorial-for-beginners/
      render :partial => "assignments/edit/topics"
      # TODO E1936 (future work)
      # There is a noticeable delay bewtween changing the state of the
      # "Review rubric varies by topic?" checkbox on the Rubrics tab,
      # and the show / hide of rubric drop-downs on the Topics tab
    else
      # SAVE button was used (do a redirect)
      redirect_to edit_assignment_path @assignment_form.assignment.id
    end
>>>>>>> 6c46343e
  end

  # displays an assignment via ID
  def show
    @assignment = Assignment.find(params[:id])
  end

  # gets an assignment's path/url
  def path
    begin
      file_path = @assignment.path
    rescue StandardError
      file_path = nil
    end
    file_path
  end

  # makes a copy of an assignment
  def copy
    update_copy_session
    # check new assignment submission directory and old assignment submission directory
    new_assign_id = AssignmentForm.copy(params[:id], @user)
    if new_assign_id
      if check_same_directory?(params[:id], new_assign_id)
        flash[:note] = "Warning: The submission directory for the copy of this assignment will be the same as the submission directory "\
          "for the existing assignment. This will allow student submissions to one assignment to overwrite submissions to the other assignment. "\
          "If you do not want this to happen, change the submission directory in the new copy of the assignment."
      end
      redirect_to edit_assignment_path new_assign_id
    else
      flash[:error] = 'The assignment was not able to be copied. Please check the original assignment for missing information.'
      redirect_to list_tree_display_index_path
    end
  end

  # deletes an assignment
  def delete
    begin
      assignment_form = AssignmentForm.create_form_object(params[:id])
      user = session[:user]
      # Issue 1017 - allow instructor to delete assignment created by TA.
      # FixA : TA can only delete assignment created by itself.
      # FixB : Instrucor will be able to delete any assignment belonging to his/her courses.
      if user.role.name == 'Instructor' or (user.role.name == 'Teaching Assistant' and user.id == assignment_form.assignment.instructor_id)
        assignment_form.delete(params[:force])
        ExpertizaLogger.info LoggerMessage.new(controller_name, session[:user].name, "Assignment #{assignment_form.assignment.id} was deleted.", request)
        flash[:success] = 'The assignment was successfully deleted.'
      else
        ExpertizaLogger.info LoggerMessage.new(controller_name, session[:user].name, 'You are not authorized to delete this assignment.', request)
        flash[:error] = 'You are not authorized to delete this assignment.'
      end
    rescue StandardError => e
      flash[:error] = e.message
    end

    redirect_to list_tree_display_index_path
  end

  # sets the current assignment and suggestions for the assignment
  def delayed_mailer
    @suggestions = Suggestion.where(assignment_id: params[:id])
    @assignment = Assignment.find(params[:id])
  end

  # place an assignment in a course
  def place_assignment_in_course
    @assignment = Assignment.find(params[:id])
    @courses = Assignment.assign_courses_to_assignment(current_user)
  end

  # list team assignment submissions
  def list_submissions
    @assignment = Assignment.find(params[:id])
    @teams = Team.where(parent_id: params[:id])
  end

  # remove an assignment from a course. Doesn't delete assignment
  def remove_assignment_from_course
    assignment = Assignment.find(params[:id])
    Assignment.remove_assignment_from_course(assignment)
    redirect_to list_tree_display_index_path
  end

  def delete_delayed_mailer
    queue = Sidekiq::Queue.new("mailers")
    queue.each do |job|
      job.delete if job.jid == params[:delayed_job_id]
    end
    redirect_to delayed_mailer_assignments_index_path params[:id]
  end

  # Provide a means for a rendering of all flash messages to be requested
  # This is useful because the assignments page has tabs
  #   and switching tabs acts like a "save" but does NOT cause a new page load
  #   so if we want to see via flash messages when something goes wrong,
  #   we need to ask about it
  # Doing it this way has a few advantages
  #   doesn't matter what kind of flash item is set (error, note, notice, etc.)
  #   doesn't matter what tab we are on (anybody can request this render)
  #   doesn't matter where the flash item originated, anything can get seen this way
  def instant_flash
    render :partial => "shared/flash_messages"
  end

  private
  # check whether rubrics are set before save assignment
  def list_unassigned_rubrics
    rubrics_list = %w[ReviewQuestionnaire
                      MetareviewQuestionnaire AuthorFeedbackQuestionnaire
                      TeammateReviewQuestionnaire BookmarkRatingQuestionnaire]
    @assignment_questionnaires.each do |aq|
      remove_existing_questionnaire(rubrics_list, aq)
    end

    remove_invalid_questionnaires(rubrics_list)
    rubrics_list
  end

  # Removes questionnaire types from the rubric list that are already on the assignment
  def remove_existing_questionnaire(rubrics_list, aq)
    return if aq.questionnaire_id.nil?

    rubrics_list.reject! do |rubric|
      rubric == Questionnaire.where(id: aq.questionnaire_id).first.type.to_s
    end
  end

  # Removes questionnaire types from the rubric list that shouldn't be there
  # e.g. remove teammate review questionnaire if the maximum team size is one person (there are no teammates)
  def remove_invalid_questionnaires(rubrics_list)
    rubrics_list.delete('TeammateReviewQuestionnaire') if @assignment_form.assignment.max_team_size == 1
    rubrics_list.delete('MetareviewQuestionnaire') unless @metareview_allowed
    rubrics_list.delete('BookmarkRatingQuestionnaire') unless @assignment_form.assignment.use_bookmark
  end

  # lists parts of the assignment that need a rubric assigned
  def needed_rubrics(empty_rubrics_list)
    needed_rub = '<b>['
    empty_rubrics_list.each do |item|
      needed_rub += item[0...-13] + ', '
    end
    needed_rub = needed_rub[0...-2]
    needed_rub += '] </b>'
  end

  # checks an assignment's due date has a name or description
  def due_date_nameurl_not_empty?(dd)
    dd.deadline_name.present? || dd.description_url.present?
  end

  # checks if an assignment allows meta reviews
  def meta_review_allowed?(dd)
    dd.deadline_type_id == DeadlineHelper::DEADLINE_TYPE_METAREVIEW
  end

  # checks if an assignment allows topic drops
  def drop_topic_allowed?(dd)
    dd.deadline_type_id == DeadlineHelper::DEADLINE_TYPE_DROP_TOPIC
  end

  # checks if an assignment allows for topic sign ups
  def signup_allowed?(dd)
    dd.deadline_type_id == DeadlineHelper::DEADLINE_TYPE_SIGN_UP
  end

  # checks if an assignment allows teams to be formed
  def team_formation_allowed?(dd)
    dd.deadline_type_id == DeadlineHelper::DEADLINE_TYPE_TEAM_FORMATION
  end

  # sets an assignment's deadline name
  def update_nil_dd_deadline_name(due_date_all)
    due_date_all.each do |dd|
      dd.deadline_name ||= ''
    end
    due_date_all
  end

  # sets an assignment's due date description
  def update_nil_dd_description_url(due_date_all)
    due_date_all.each do |dd|
      dd.description_url ||= ''
    end

    due_date_all
  end

  # helper methods for create

  # handle assignment form saved condition
  def assignment_form_save_handler
    exist_assignment = Assignment.find_by(name: @assignment_form.assignment.name)
    assignment_form_params[:assignment][:id] = exist_assignment.id.to_s
    fix_assignment_missing_path
    update_assignment_form(exist_assignment)
    aid = Assignment.find_by(name: @assignment_form.assignment.name).id
    ExpertizaLogger.info "Assignment created: #{@assignment_form.as_json}"
    redirect_to edit_assignment_path aid
    undo_link("Assignment \"#{@assignment_form.assignment.name}\" has been created successfully. ")
  end

  # update_assignment_form_params to handle non existent directory path
  def fix_assignment_missing_path
    assignment_form_params[:assignment][:directory_path] = "assignment_#{assignment_form_params[:assignment][:id]}" \
    if assignment_form_params[:assignment][:directory_path].blank?
  end

  # update assignment_form with assignment_questionnaire and due_date
  def update_assignment_form(exist_assignment)
    questionnaire_array = assignment_form_params[:assignment_questionnaire]
    questionnaire_array.each {|cur_questionnaire| cur_questionnaire[:assignment_id] = exist_assignment.id.to_s }
    assignment_form_params[:assignment_questionnaire]
    due_array = assignment_form_params[:due_date]
    due_array.each {|cur_due| cur_due[:parent_id] = exist_assignment.id.to_s }
    assignment_form_params[:due_date]
    @assignment_form.update(assignment_form_params, current_user)
  end

  # helper methods for copy
  # checks if two assignments are in the same directory
  def check_same_directory?(old_id, new_id)
    Assignment.find(old_id).directory_path == Assignment.find(new_id).directory_path
  end

  # sets the user for the copy method to the current user and indicates the session is for copying
  def update_copy_session
    @user = current_user
    session[:copy_flag] = true
  end

  # helper methods for edit

  # populates values and settings of the assignment for editing
  def edit_params_setting
    @assignment = Assignment.find(params[:id])
    @num_submissions_round = @assignment.find_due_dates('submission').nil? ? 0 : @assignment.find_due_dates('submission').count
    @num_reviews_round = @assignment.find_due_dates('review').nil? ? 0 : @assignment.find_due_dates('review').count

    @topics = SignUpTopic.where(assignment_id: params[:id])
    @assignment_form = AssignmentForm.create_form_object(params[:id])
    @user = current_user

    @assignment_questionnaires = AssignmentQuestionnaire.where(assignment_id: params[:id])
    @due_date_all = AssignmentDueDate.where(parent_id: params[:id])
    @due_date_nameurl_not_empty = false
    @due_date_nameurl_not_empty_checkbox = false
    @metareview_allowed = false
    @metareview_allowed_checkbox = false
    @signup_allowed = false
    @signup_allowed_checkbox = false
    @drop_topic_allowed = false
    @drop_topic_allowed_checkbox = false
    @team_formation_allowed = false
    @team_formation_allowed_checkbox = false
    @participants_count = @assignment_form.assignment.participants.size
    @teams_count = @assignment_form.assignment.teams.size
  end

  # populates assignment deadlines in the form if they are staggered
  def assignment_staggered_deadline?
    if @assignment_form.assignment.staggered_deadline == true
      @review_rounds = @assignment_form.assignment.num_review_rounds
      @due_date_all ||= AssignmentDueDate.where(parent_id: @assignment_form.assignment.id)
      @assignment_submission_due_dates = @due_date_all.select {|due_date| due_date.deadline_type_id == DeadlineHelper::DEADLINE_TYPE_SUBMISSION }
      @assignment_review_due_dates = @due_date_all.select {|due_date| due_date.deadline_type_id == DeadlineHelper::DEADLINE_TYPE_REVIEW }
    end
    @assignment_form.assignment.staggered_deadline == true
  end

  # gets the current settings of the current assignment
  def update_due_date_nameurl(dd)
    @due_date_nameurl_not_empty = due_date_nameurl_not_empty?(dd)
    @due_date_nameurl_not_empty_checkbox = @due_date_nameurl_not_empty
    @metareview_allowed = meta_review_allowed?(dd)
    @drop_topic_allowed = drop_topic_allowed?(dd)
    @signup_allowed = signup_allowed?(dd)
    @team_formation_allowed = team_formation_allowed?(dd)
  end

  # adjusts the time zone for a due date
  def adjust_due_date_for_timezone(dd)
    dd.due_at = dd.due_at.to_s.in_time_zone(current_user.timezonepref) if dd.due_at.present?
  end

  # ensures due dates ahave a name, description and at least either meta reviews, topic drops, signups, or team formations
  def validate_due_date
    @due_date_nameurl_not_empty && @due_date_nameurl_not_empty_checkbox &&
      (@metareview_allowed || @drop_topic_allowed || @signup_allowed || @team_formation_allowed)
  end

<<<<<<< HEAD
  # checks if each questionnaire in an assignment is used
  def check_questionnaires_usage
    @assignment_questionnaires.each do |aq|
      unless aq.used_in_round.nil?
        @reviewvarycheck = 1
        break
      end
    end
  end

  # determines what aspecs of an assignment need a rubric and provides a notice
  def unassigned_rubrics_warning
    if !list_unassigned_rubrics.empty? && request.original_fullpath == "/assignments/#{@assignment_form.assignment.id}/edit"
      rubrics_needed = needed_rubrics(list_unassigned_rubrics)
=======
  def handle_rubrics_not_assigned_case
    if !empty_rubrics_list.empty? && request.original_fullpath == "/assignments/#{@assignment_form.assignment.id}/edit"
      rubrics_needed = needed_rubrics(empty_rubrics_list)
>>>>>>> 6c46343e
      ExpertizaLogger.error LoggerMessage.new(controller_name, session[:user].name, "Rubrics missing for #{@assignment_form.assignment.name}.", request)
      if flash.now[:error] != "Failed to save the assignment: [\"Total weight of rubrics should add up to either 0 or 100%\"]"
        flash.now[:error] = "You did not specify all the necessary rubrics. You need " + rubrics_needed +
            " of assignment <b>#{@assignment_form.assignment.name}</b> before saving the assignment. You can assign rubrics" \
            " <a id='go_to_tabs2' style='color: blue;'>here</a>."
      end
    end
  end

  # flashes an error if an assignment has no directory and sets tag prompting
  def path_warning_and_answer_tag
    if @assignment_form.assignment.directory_path.blank?
      flash.now[:error] = "You did not specify your submission directory."
      ExpertizaLogger.error LoggerMessage.new(controller_name, "", "Submission directory not specified", request)
    end
    @assignment_form.tag_prompt_deployments = TagPromptDeployment.where(assignment_id: params[:id]) if @assignment_form.assignment.is_answer_tagging_allowed
  end

  # update values for an assignment's due date when editing
  def update_due_date
    @due_date_all.each do |dd|
      update_due_date_nameurl(dd)
      adjust_due_date_for_timezone(dd)
      break if validate_due_date
    end
  end

  # update the current assignment's badges when editing
  def update_assignment_badges
    @assigned_badges = @assignment_form.assignment.badges
    @badges = Badge.all
  end

  # flash notice if the time zone is not specified for an assignment's due date
  def user_timezone_specified
    ExpertizaLogger.error LoggerMessage.new(controller_name, session[:user].name, "Timezone not specified", request) if current_user.timezonepref.nil?
    flash.now[:error] = "You have not specified your preferred timezone yet. Please do this before you set up the deadlines." if current_user.timezonepref.nil?
  end

  # helper methods for update

  # flashes notice if corresponding to an assignment's save status
  def key_nonexistent_handler
    @assignment = Assignment.find(params[:id])
    @assignment.course_id = params[:course_id]

    if @assignment.save
      ExpertizaLogger.info LoggerMessage.new(controller_name, session[:user].name, "The assignment was successfully saved: #{@assignment.as_json}", request)
      flash[:note] = 'The assignment was successfully saved.'
      redirect_to list_tree_display_index_path
    else
      ExpertizaLogger.error LoggerMessage.new(controller_name, session[:user].name, "Failed assignment: #{@assignment.errors.full_messages.join(' ')}", request)
      flash[:error] = "Failed to save the assignment: #{@assignment.errors.full_messages.join(' ')}"
      redirect_to edit_assignment_path @assignment.id
    end
  end

  def retrieve_assignment_form
    @assignment_form = AssignmentForm.create_form_object(params[:id])
    @assignment_form.assignment.instructor ||= current_user
    params[:assignment_form][:assignment_questionnaire].reject! do |q|
      q[:questionnaire_id].empty?
    end

    # Deleting Due date info from table if meta-review is unchecked. - UNITY ID: ralwan and vsreeni

    @due_date_info = DueDate.find_each(parent_id: params[:id])

    DueDate.where(parent_id: params[:id], deadline_type_id: 5).destroy_all if params[:metareviewAllowed] == "false"
  end

  # sets assignment time zone if not specified and flashes a warning
  def nil_timezone_update
    if current_user.timezonepref.nil?
      parent_id = current_user.parent_id
      parent_timezone = User.find(parent_id).timezonepref
      flash[:error] = "We strongly suggest that instructors specify their preferred timezone to"\
          " guarantee the correct display time. For now we assume you are in " + parent_timezone
      current_user.timezonepref = parent_timezone
    end
  end

<<<<<<< HEAD
  # updates an assignment's attributes and flashes a notice on the status of the save
  def update_feedback_attributes
    if params[:set_pressed][:bool] == 'false'
      flash[:error] = "There has been some submissions for the rounds of reviews that you're trying to reduce. You can only increase the round of review."
    elsif @assignment_form.update_attributes(assignment_form_params, current_user)
      flash[:note] = 'The assignment was successfully saved....'
=======
  def update_feedback_assignment_form_attributes
    # E1973 - numResponses pertains to how many review responses students have made on an assignment
    # we cannot change if the assignment has teams as reviewers if students have submitted them
    num_responses = ReviewResponseMap.where(assignment: @assignment_form.assignment).count
    if params[:set_pressed][:bool] == 'false'
      flash[:error] = "There has been some submissions for the rounds of reviews that you're trying to reduce. You can only increase the round of review."
    elsif params[:assignment_form][:assignment][:reviewer_is_team] != @assignment_form.assignment.reviewer_is_team.to_s && num_responses > 0
      flash[:error] = "You cannot change whether reviewers are teams if reviews have already been completed."
>>>>>>> 6c46343e
    else
      flash[:error] = "Failed to save the assignment: #{@assignment_form.errors.get(:message)}"
    end
    ExpertizaLogger.info LoggerMessage.new("", session[:user].name, "The assignment was saved: #{@assignment_form.as_json}", request)
  end

  # sets values allowed for the assignment form
  def assignment_form_params
    params.require(:assignment_form).permit!
  end
end<|MERGE_RESOLUTION|>--- conflicted
+++ resolved
@@ -28,9 +28,6 @@
     if params[:button]
       if @assignment_form.save
         @assignment_form.create_assignment_node
-<<<<<<< HEAD
-        assignment_form_save_handler
-=======
         exist_assignment = Assignment.find_by(id: @assignment_form.assignment.id)
         assignment_form_params[:assignment][:id] = exist_assignment.id.to_s
         if assignment_form_params[:assignment][:directory_path].blank?
@@ -52,7 +49,6 @@
         redirect_to edit_assignment_path aid
         undo_link("Assignment \"#{@assignment_form.assignment.name}\" has been created successfully. ")
         return
->>>>>>> 6c46343e
       else
         flash.now[:error] = "Failed to create assignment"
         render 'new'
@@ -67,18 +63,9 @@
   def edit
     user_timezone_specified
     edit_params_setting
-<<<<<<< HEAD
     assignment_staggered_deadline?
     update_due_date
     check_questionnaires_usage
-=======
-    assignment_form_assignment_staggered_deadline?
-    @due_date_all.each do |dd|
-      check_due_date_nameurl_not_empty(dd)
-      adjust_timezone_when_due_date_present(dd)
-      break if validate_due_date
-    end
->>>>>>> 6c46343e
     @due_date_all = update_nil_dd_deadline_name(@due_date_all)
     @due_date_all = update_nil_dd_description_url(@due_date_all)
     # only when instructor does not assign rubrics and in assignment edit page will show this error message.
@@ -86,13 +73,13 @@
     path_warning_and_answer_tag
     # assigned badges will hold all the badges that have been assigned to an assignment
     # added it to display the assigned badges while creating a badge in the assignments page
-<<<<<<< HEAD
+
     update_assignment_badges
-=======
+
     @assigned_badges = @assignment_form.assignment.badges
     @badges = Badge.all
     @use_bookmark = @assignment.use_bookmark
->>>>>>> 6c46343e
+
   end
 
   # updates an assignment via an assignment form
@@ -102,14 +89,10 @@
       return
     end
     retrieve_assignment_form
-<<<<<<< HEAD
+    assignment_form_assignment_staggered_deadline?
     nil_timezone_update
     update_feedback_attributes
-    redirect_to edit_assignment_path @assignment_form.assignment.id
-=======
-    assignment_form_assignment_staggered_deadline?
-    handle_current_user_timezonepref_nil
-    update_feedback_assignment_form_attributes
+
     # What to do next depends on how we got here
     if params['button'].nil?
       # REFRESH the topics tab after changing tabs
@@ -126,7 +109,6 @@
       # SAVE button was used (do a redirect)
       redirect_to edit_assignment_path @assignment_form.assignment.id
     end
->>>>>>> 6c46343e
   end
 
   # displays an assignment via ID
@@ -417,7 +399,6 @@
       (@metareview_allowed || @drop_topic_allowed || @signup_allowed || @team_formation_allowed)
   end
 
-<<<<<<< HEAD
   # checks if each questionnaire in an assignment is used
   def check_questionnaires_usage
     @assignment_questionnaires.each do |aq|
@@ -432,11 +413,6 @@
   def unassigned_rubrics_warning
     if !list_unassigned_rubrics.empty? && request.original_fullpath == "/assignments/#{@assignment_form.assignment.id}/edit"
       rubrics_needed = needed_rubrics(list_unassigned_rubrics)
-=======
-  def handle_rubrics_not_assigned_case
-    if !empty_rubrics_list.empty? && request.original_fullpath == "/assignments/#{@assignment_form.assignment.id}/edit"
-      rubrics_needed = needed_rubrics(empty_rubrics_list)
->>>>>>> 6c46343e
       ExpertizaLogger.error LoggerMessage.new(controller_name, session[:user].name, "Rubrics missing for #{@assignment_form.assignment.name}.", request)
       if flash.now[:error] != "Failed to save the assignment: [\"Total weight of rubrics should add up to either 0 or 100%\"]"
         flash.now[:error] = "You did not specify all the necessary rubrics. You need " + rubrics_needed +
@@ -519,23 +495,12 @@
     end
   end
 
-<<<<<<< HEAD
   # updates an assignment's attributes and flashes a notice on the status of the save
   def update_feedback_attributes
     if params[:set_pressed][:bool] == 'false'
       flash[:error] = "There has been some submissions for the rounds of reviews that you're trying to reduce. You can only increase the round of review."
     elsif @assignment_form.update_attributes(assignment_form_params, current_user)
       flash[:note] = 'The assignment was successfully saved....'
-=======
-  def update_feedback_assignment_form_attributes
-    # E1973 - numResponses pertains to how many review responses students have made on an assignment
-    # we cannot change if the assignment has teams as reviewers if students have submitted them
-    num_responses = ReviewResponseMap.where(assignment: @assignment_form.assignment).count
-    if params[:set_pressed][:bool] == 'false'
-      flash[:error] = "There has been some submissions for the rounds of reviews that you're trying to reduce. You can only increase the round of review."
-    elsif params[:assignment_form][:assignment][:reviewer_is_team] != @assignment_form.assignment.reviewer_is_team.to_s && num_responses > 0
-      flash[:error] = "You cannot change whether reviewers are teams if reviews have already been completed."
->>>>>>> 6c46343e
     else
       flash[:error] = "Failed to save the assignment: #{@assignment_form.errors.get(:message)}"
     end
