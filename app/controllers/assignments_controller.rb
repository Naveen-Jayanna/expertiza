--- conflicted
+++ resolved
@@ -8,13 +8,8 @@
       assignment = Assignment.find(params[:id])
       return true if ['Super-Administrator', 'Administrator'].include? current_role_name
       return true if assignment.instructor_id == current_user.id
-<<<<<<< HEAD
-      return true if TaMapping.exists?(ta_id: current_user.id, course_id: assignment.course_id)
-      return true if Instructor.get_my_tas(current_user.id).include? assignment.instructor_id
-=======
       return true if (TaMapping.exists?(ta_id: current_user.id, course_id: assignment.course_id)) && (TaMapping.where(course_id: assignment.course_id).include?TaMapping.where(ta_id: current_user.id, course_id: assignment.course_id).first)
       return true if (assignment.course_id && Course.find(assignment.course_id).instructor_id == current_user.id)
->>>>>>> bc7d9239
       return false
     else
       ['Super-Administrator',
