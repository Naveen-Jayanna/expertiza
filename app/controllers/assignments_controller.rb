--- conflicted
+++ resolved
@@ -50,96 +50,6 @@
   def edit
     @assignment_form = AssignmentForm.create_form_object(params[:id])
     @user = current_user
-<<<<<<< HEAD
-    set_up_assignment_review
-  end
-
-  def review_strategy_advanced_options
-    @assignment = Assignment.find(params[:id])
-  end
-
-  def delete_all_due_dates
-    if params[:assignment_id].nil?
-      return
-    end
-
-    assignment = Assignment.find(params[:assignment_id])
-    if assignment.nil?
-      return
-    end
-
-    @due_dates = DueDate.where(assignment_id: params[:assignment_id])
-    @due_dates.each do |due_date|
-      due_date.delete
-    end
-
-    respond_to do |format|
-      format.json { render :json => @due_dates }
-    end
-  end
-
-  def set_due_date
-    if params[:due_date][:assignment_id].nil?
-      return
-    end
-
-    assignment = Assignment.find(params[:due_date][:assignment_id])
-    if assignment.nil?
-      return
-    end
-
-    due_at = DateTime.parse(params[:due_date][:due_at])
-    if due_at.nil?
-      return
-    end
-
-    @due_date = DueDate.new(params[:due_date])
-    @due_date.save
-
-    respond_to do |format|
-      format.json { render :json => @due_date }
-    end
-  end
-
-  def delete_all_questionnaires
-    assignment = Assignment.find(params[:assignment_id])
-    if assignment.nil?
-      return
-    end
-
-    @assignment_questionnaires = AssignmentQuestionnaire.where(assignment_id: params[:assignment_id])
-    @assignment_questionnaires.each do |assignment_questionnaire|
-      assignment_questionnaire.delete
-    end
-
-    respond_to do |format|
-      format.json { render :json => @assignment_questionnaires }
-    end
-  end
-
-  def set_questionnaire
-    if params[:assignment_questionnaire][:assignment_id].nil? or params[:assignment_questionnaire][:questionnaire_id].nil?
-      return
-    end
-
-    assignment = Assignment.find(params[:assignment_questionnaire][:assignment_id])
-    if assignment.nil?
-      return
-    end
-
-    questionnaire = Questionnaire.find(params[:assignment_questionnaire][:questionnaire_id])
-    if questionnaire.nil?
-      return
-    end
-
-    @assignment_questionnaire = AssignmentQuestionnaire.new(params[:assignment_questionnaire])
-    @assignment_questionnaire.save
-
-    respond_to do |format|
-      format.json { render :json => @assignment_questionnaire }
-    end
-=======
->>>>>>> f2c2ec15
   end
 
   def update
