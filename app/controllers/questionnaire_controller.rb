--- conflicted
+++ resolved
@@ -117,10 +117,6 @@
       redirect_to :controller => 'advice', :action => 'save_advice'
     end
   end
-<<<<<<< HEAD
-  
-  private
-=======
 
   # Toggle the access permission for this assignment from public to private, or vice versa
   def toggle_access
@@ -133,7 +129,6 @@
 
 private
 
->>>>>>> 38ab2fd2
   #save questionnaire object after create or edit
   def save
     begin
