--- conflicted
+++ resolved
@@ -116,10 +116,6 @@
       redirect_to :controller => 'advice', :action => 'save_advice'
     end   ##Rescue clause was removed; why?
   end
-<<<<<<< HEAD
-  
-  private
-=======
 
   # Toggle the access permission for this assignment from public to private, or vice versa
   def toggle_access
@@ -132,7 +128,6 @@
 
 private
 
->>>>>>> 2013b6f4
   #save questionnaire object after create or edit
   def save
     begin
