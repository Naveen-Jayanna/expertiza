class QuestionnaireController < ApplicationController
include ToggleAccess # Controller for Questionnaire objects
  # A Questionnaire can be of several types (QuestionnaireType)
  # Each Questionnaire contains zero or more questions (Question)
  # Generally a questionnaire is associated with an assignment (Assignment)  
  before_filter :authorize


  # determines whether the user is a ta or instructor
  # returns the instructors id, or the id of the ta's instructor
  def getInstructorId
    (session[:user]).role.name != 'Teaching Assistant' ? session[:user].id : Ta.get_my_instructor((session[:user]).id)
  end



  # Create a clone of the given questionnaire, copying all associated
  # questions. The name and creator are updated.
  def copy
    orig_questionnaire = Questionnaire.find(params[:id])
    questions = Question.find_all_by_questionnaire_id(params[:id])
    @questionnaire = orig_questionnaire.clone
    @questionnaire.instructor_id = getInstructorId
    @questionnaire.name = 'Copy of '+orig_questionnaire.name

    cloneQuestionnaireDetails(questions)
  end


  # clones the contents of a questionnaire, including the questions and associated advice
  def cloneQuestionnaireDetails(questions)
    begin
      @questionnaire.save!
      @questionnaire.update_attribute('created_at', Time.now)

      questions.each { |question|

        newquestion = question.clone
        newquestion.questionnaire_id = @questionnaire.id
        newquestion.save

        advice = QuestionAdvice.find_by_question_id(question.id)
        unless advice.nil?
          newadvice = advice.clone
          newadvice.question_id = newquestion.id
          newadvice.save
        end

        if @questionnaire.section == "Custom"
          old_question_type = QuestionType.find_by_question_id(question.id)
          unless old_question_type.nil?
            new_question_type = old_question_type.clone
            new_question_type.question_id = newquestion.id
            new_question_type.save
          end
        end
      }
      pFolder = TreeFolder.find_by_name(@questionnaire.display_type)
      parent = FolderNode.find_by_node_object_id(pFolder.id)
      if QuestionnaireNode.find_by_parent_id_and_node_object_id(parent.id, @questionnaire.id) == nil
        QuestionnaireNode.create(:parent_id => parent.id, :node_object_id => @questionnaire.id)
      end
      redirect_to :controller => 'questionnaire', :action => 'view', :id => @questionnaire.id
    rescue
      flash[:error] = 'The questionnaire was not able to be copied. Please check the original course for missing information.'+$!
      redirect_to :action => 'list', :controller => 'tree_display'
    end
  end

  # Remove a given questionnaire
  def delete

    @questionnaire = Questionnaire.find(params[:id])

    if @questionnaire
       begin
          name = @questionnaire.name

          for question in @questionnaire.questions
            current_q_type = QuestionType.find_by_question_id(question.id)
            unless current_q_type.nil?
              current_q_type.delete
            end
          end
          @questionnaire.delete
          flash[:note] = "Questionnaire <B>#{name}</B> was deleted."
      rescue
          flash[:error] = $!
      end
    end

    redirect_to :action => 'list', :controller => 'tree_display'
  end

  # View a questionnaire
  def view
    @questionnaire = Questionnaire.find(params[:id])
  end

  # Edit a questionnaire
  def edit

    begin
    @questionnaire = Questionnaire.find(params[:id])
    redirect_to :action => 'list' if @questionnaire == nil

    if params['save']
      @questionnaire.update_attributes(params[:questionnaire])
<<<<<<< HEAD
      save_questionnaire
      #redirect_to :action => 'list', :controller => 'tree_display'
=======
      save
>>>>>>> c20ac597
    end

<<<<<<< HEAD
      send_data csv_data, 
        :type => 'text/csv; charset=iso-8859-1; header=present',
        :disposition => "attachment; filename=questionnaires.csv"
    end
    
    if params['import']
      file = params['csv']
      if @questionnaire.section=="Custom"
        @questions_from_import = QuestionnaireHelper::get_questions_from_csv(@questionnaire, file)
      else
        questions=QuestionnaireHelper::get_questions_from_csv(@questionnaire, file)


      if questions != nil and questions.length > 0

        # delete the existing questions if no scores have been recorded yet
        @questionnaire.questions.each {
          | question |
            raise "Cannot import new questions, scores exist" if Score.find_by_question_id(question.id)
            if (Questionnaire.find_by_id(question.questionnaire_id).section == "Custom")
              QuestionType.find_by_question_id(question.id).delete
            end
            question.delete

        }
        
        @questionnaire.questions = questions
      end
      end
    end
    
=======
    export if params['export']

    import if params['import']

>>>>>>> c20ac597
    if params['view_advice']
        flash[:id] = params[:id]
        redirect_to :action => 'edit_advice'
    end
    rescue
      flash[:error] = $!
    end
  end

  def export
    @questionnaire = Questionnaire.find(params[:id])

    csv_data = QuestionnaireHelper::create_questionnaire_csv @questionnaire, session[:user].name

    send_data csv_data,
              :type => 'text/csv; charset=iso-8859-1; header=present',
              :disposition => "attachment; filename=questionnaires.csv"
  end



  def import
    @questionnaire = Questionnaire.find(params[:id])

    file = params['csv']
    questions = QuestionnaireHelper::get_questions_from_csv(@questionnaire, file)

    if questions != nil and questions.length > 0

      # delete the existing questions if no scores have been recorded yet
      @questionnaire.questions.each {
          | question |
        raise "Cannot import new questions, scores exist" if Score.find_by_question_id(question.id)
        question.delete
      }

      @questionnaire.questions = questions
    end
  end


  # Define a new questionnaire
  def new
    @questionnaire = Object.const_get(params[:model]).new
    @questionnaire.private = params[:private]
    @questionnaire.min_question_score = Questionnaire::DEFAULT_MIN_QUESTION_SCORE
    @questionnaire.max_question_score = Questionnaire::DEFAULT_MAX_QUESTION_SCORE
    @questionnaire.instruction_loc = Questionnaire::DEFAULT_QUESTIONNAIRE_URL
    @questionnaire.section = "Regular"
  end

  def select_questionnaire_type
    @questionnaire = Object.const_get(params[:questionnaire][:type]).new(params[:questionnaire])
    @questionnaire.private = params[:questionnaire][:private]
    @questionnaire.min_question_score = params[:questionnaire][:min_question_score]
    @questionnaire.max_question_score = params[:questionnaire][:max_question_score]
    @questionnaire.section = params[:questionnaire][:section]
    @questionnaire.id = params[:questionnaire][:id]
    @questionnaire.display_type = params[:questionnaire][:display_type]
  end

  # Save the new questionnaire to the database
  def create
    @questionnaire = Object.const_get(params[:questionnaire][:type]).new(params[:questionnaire])
    if (session[:user]).role.name == "Teaching Assistant"
      @questionnaire.instructor_id = Ta.get_my_instructor((session[:user]).id)
    else
      @questionnaire.instructor_id = session[:user].id
    end
    save
    redirect_to :controller => 'tree_display', :action => 'list'
  end

  def edit_advice
    redirect_to :controller => 'advice', :action => 'edit_advice'
  end

  def save_advice
<<<<<<< HEAD
    begin
      for advice_key in params[:advice].keys
        QuestionAdvice.update(advice_key, params[:advice][advice_key])
      end
      flash[:notice] = "The questionnaire's question advice was successfully saved"
      #redirect_to :action => 'list'
      redirect_to :controller => 'tree_display', :action => 'list'

    rescue ActiveRecord::RecordNotFound
      render :action => 'edit_advice'
    end
=======
    redirect_to :controller => 'advice', :action => 'save_advice'
>>>>>>> c20ac597
  end


  private
  #save questionnaire object after create or edit
  def save
    begin
      @questionnaire.save!
      save_questions @questionnaire.id if @questionnaire.id != nil and @questionnaire.id > 0
      pFolder = TreeFolder.find_by_name(@questionnaire.display_type)
      parent = FolderNode.find_by_node_object_id(pFolder.id)
      if QuestionnaireNode.find_by_parent_id_and_node_object_id(parent.id,@questionnaire.id) == nil
        QuestionnaireNode.create(:parent_id => parent.id, :node_object_id => @questionnaire.id)
      end
    rescue
      flash[:error] = $!
    end
  end

  #save parameters for new questions
  def save_new_question_parameters(qid, q_num)
    q = QuestionType.new
    q.q_type = params[:question_type][q_num][:type]
    q.parameters = params[:question_type][q_num][:parameters]
    q.question_id =  qid
    q.save
  end

  # save questions that have been added to a questionnaire
  def save_new_questions(questionnaire_id)

    if params[:new_question]
      # The new_question array contains all the new questions
      # that should be saved to the database
      for question_key in params[:new_question].keys
        q = Question.new(params[:new_question][question_key])
        q.questionnaire_id = questionnaire_id
        if q.true_false == ''
          q.true_false = false
        end
        unless q.txt.strip.empty?
          q.save
          questionnaire = Questionnaire.find_by_id(questionnaire_id)
          if questionnaire.section == "Custom"
            for i in (questionnaire.min_question_score .. questionnaire.max_question_score)
              a = QuestionAdvice.new(:score => i, :advice => nil)
              a.question_id = q.id
              a.save
            end
            save_new_question_parameters(q.id, question_key)
          end

        end
      end
    end
  end

  # delete questions from a questionnaire
  # @param [Object] questionnaire_id
  def delete_questions(questionnaire_id)
    # Deletes any questions that, as a result of the edit, are no longer in the questionnaire
    questions = Question.find(:all, :conditions => "questionnaire_id = " + questionnaire_id.to_s)
    for question in questions
      should_delete = true
      if params[:question] != nil
        for question_key in params[:question].keys
          if question_key.to_s === question.id.to_s
            should_delete = false
          end
        end
      end
      if should_delete
        for advice in question.question_advices
          advice.destroy
        end
        if Questionnaire.find_by_id(questionnaire_id).section == "Custom"
            question_type = QuestionType.find_by_question_id(question.id)
            question_type.destroy
        end
        question.destroy
      end
    end
  end


  # @param [Object] question_type_key
  def update_question_type (question_type_key)
    this_q = QuestionType.find(question_type_key)
    this_q.parameters = params[:q][question_type_key][:parameters]
    if params[:q][question_type_key][:q_type] == "0"
        this_q.q_type =  Question::GRADING_TYPES_CUSTOM[0][0]
    elsif params[:q][question_type_key][:q_type] == "1"
      this_q.q_type =  Question::GRADING_TYPES_CUSTOM[1][0]
    elsif params[:q][question_type_key][:q_type] == "2"
      this_q.q_type =  Question::GRADING_TYPES_CUSTOM[2][0]
    elsif params[:q][question_type_key][:q_type] == "3"
      this_q.q_type =  Question::GRADING_TYPES_CUSTOM[3][0]
    elsif params[:q][question_type_key][:q_type] == "4"
      this_q.q_type =  Question::GRADING_TYPES_CUSTOM[4][0]
    else
      this_q.q_type =  Question::GRADING_TYPES_CUSTOM[5][0]
    end
    unless this_q.nil?
      this_q.save
    end
  end

  # Handles questions whose wording changed as a result of the edit
  # @param [Object] questionnaire_id
  def save_questions(questionnaire_id)
    delete_questions questionnaire_id
    save_new_questions questionnaire_id

    if params[:question]
      for question_key in params[:question].keys
        begin
          if params[:question][question_key][:txt].strip.empty?
            # question text is empty, delete the question
            if Questionnaire.find_by_id(questionnaire_id).section == "Custom"
              QuestionType.find_by_question_id(question_key).delete
            end
            Question.delete(question_key)
          else
            # Update existing question.
            Question.update(question_key, params[:question][question_key])
          end
        rescue ActiveRecord::RecordNotFound
          # ignored
        end
      end
      if Questionnaire.find_by_id(questionnaire_id).section == "Custom"
        for question_type_key in params[:q].keys
          update_question_type(question_type_key)
        end
      end
    end
  end
end<|MERGE_RESOLUTION|>--- conflicted
+++ resolved
@@ -33,7 +33,7 @@
       @questionnaire.save!
       @questionnaire.update_attribute('created_at', Time.now)
 
-      questions.each { |question|
+      questions.each do |question|
 
         newquestion = question.clone
         newquestion.questionnaire_id = @questionnaire.id
@@ -54,7 +54,8 @@
             new_question_type.save
           end
         end
-      }
+      end
+    
       pFolder = TreeFolder.find_by_name(@questionnaire.display_type)
       parent = FolderNode.find_by_node_object_id(pFolder.id)
       if QuestionnaireNode.find_by_parent_id_and_node_object_id(parent.id, @questionnaire.id) == nil
@@ -99,65 +100,24 @@
 
   # Edit a questionnaire
   def edit
-
     begin
-    @questionnaire = Questionnaire.find(params[:id])
-    redirect_to :action => 'list' if @questionnaire == nil
-
-    if params['save']
-      @questionnaire.update_attributes(params[:questionnaire])
-<<<<<<< HEAD
-      save_questionnaire
-      #redirect_to :action => 'list', :controller => 'tree_display'
-=======
-      save
->>>>>>> c20ac597
-    end
-
-<<<<<<< HEAD
-      send_data csv_data, 
-        :type => 'text/csv; charset=iso-8859-1; header=present',
-        :disposition => "attachment; filename=questionnaires.csv"
-    end
-    
-    if params['import']
-      file = params['csv']
-      if @questionnaire.section=="Custom"
-        @questions_from_import = QuestionnaireHelper::get_questions_from_csv(@questionnaire, file)
-      else
-        questions=QuestionnaireHelper::get_questions_from_csv(@questionnaire, file)
-
-
-      if questions != nil and questions.length > 0
-
-        # delete the existing questions if no scores have been recorded yet
-        @questionnaire.questions.each {
-          | question |
-            raise "Cannot import new questions, scores exist" if Score.find_by_question_id(question.id)
-            if (Questionnaire.find_by_id(question.questionnaire_id).section == "Custom")
-              QuestionType.find_by_question_id(question.id).delete
-            end
-            question.delete
-
-        }
+        @questionnaire = Questionnaire.find(params[:id])
+        redirect_to :action => 'list' if @questionnaire == nil
+
+        if params['save']
+            @questionnaire.update_attributes(params[:questionnaire])
+            save
+        end
         
-        @questionnaire.questions = questions
-      end
-      end
-    end
-    
-=======
-    export if params['export']
-
-    import if params['import']
-
->>>>>>> c20ac597
-    if params['view_advice']
-        flash[:id] = params[:id]
-        redirect_to :action => 'edit_advice'
-    end
+        export if params['export']
+        import if params['import']
+
+        if params['view_advice']
+            flash[:id] = params[:id]
+            redirect_to :action => 'edit_advice', :id => params[:questionnaire][:id]
+        end
     rescue
-      flash[:error] = $!
+        flash[:error] = $!
     end
   end
 
@@ -171,27 +131,26 @@
               :disposition => "attachment; filename=questionnaires.csv"
   end
 
-
-
   def import
-    @questionnaire = Questionnaire.find(params[:id])
-
-    file = params['csv']
-    questions = QuestionnaireHelper::get_questions_from_csv(@questionnaire, file)
-
-    if questions != nil and questions.length > 0
-
-      # delete the existing questions if no scores have been recorded yet
-      @questionnaire.questions.each {
-          | question |
-        raise "Cannot import new questions, scores exist" if Score.find_by_question_id(question.id)
-        question.delete
-      }
-
-      @questionnaire.questions = questions
-    end
-  end
-
+      @questionnaire = Questionnaire.find(params[:id])
+
+      file = params['csv']
+      questions = QuestionnaireHelper::get_questions_from_csv(@questionnaire, file)
+
+      if questions != nil and questions.length > 0
+
+          # delete the existing questions if no scores have been recorded yet
+          @questionnaire.questions.each {
+              | question |
+              raise "Cannot import new questions, scores exist" if Score.find_by_question_id(question.id)
+              if (Questionnaire.find_by_id(question.questionnaire_id).section == "Custom")
+                  QuestionType.find_by_question_id(question.id).delete
+              end
+              question.delete
+          }
+          @questionnaire.questions = questions
+      end
+  end
 
   # Define a new questionnaire
   def new
@@ -230,23 +189,15 @@
   end
 
   def save_advice
-<<<<<<< HEAD
-    begin
-      for advice_key in params[:advice].keys
-        QuestionAdvice.update(advice_key, params[:advice][advice_key])
-      end
-      flash[:notice] = "The questionnaire's question advice was successfully saved"
-      #redirect_to :action => 'list'
-      redirect_to :controller => 'tree_display', :action => 'list'
-
-    rescue ActiveRecord::RecordNotFound
-      render :action => 'edit_advice'
-    end
-=======
-    redirect_to :controller => 'advice', :action => 'save_advice'
->>>>>>> c20ac597
-  end
-
+      begin
+          for advice_key in params[:advice].keys
+              QuestionAdvice.update(advice_key, params[:advice][advice_key])
+          end
+          flash[:notice] = "The questionnaire's question advice was successfully saved"
+          #redirect_to :action => 'list'
+          redirect_to :controller => 'advice', :action => 'save_advice'
+      end
+  end
 
   private
   #save questionnaire object after create or edit
@@ -275,65 +226,63 @@
 
   # save questions that have been added to a questionnaire
   def save_new_questions(questionnaire_id)
-
-    if params[:new_question]
-      # The new_question array contains all the new questions
-      # that should be saved to the database
-      for question_key in params[:new_question].keys
-        q = Question.new(params[:new_question][question_key])
-        q.questionnaire_id = questionnaire_id
-        if q.true_false == ''
-          q.true_false = false
-        end
-        unless q.txt.strip.empty?
-          q.save
-          questionnaire = Questionnaire.find_by_id(questionnaire_id)
-          if questionnaire.section == "Custom"
-            for i in (questionnaire.min_question_score .. questionnaire.max_question_score)
-              a = QuestionAdvice.new(:score => i, :advice => nil)
-              a.question_id = q.id
-              a.save
-            end
-            save_new_question_parameters(q.id, question_key)
-          end
-
-        end
-      end
-    end
+      if params[:new_question]
+          # The new_question array contains all the new questions
+          # that should be saved to the database
+          for question_key in params[:new_question].keys
+              q = Question.new(params[:new_question][question_key])
+              q.questionnaire_id = questionnaire_id
+              if q.true_false == ''
+                  q.true_false = false
+              end
+              unless q.txt.strip.empty?
+                  q.save
+                  questionnaire = Questionnaire.find_by_id(questionnaire_id)
+                  if questionnaire.section == "Custom"
+                      for i in (questionnaire.min_question_score .. questionnaire.max_question_score)
+                          a = QuestionAdvice.new(:score => i, :advice => nil)
+                          a.question_id = q.id
+                          a.save
+                      end
+                      save_new_question_parameters(q.id, question_key)
+                  end
+              end
+          end
+      end
   end
 
   # delete questions from a questionnaire
   # @param [Object] questionnaire_id
   def delete_questions(questionnaire_id)
-    # Deletes any questions that, as a result of the edit, are no longer in the questionnaire
-    questions = Question.find(:all, :conditions => "questionnaire_id = " + questionnaire_id.to_s)
-    for question in questions
-      should_delete = true
-      if params[:question] != nil
-        for question_key in params[:question].keys
-          if question_key.to_s === question.id.to_s
-            should_delete = false
-          end
-        end
-      end
-      if should_delete
-        for advice in question.question_advices
-          advice.destroy
-        end
-        if Questionnaire.find_by_id(questionnaire_id).section == "Custom"
-            question_type = QuestionType.find_by_question_id(question.id)
-            question_type.destroy
-        end
-        question.destroy
-      end
-    end
-  end
-
+      # Deletes any questions that, as a result of the edit, are no longer in the questionnaire
+      questions = Question.find(:all, :conditions => "questionnaire_id = " + questionnaire_id.to_s)
+      for question in questions
+          should_delete = true
+          if params[:question] != nil
+              for question_key in params[:question].keys
+                  if question_key.to_s === question.id.to_s
+                      should_delete = false
+                  end
+              end
+          end
+          if should_delete
+              for advice in question.question_advices
+                  advice.destroy
+              end
+              if Questionnaire.find_by_id(questionnaire_id).section == "Custom"
+                  question_type = QuestionType.find_by_question_id(question.id)
+                  question_type.destroy
+              end
+              question.destroy
+          end
+      end
+  end
 
   # @param [Object] question_type_key
   def update_question_type (question_type_key)
     this_q = QuestionType.find(question_type_key)
     this_q.parameters = params[:q][question_type_key][:parameters]
+
     if params[:q][question_type_key][:q_type] == "0"
         this_q.q_type =  Question::GRADING_TYPES_CUSTOM[0][0]
     elsif params[:q][question_type_key][:q_type] == "1"
@@ -347,6 +296,7 @@
     else
       this_q.q_type =  Question::GRADING_TYPES_CUSTOM[5][0]
     end
+
     unless this_q.nil?
       this_q.save
     end
