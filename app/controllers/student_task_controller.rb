--- conflicted
+++ resolved
@@ -106,13 +106,9 @@
 
   def view
     @participant = AssignmentParticipant.find(params[:id])
-<<<<<<< HEAD
-    @assignment = @participant.assignment
-=======
     return unless current_user_id?(@participant.user_id)
     
     @assignment = @participant.assignment    
->>>>>>> d3ac0705
     @can_provide_suggestions = Assignment.find(@assignment.id).allow_suggestions
     @reviewee_topic_id = nil
     #Even if one of the reviewee's work is ready for review "Other's work" link should be active
@@ -124,17 +120,6 @@
       end
 
       review_mappings.each { |review_mapping|
-<<<<<<< HEAD
-        if @assignment.team_assignment
-          user_id = TeamsUser.find_all_by_team_id(review_mapping.reviewee_id)[0].user_id
-          participant = Participant.find_by_user_id_and_parent_id(user_id, @assignment.id)
-        else
-          participant = Participant.find_by_id(review_mapping.reviewee_id)
-        end
-
-        if !participant.topic_id.nil?
-          review_due_date = TopicDeadline.find_by_topic_id_and_deadline_type_id(participant.topic_id, 1)
-=======
           if @assignment.team_assignment
             participant = AssignmentTeam.get_first_member(review_mapping.reviewee_id)
           else
@@ -143,7 +128,6 @@
 
           if !participant.nil? and !participant.topic_id.nil?
             review_due_date = TopicDeadline.find_by_topic_id_and_deadline_type_id(participant.topic_id,1)
->>>>>>> d3ac0705
 
           if review_due_date.due_at < Time.now && @assignment.get_current_stage(participant.topic_id) != 'Complete'
             @reviewee_topic_id = participant.topic_id
