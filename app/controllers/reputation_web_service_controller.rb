require 'json'
require 'uri'
require 'net/http'
require 'openssl'
require 'base64'

class ReputationWebServiceController < ApplicationController

	@@request_body = ''
	@@response_body = ''
	@@assignment_id = ''
	@@another_assignment_id = ''
	@@round_num = ''
	@@algorithm = ''
	@@additional_info = ''
	@@response = ''

	def action_allowed?
	  ['Super-Administrator',
       'Administrator',
       'Instructor',
       'Teaching Assistant'].include? current_role_name
	end

	# normal db query, return peer review grades
	def db_query(assignment_id, another_assignment_id = 0, round_num, hasTopic)
=begin
	  query="SELECT U.id, RM.reviewee_id as submission_id, "+
		    "sum(A.answer * Q.weight) / sum(QN.max_question_score * Q.weight) * 100 as total_score "+
			# new way to calculate the grades of coding artifacts
			#"100 - SUM((QN.max_question_score-A.answer) * Q.weight) AS total_score "+
			"from answers A  "+
			"inner join questions Q on A.question_id = Q.id "+
			"inner join questionnaires QN on Q.questionnaire_id = QN.id "+
			"inner join responses R on A.response_id = R.id "+
			"inner join response_maps RM on R.map_id = RM.id "+
			"inner join participants P on P.id = RM.reviewer_id "+
			"inner join users U on U.id = P.user_id "+
			"inner join teams T on T.id = RM.reviewee_id "
			query += "inner join signed_up_teams SU_team on SU_team.team_id = T.id " if hasTopic == true
			query += "where RM.type='ReviewResponseMap' "+
			"and RM.reviewed_object_id = "+  assignment_id.to_s + " " +
			"and A.answer is not null "+
			"and Q.type ='Criterion' "+
			#If one assignment is varying rubric by round (724, 733, 736) or 2-round peer review with (735), 
			#the round field in response records corresponding to ReviewResponseMap will be 1 or 2, will not be null.
			"and R.round = 2 "  
			query+="and SU_team.is_waitlisted = 0 " if hasTopic == true
			query+="group by RM.id "+
			"order by RM.reviewee_id"

        result = ActiveRecord::Base.connection.select_all(query)
=end
		raw_data_array = Array.new
		assignment_ids = Array.new
		assignment_ids << assignment_id
		assignment_ids << another_assignment_id unless another_assignment_id == 0
<<<<<<< HEAD
		ReviewResponseMap.where(['reviewed_object_id in (?) and calibrate_to = ?', assignment_ids, false]).each do |response_map|
			reviewer = response_map.reviewer.user
			team = AssignmentTeam.find(response_map.reviewee_id)
=======
		ReviewResponseMap.where(['reviewed_object_id in (?)', assignment_ids]).each do |response_map|
      reviewer = response_map.reviewer.user # Participant Load and User Load
      team = AssignmentTeam.find_by_id(response_map.reviewee_id) # AssignmentTeam Load
>>>>>>> 96fd103e
			topic_condition = ((hasTopic and SignedUpTeam.where(team_id: team.id).first.is_waitlisted == false) or !hasTopic)
			last_valid_response = response_map.response.select{|r| r.round == round_num}.sort.last
			valid_response = [last_valid_response] unless last_valid_response.nil?
			if topic_condition == true and !valid_response.nil? and !valid_response.empty?
				valid_response.each do |response|
					answers = Answer.where(response_id: response.id)
					max_question_score = answers.first.question.questionnaire.max_question_score
					temp_sum = 0
					weight_sum = 0
					valid_answer = answers.select{|a| a.question.type == 'Criterion' and !a.answer.nil?}
					unless valid_answer.empty?
						valid_answer.each do |answer|
							temp_sum += answer.answer * answer.question.weight
							weight_sum += answer.question.weight
						end

						peer_review_grade = 100.0 * temp_sum / (weight_sum * max_question_score)
						raw_data_array << [reviewer.id, team.id, peer_review_grade.round(4)]
 					end
				end
			end
		end
		raw_data_array
	end

	# special db query, return quiz scores
	def db_query_with_quiz_score(assignment_id, another_assignment_id = 0)
		raw_data_array = Array.new
		assignment_ids = Array.new
		assignment_ids << assignment_id
		assignment_ids << another_assignment_id unless another_assignment_id == 0
		teams = AssignmentTeam.where(['parent_id in (?)', assignment_ids])
		team_ids = Array.new
		teams.each{|team| team_ids << team.id }
		quiz_questionnnaires = QuizQuestionnaire.where(['instructor_id in (?)', team_ids])
		quiz_questionnnaire_ids = Array.new
		quiz_questionnnaires.each{|questionnaire| quiz_questionnnaire_ids << questionnaire.id }
		QuizResponseMap.where(['reviewed_object_id in (?)', quiz_questionnnaire_ids]).each do |response_map|
			quiz_score = response_map.quiz_score
			participant = Participant.find(response_map.reviewer_id)
			raw_data_array << [participant.user_id, response_map.reviewee_id, quiz_score]
		end
		raw_data_array
	end

	def json_generator(assignment_id, another_assignment_id = 0, round_num = 2, type = 'peer review grades')
		assignment = Assignment.find_by_id(assignment_id)
		has_topic = !SignUpTopic.where(assignment_id: assignment_id).empty?
		
		if type == 'peer review grades'
			@results = db_query(assignment.id, another_assignment_id, round_num, has_topic)
 		elsif type == 'quiz scores'
			@results = db_query_with_quiz_score(assignment.id, another_assignment_id)
		end
		request_body = Hash.new
		inner_msg = Hash.new
		@results.each_with_index do |record, index|
			if !request_body.has_key?('submission' + record[1].to_s)
				request_body['submission' + record[1].to_s] = Hash.new
			end
			request_body['submission' + record[1].to_s]['stu' + record[0].to_s] = record[2]
    end
 		# sort the 2-dimention hash
		request_body.each {|k, v| request_body[k] = v.sort.to_h }
		request_body.sort.to_h
	end

	def client
		 @request_body = @@request_body
		 @response_body = @@response_body
		 @max_assignment_id = Assignment.last.id
		 @assignment = Assignment.find(@@assignment_id) rescue nil
		 @another_assignment = Assignment.find(@@another_assignment_id) rescue nil
		 @round_num = @@round_num
		 @algorithm = @@algorithm
		 @additional_info = @@additional_info
		 @response = @@response
	end

	def send_post_request
		# https://www.socialtext.net/open/very_simple_rest_in_ruby_part_3_post_to_create_a_new_workspace
		req = Net::HTTP::Post.new('/reputation/calculations/reputation_algorithms', initheader = {'Content-Type' =>'application/json', 'charset' => 'utf-8'})
		curr_assignment_id = (params[:assignment_id].empty? ? '724' : params[:assignment_id])
		req.body = json_generator(curr_assignment_id, params[:another_assignment_id].to_i, params[:round_num].to_i, 'peer review grades').to_json
		req.body[0] = '' # remove the first '{'
    @@assignment_id = params[:assignment_id]
		@@round_num = params[:round_num]
		@@algorithm = params[:algorithm]
		@@another_assignment_id = params[:another_assignment_id]

		if params[:checkbox][:expert_grade] == 'Add expert grades'
			@@additional_info = 'add expert grades'
			case params[:assignment_id]
			when '724' # expert grades of Wiki 1a (724)
				if params[:another_assignment_id].to_i == 0
					req.body.prepend("\"expert_grades\": {\"submission23967\":93,\"submission23969\":89,\"submission23971\":95,\"submission23972\":86,\"submission23973\":91,\"submission23975\":94,\"submission23979\":90,\"submission23980\":94,\"submission23981\":87,\"submission23982\":79,\"submission23983\":91,\"submission23986\":92,\"submission23987\":91,\"submission23988\":93,\"submission23991\":98,\"submission23992\":91,\"submission23994\":87,\"submission23995\":93,\"submission23998\":92,\"submission23999\":87,\"submission24000\":93,\"submission24001\":93,\"submission24006\":96,\"submission24007\":87,\"submission24008\":92,\"submission24009\":92,\"submission24010\":93,\"submission24012\":94,\"submission24013\":96,\"submission24016\":91,\"submission24018\":93,\"submission24024\":96,\"submission24028\":88,\"submission24031\":94,\"submission24040\":93,\"submission24043\":95,\"submission24044\":91,\"submission24046\":95,\"submission24051\":92},")
				else   # expert grades of Wiki 1a and 1b (724, 733)
		 			req.body.prepend("\"expert_grades\": {\"submission23967\":93, \"submission23969\":89, \"submission23971\":95, \"submission23972\":86, \"submission23973\":91, \"submission23975\":94, \"submission23979\":90, \"submission23980\":94, \"submission23981\":87, \"submission23982\":79, \"submission23983\":91, \"submission23986\":92, \"submission23987\":91, \"submission23988\":93, \"submission23991\":98, \"submission23992\":91, \"submission23994\":87, \"submission23995\":93, \"submission23998\":92, \"submission23999\":87, \"submission24000\":93, \"submission24001\":93, \"submission24006\":96, \"submission24007\":87, \"submission24008\":92, \"submission24009\":92, \"submission24010\":93, \"submission24012\":94, \"submission24013\":96, \"submission24016\":91, \"submission24018\":93, \"submission24024\":96, \"submission24028\":88, \"submission24031\":94, \"submission24040\":93, \"submission24043\":95, \"submission24044\":91, \"submission24046\":95, \"submission24051\":92, \"submission24100\":90, \"submission24079\":92, \"submission24298\":86, \"submission24545\":92, \"submission24082\":96, \"submission24080\":86, \"submission24284\":92, \"submission24534\":93, \"submission24285\":94, \"submission24297\":91},")
		 		end
			when '735' # expert grades of program 1 (735)
				req.body.prepend("\"expert_grades\": {\"submission24083\":96.084,\"submission24085\":88.811,\"submission24086\":100,\"submission24087\":100,\"submission24088\":92.657,\"submission24091\":96.783,\"submission24092\":90.21,\"submission24093\":100,\"submission24097\":90.909,\"submission24098\":98.601,\"submission24101\":99.301,\"submission24278\":98.601,\"submission24279\":72.727,\"submission24281\":54.476,\"submission24289\":94.406,\"submission24291\":99.301,\"submission24293\":93.706,\"submission24296\":98.601,\"submission24302\":83.217,\"submission24303\":91.329,\"submission24305\":100,\"submission24307\":100,\"submission24308\":100,\"submission24311\":95.804,\"submission24313\":91.049,\"submission24314\":100,\"submission24315\":97.483,\"submission24316\":91.608,\"submission24317\":98.182,\"submission24320\":90.21,\"submission24321\":90.21,\"submission24322\":98.601},")
			when '754' # expert grades of Wiki contribution (754)
				req.body.prepend("\"expert_grades\": {\"submission25030\":95,\"submission25031\":92,\"submission25033\":88,\"submission25034\":98,\"submission25035\":100,\"submission25037\":95,\"submission25038\":95,\"submission25039\":93,\"submission25040\":96,\"submission25041\":90,\"submission25042\":100,\"submission25046\":95,\"submission25049\":90,\"submission25050\":88,\"submission25053\":91,\"submission25054\":96,\"submission25055\":94,\"submission25059\":96,\"submission25071\":85,\"submission25082\":100,\"submission25086\":95,\"submission25097\":90,\"submission25098\":85,\"submission25102\":97,\"submission25103\":94,\"submission25105\":98,\"submission25114\":95,\"submission25115\":94},")
			when '756' # expert grades of Wikipedia contribution (756)
				req.body.prepend("\"expert_grades\": {\"submission25107\":76.6667,\"submission25109\":83.3333},")
			end
		elsif params[:checkbox][:hamer] == 'Add initial Hamer reputation values'
			@@additional_info = 'add initial hamer reputation values'
			case params[:hamer_assignment_id]
			when '724' # initial hamer reputation from Wiki 1a (724)
				if params[:another_hamer_assignment_id].to_i == 0
					req.body.prepend("\"initial_hamer_reputation\":{\"stu5787\":1.726,\"stu5790\":3.275,\"stu5791\":1.059,\"stu5796\":0.461,\"stu5797\":5.593,\"stu5800\":3.116,\"stu5807\":2.776,\"stu5808\":4.077,\"stu5810\":0.74,\"stu5815\":2.301,\"stu5818\":1.186,\"stu5825\":2.686,\"stu5826\":2.053,\"stu5827\":0.447,\"stu5828\":0.521,\"stu5829\":3.236,\"stu5835\":1.13,\"stu5837\":0.414,\"stu5839\":0.531,\"stu5843\":2.217,\"stu5846\":1.337,\"stu5849\":0.786,\"stu5850\":2.023,\"stu5855\":0.26,\"stu5856\":0.481,\"stu5857\":2.198,\"stu5859\":2.212,\"stu5860\":0.811,\"stu5862\":0.632,\"stu5864\":1.098,\"stu5866\":0.361,\"stu5867\":5.945,\"stu5870\":3.368,\"stu5874\":1.749,\"stu5880\":0.56},")
				elsif params[:another_hamer_assignment_id].to_i == 733  # initial hamer reputation of Wiki 1a and 1b (724, 733)
					req.body.prepend("\"initial_hamer_reputation\":{\"stu5687\":1.251,\"stu5787\":2.14,\"stu5790\":3.421,\"stu5791\":1.462,\"stu5795\":1.107,\"stu5796\":0.635,\"stu5797\":2.15,\"stu5800\":1.253,\"stu5801\":2.653,\"stu5804\":2.15,\"stu5806\":0.799,\"stu5807\":2.086,\"stu5808\":4.218,\"stu5810\":1.021,\"stu5811\":3.76,\"stu5814\":0.919,\"stu5815\":2.497,\"stu5818\":0.311,\"stu5820\":2.47,\"stu5822\":2.302,\"stu5824\":2.103,\"stu5825\":2.85,\"stu5826\":2.287,\"stu5827\":0.432,\"stu5828\":0.719,\"stu5829\":3.383,\"stu5830\":0.881,\"stu5832\":2.544,\"stu5835\":1.56,\"stu5837\":0.571,\"stu5839\":0.733,\"stu5840\":0.984,\"stu5841\":0.5,\"stu5843\":2.424,\"stu5846\":1.612,\"stu5848\":0.747,\"stu5849\":0.295,\"stu5850\":2.263,\"stu5855\":0.33,\"stu5856\":0.664,\"stu5857\":2.407,\"stu5859\":2.419,\"stu5860\":0.619,\"stu5862\":0.873,\"stu5863\":0.714,\"stu5864\":1.515,\"stu5866\":0.499,\"stu5867\":2.191,\"stu5868\":1.986,\"stu5869\":0.746,\"stu5870\":0.249,\"stu5871\":2.135,\"stu5873\":0.521,\"stu5874\":0.911,\"stu5875\":1.949,\"stu5876\":1.313,\"stu5880\":0.773},")
				end
			when '735' # initial hamer reputation from program 1 (735)
				req.body.prepend("\"initial_hamer_reputation\":{\"stu4381\":2.649,\"stu5415\":3.022,\"stu5687\":3.578,\"stu5787\":3.142,\"stu5788\":2.424,\"stu5789\":0.134,\"stu5790\":2.885,\"stu5792\":2.27,\"stu5793\":2.317,\"stu5794\":2.219,\"stu5795\":1.232,\"stu5796\":0.832,\"stu5797\":2.946,\"stu5798\":0.225,\"stu5799\":5.365,\"stu5800\":2.749,\"stu5801\":4.161,\"stu5802\":4.78,\"stu5803\":0.366,\"stu5804\":0.262,\"stu5805\":3.016,\"stu5806\":0.561,\"stu5807\":3.028,\"stu5808\":3.573,\"stu5810\":3.664,\"stu5812\":2.638,\"stu5813\":2.621,\"stu5814\":3.035,\"stu5815\":2.985,\"stu5816\":0.11,\"stu5817\":2.16,\"stu5818\":0.448,\"stu5821\":0.294,\"stu5822\":1.874,\"stu5823\":3.339,\"stu5824\":3.597,\"stu5825\":4.033,\"stu5826\":2.962,\"stu5827\":1.49,\"stu5828\":3.208,\"stu5830\":1.211,\"stu5832\":0.406,\"stu5833\":3.04,\"stu5836\":3.396,\"stu5838\":4.519,\"stu5839\":2.974,\"stu5840\":1.952,\"stu5843\":3.515,\"stu5844\":0.627,\"stu5845\":2.355,\"stu5846\":3.604,\"stu5847\":3.847,\"stu5848\":1.488,\"stu5849\":2.078,\"stu5850\":2.957,\"stu5851\":2.774,\"stu5852\":2.345,\"stu5853\":1.717,\"stu5854\":2.275,\"stu5855\":2.216,\"stu5856\":1.4,\"stu5857\":3.463,\"stu5858\":3.132,\"stu5859\":3.327,\"stu5860\":0.965,\"stu5861\":1.683,\"stu5862\":1.646,\"stu5863\":0.457,\"stu5864\":3.901,\"stu5866\":2.402,\"stu5867\":1.495,\"stu5868\":0.198,\"stu5869\":1.434,\"stu5870\":0.43,\"stu5871\":0.654,\"stu5872\":0.854,\"stu5873\":2.645,\"stu5874\":1.988,\"stu5875\":0.089,\"stu5876\":3.438,\"stu5878\":3.763,\"stu5880\":2.444,\"stu5881\":0.316},")
			when '756' # initial hamer reputation from Calibration assignment (756)
				req.body.prepend("\"initial_hamer_reputation\":{\"stu5498\":1.402,\"stu5884\":2.174,\"stu5892\":3.009,\"stu5899\":2.542,\"stu5900\":6.397,\"stu5913\":3.331,\"stu5918\":0.499,\"stu5920\":2.095,\"stu5931\":0.449,\"stu5933\":1.122,\"stu6360\":0.249,\"stu6361\":3.009,\"stu6362\":0.623,\"stu6364\":0.614,\"stu6368\":3.331,\"stu6370\":2.664,\"stu6371\":2.095,\"stu6372\":0.863,\"stu6373\":0.774,\"stu6374\":1.122,\"stu6375\":1.726,\"stu6376\":0.184,\"stu6378\":2.663,\"stu6380\":2.174,\"stu6381\":2.174,\"stu6382\":2.095,\"stu6385\":3.331,\"stu6387\":1.32,\"stu6389\":2.174,\"stu6390\":3.331,\"stu6391\":0.66,\"stu6392\":0.154,\"stu6397\":1.726,\"stu6399\":2.542,\"stu6400\":2.095,\"stu6403\":0.222,\"stu6404\":1.402,\"stu6410\":1.32,\"stu6414\":2.663,\"stu6415\":0.623,\"stu6417\":2.664,\"stu6420\":2.174,\"stu6423\":1.246,\"stu6425\":6.397,\"stu6426\":2.664,\"stu6429\":2.663,\"stu6430\":1.402,\"stu6433\":2.542,\"stu6468\":2.256,\"stu6469\":0.897,\"stu6471\":0.449,\"stu6472\":0.66},")
			# 754 round1
			when '1'
				req.body.prepend("\"initial_hamer_reputation\":{\"stu5498\":2.25,\"stu5884\":0.691,\"stu5892\":1.468,\"stu5899\":0.618,\"stu5900\":3.03,\"stu5913\":2.437,\"stu5918\":2.52,\"stu5920\":1.477,\"stu5931\":1.084,\"stu5933\":0.689,\"stu6361\":1.259,\"stu6362\":0.847,\"stu6364\":2.156,\"stu6368\":1.362,\"stu6370\":2.17,\"stu6371\":2.143,\"stu6372\":0.379,\"stu6373\":1.888,\"stu6374\":2.161,\"stu6375\":0.626,\"stu6376\":2.34,\"stu6378\":0.483,\"stu6380\":3.399,\"stu6381\":1.18,\"stu6382\":1.084,\"stu6385\":4.08,\"stu6387\":2.347,\"stu6388\":0.264,\"stu6389\":0.704,\"stu6390\":2.913,\"stu6391\":2.405,\"stu6392\":1.509,\"stu6394\":2.612,\"stu6397\":2.847,\"stu6399\":0.821,\"stu6400\":1.075,\"stu6403\":2.613,\"stu6404\":1.826,\"stu6405\":2.591,\"stu6410\":0.257,\"stu6414\":2.577,\"stu6415\":1.42,\"stu6417\":1.902,\"stu6420\":2.062,\"stu6423\":2.506,\"stu6425\":1.111,\"stu6426\":1.474,\"stu6429\":1.416,\"stu6430\":2.964,\"stu6431\":2.451,\"stu6433\":3.396,\"stu6468\":1.467,\"stu6469\":0.154,\"stu6471\":0.125,\"stu6472\":3.058},")
			# 764 round 1
			when '2'
				req.body.prepend("\"initial_hamer_reputation\":{\"stu5498\":0.68,\"stu5884\":1.015,\"stu5892\":2.698,\"stu5899\":0.922,\"stu5900\":0.884,\"stu5913\":3.145,\"stu5918\":2.219,\"stu5920\":2.943,\"stu5931\":2.959,\"stu5933\":0.595,\"stu6361\":0.977,\"stu6362\":2.479,\"stu6364\":2.618,\"stu6368\":2.148,\"stu6370\":2.493,\"stu6371\":0.651,\"stu6372\":2.416,\"stu6373\":0.222,\"stu6374\":0.925,\"stu6375\":3.305,\"stu6376\":2.984,\"stu6378\":2.103,\"stu6380\":1.502,\"stu6381\":1.981,\"stu6382\":2.895,\"stu6385\":3.0,\"stu6387\":1.374,\"stu6388\":0.9,\"stu6389\":0.139,\"stu6390\":2.444,\"stu6391\":0.748,\"stu6392\":2.311,\"stu6397\":1.841,\"stu6399\":2.502,\"stu6400\":2.258,\"stu6403\":2.1,\"stu6404\":2.703,\"stu6405\":2.407,\"stu6410\":2.74,\"stu6414\":2.188,\"stu6415\":0.227,\"stu6417\":3.288,\"stu6420\":2.812,\"stu6423\":2.645,\"stu6425\":0.216,\"stu6426\":2.615,\"stu6429\":2.41,\"stu6430\":0.129,\"stu6433\":3.016,\"stu6468\":0.502,\"stu6469\":2.865,\"stu6471\":2.637,\"stu6472\":1.2},")
			# 765 round 1
			when '3'
				req.body.prepend("\"initial_hamer_reputation\":{\"stu5498\":1.81,\"stu5884\":2.77,\"stu5892\":2.821,\"stu5899\":2.84,\"stu5900\":3.067,\"stu5913\":4.235,\"stu5918\":0.719,\"stu5920\":2.744,\"stu5931\":2.708,\"stu5933\":0.085,\"stu6361\":1.398,\"stu6362\":0.412,\"stu6364\":3.449,\"stu6368\":2.916,\"stu6370\":0.311,\"stu6371\":1.474,\"stu6372\":2.469,\"stu6373\":2.727,\"stu6374\":1.741,\"stu6375\":0.093,\"stu6378\":0.485,\"stu6380\":1.78,\"stu6381\":3.577,\"stu6382\":1.23,\"stu6385\":2.809,\"stu6387\":2.842,\"stu6388\":2.465,\"stu6389\":3.023,\"stu6390\":1.039,\"stu6391\":0.951,\"stu6392\":2.939,\"stu6394\":2.455,\"stu6397\":2.818,\"stu6399\":2.94,\"stu6400\":0.33,\"stu6403\":2.577,\"stu6405\":2.437,\"stu6410\":3.916,\"stu6414\":3.533,\"stu6415\":2.689,\"stu6417\":2.985,\"stu6420\":1.84,\"stu6423\":2.773,\"stu6425\":2.869,\"stu6426\":1.693,\"stu6429\":2.5,\"stu6430\":0.479,\"stu6433\":3.082,\"stu6468\":0.333,\"stu6469\":1.481,\"stu6471\":2.225,\"stu6472\":2.473},")
			# 772 round 1
			when '4'
				req.body.prepend("\"initial_hamer_reputation\":{\"stu5498\":1.731,\"stu5884\":3.226,\"stu5892\":0.875,\"stu5899\":2.478,\"stu5900\":0.845,\"stu5913\":2.577,\"stu5918\":2.507,\"stu5920\":2.911,\"stu5931\":1.786,\"stu5933\":0.345,\"stu6361\":0.472,\"stu6362\":0.323,\"stu6364\":3.273,\"stu6368\":2.813,\"stu6370\":2.1,\"stu6371\":1.585,\"stu6372\":2.179,\"stu6373\":2.71,\"stu6374\":2.104,\"stu6375\":0.964,\"stu6378\":1.194,\"stu6380\":2.818,\"stu6381\":2.097,\"stu6382\":3.865,\"stu6385\":0.11,\"stu6387\":0.925,\"stu6388\":1.744,\"stu6389\":3.679,\"stu6390\":2.341,\"stu6391\":2.268,\"stu6392\":3.04,\"stu6394\":1.151,\"stu6397\":3.067,\"stu6399\":1.035,\"stu6403\":1.813,\"stu6404\":0.129,\"stu6405\":3.134,\"stu6410\":2.16,\"stu6414\":2.986,\"stu6415\":0.13,\"stu6417\":2.961,\"stu6420\":2.611,\"stu6423\":3.652,\"stu6425\":2.589,\"stu6426\":0.448,\"stu6429\":2.258,\"stu6430\":4.778,\"stu6433\":1.269,\"stu6468\":2.439,\"stu6469\":2.127,\"stu6471\":2.672,\"stu6472\":3.108},")
			end
		elsif params[:checkbox][:lauw] == 'Add initial Lauw reputation values'
			@@additional_info = 'add initial lauw reputation values'
			case params[:lauw_assignment_id]
			when '724' # initial lauw reputation from Wiki 1a (724)
				if params[:another_lauw_assignment_id].to_i == 0
					# do nothing now
				elsif params[:another_lauw_assignment_id].to_i == 733  # initial lauw reputation of Wiki 1a and 1b (724, 733)
					req.body.prepend("\"initial_lauw_leniency\":{\"stu5687\":-0.018,\"stu5787\":-0.025,\"stu5790\":-0.004,\"stu5791\":0.05,\"stu5795\":-0.061,\"stu5796\":0.009,\"stu5797\":0.113,\"stu5800\":0.127,\"stu5801\":0.07,\"stu5804\":-0.131,\"stu5806\":0.084,\"stu5807\":-0.099,\"stu5808\":-0.002,\"stu5810\":-0.006,\"stu5811\":-0.014,\"stu5814\":0.04,\"stu5815\":0.03,\"stu5818\":-0.424,\"stu5820\":0.069,\"stu5822\":0.09,\"stu5824\":-0.131,\"stu5825\":0.042,\"stu5826\":0.076,\"stu5827\":0.113,\"stu5828\":-0.165,\"stu5829\":-0.04,\"stu5830\":0.09,\"stu5832\":0.08,\"stu5835\":0.07,\"stu5837\":0.035,\"stu5839\":-0.144,\"stu5840\":0.003,\"stu5841\":-0.343,\"stu5843\":-0.053,\"stu5846\":-0.031,\"stu5848\":0.14,\"stu5849\":-0.391,\"stu5850\":0.003,\"stu5855\":0.051,\"stu5856\":0.09,\"stu5857\":0.09,\"stu5859\":0.08,\"stu5860\":0.025,\"stu5862\":0.05,\"stu5863\":0.07,\"stu5864\":-0.144,\"stu5866\":-0.014,\"stu5867\":0.03,\"stu5868\":0.09,\"stu5869\":0.053,\"stu5870\":-0.087,\"stu5871\":0.1,\"stu5873\":0.051,\"stu5874\":-0.119,\"stu5875\":-0.165,\"stu5876\":0.127,\"stu5880\":0.01},")
				end
			when '735' # initial lauw reputation from program 1 (735)
				req.body.prepend("\"initial_lauw_leniency\":{\"stu4381\":-0.086,\"stu5415\":0.003,\"stu5687\":0.039,\"stu5787\":-0.029,\"stu5788\":-0.034,\"stu5789\":0.124,\"stu5790\":-0.006,\"stu5792\":-0.017,\"stu5793\":0.014,\"stu5794\":0.027,\"stu5795\":-0.001,\"stu5796\":-0.029,\"stu5797\":0.012,\"stu5798\":0.012,\"stu5799\":0.008,\"stu5800\":-0.009,\"stu5801\":0.003,\"stu5802\":0.015,\"stu5803\":-1.0,\"stu5804\":-1.0,\"stu5805\":-0.016,\"stu5806\":0.014,\"stu5807\":0.054,\"stu5808\":0.027,\"stu5810\":0.042,\"stu5812\":0.128,\"stu5813\":-0.066,\"stu5814\":0.084,\"stu5815\":-0.016,\"stu5816\":-1.0,\"stu5817\":-0.165,\"stu5818\":-0.248,\"stu5821\":-1.0,\"stu5822\":0.025,\"stu5823\":-0.076,\"stu5824\":0.054,\"stu5825\":0.018,\"stu5826\":0.0,\"stu5827\":0.014,\"stu5828\":-0.051,\"stu5830\":0.098,\"stu5832\":-0.038,\"stu5833\":0.098,\"stu5836\":0.067,\"stu5838\":-0.021,\"stu5839\":-0.068,\"stu5840\":-0.209,\"stu5843\":-0.022,\"stu5844\":-0.138,\"stu5845\":-0.072,\"stu5846\":-0.05,\"stu5847\":-0.011,\"stu5848\":0.014,\"stu5849\":0.098,\"stu5850\":-0.017,\"stu5851\":0.014,\"stu5852\":0.006,\"stu5853\":0.084,\"stu5854\":-0.242,\"stu5855\":0.023,\"stu5856\":0.018,\"stu5857\":-0.048,\"stu5858\":-0.066,\"stu5859\":0.025,\"stu5860\":-0.45,\"stu5861\":-0.04,\"stu5862\":0.033,\"stu5863\":0.0,\"stu5864\":-0.019,\"stu5866\":-0.001,\"stu5867\":-0.047,\"stu5868\":-0.303,\"stu5869\":-0.111,\"stu5870\":0.039,\"stu5871\":0.023,\"stu5872\":0.098,\"stu5873\":0.098,\"stu5874\":-0.034,\"stu5875\":-0.068,\"stu5876\":0.014,\"stu5878\":-0.05,\"stu5880\":0.09,\"stu5881\":0.069},")
			when '756' # initial lauw reputation from Calibration assignment (756)
				req.body.prepend("\"initial_lauw_leniency\":{\"stu5498\":0.138,\"stu5884\":0.107,\"stu5892\":-0.042,\"stu5899\":-0.042,\"stu5900\":0.0,\"stu5913\":0.038,\"stu5918\":0.107,\"stu5920\":-0.042,\"stu5931\":0.038,\"stu5933\":0.074,\"stu6360\":-0.136,\"stu6361\":-0.042,\"stu6362\":-0.316,\"stu6364\":-0.25,\"stu6368\":0.038,\"stu6370\":0.074,\"stu6371\":0.038,\"stu6372\":0.038,\"stu6373\":-0.087,\"stu6374\":0.074,\"stu6375\":0.107,\"stu6376\":0.038,\"stu6378\":0.074,\"stu6380\":0.107,\"stu6381\":0.0,\"stu6382\":-0.042,\"stu6385\":-0.042,\"stu6387\":0.038,\"stu6389\":0.0,\"stu6390\":-0.042,\"stu6391\":-0.136,\"stu6392\":-0.25,\"stu6397\":0.107,\"stu6399\":0.038,\"stu6400\":0.038,\"stu6403\":0.038,\"stu6404\":-0.19,\"stu6410\":0.038,\"stu6414\":0.0,\"stu6415\":-0.316,\"stu6417\":0.08,\"stu6420\":-0.15,\"stu6423\":0.107,\"stu6425\":0.0,\"stu6426\":0.074,\"stu6429\":-0.087,\"stu6430\":-0.19,\"stu6433\":-0.087,\"stu6468\":0.074,\"stu6469\":-0.25,\"stu6471\":-0.042,\"stu6472\":-0.136},")
			# 754 round 1
			when '1'
				req.body.prepend("\"initial_lauw_leniency\":{\"stu5498\":-0.018,\"stu5884\":0.029,\"stu5892\":-0.013,\"stu5899\":-0.126,\"stu5900\":-0.018,\"stu5913\":0.077,\"stu5918\":0.088,\"stu5920\":-0.013,\"stu5931\":0.032,\"stu5933\":-0.083,\"stu6361\":-0.003,\"stu6362\":-0.123,\"stu6364\":-0.003,\"stu6368\":-0.129,\"stu6370\":-0.013,\"stu6371\":0.023,\"stu6372\":-0.15,\"stu6373\":0.116,\"stu6374\":0.066,\"stu6375\":0.006,\"stu6376\":0.027,\"stu6378\":0.092,\"stu6380\":-0.018,\"stu6381\":0.077,\"stu6382\":-0.135,\"stu6385\":0.02,\"stu6387\":0.017,\"stu6388\":-0.125,\"stu6389\":-0.237,\"stu6390\":0.017,\"stu6391\":-0.014,\"stu6392\":-0.09,\"stu6394\":0.048,\"stu6397\":0.023,\"stu6399\":-0.15,\"stu6400\":0.01,\"stu6403\":0.077,\"stu6404\":-0.013,\"stu6405\":-0.003,\"stu6410\":-0.078,\"stu6414\":-0.076,\"stu6415\":0.147,\"stu6417\":0.029,\"stu6420\":0.01,\"stu6423\":-0.053,\"stu6425\":-0.175,\"stu6426\":-0.09,\"stu6429\":0.043,\"stu6430\":0.09,\"stu6431\":0.097,\"stu6433\":-0.009,\"stu6468\":-0.013,\"stu6469\":-0.436,\"stu6471\":0.056,\"stu6472\":0.029},")
			# 764 round 1
			when '2'
				req.body.prepend("\"initial_lauw_leniency\":{\"stu5498\":-0.616,\"stu5884\":0.142,\"stu5892\":-0.01,\"stu5899\":-0.01,\"stu5900\":0.142,\"stu5913\":0.083,\"stu5918\":-0.136,\"stu5920\":-0.134,\"stu5931\":-0.012,\"stu5933\":-0.376,\"stu6361\":-0.391,\"stu6362\":0.142,\"stu6364\":-0.1,\"stu6368\":-0.273,\"stu6370\":0.14,\"stu6371\":0.172,\"stu6372\":0.224,\"stu6373\":-1.0,\"stu6374\":-0.48,\"stu6375\":0.015,\"stu6376\":-1.0,\"stu6378\":0.181,\"stu6380\":0.192,\"stu6381\":0.076,\"stu6382\":0.037,\"stu6385\":-0.029,\"stu6387\":0.151,\"stu6388\":-0.162,\"stu6389\":-0.136,\"stu6390\":0.083,\"stu6391\":0.054,\"stu6392\":-0.001,\"stu6397\":0.06,\"stu6399\":-0.035,\"stu6400\":0.123,\"stu6403\":0.255,\"stu6404\":-0.102,\"stu6405\":-0.188,\"stu6410\":0.099,\"stu6414\":0.176,\"stu6415\":0.192,\"stu6417\":0.06,\"stu6420\":0.046,\"stu6423\":0.111,\"stu6425\":0.015,\"stu6426\":-0.136,\"stu6429\":-0.082,\"stu6430\":-0.261,\"stu6433\":0.063,\"stu6468\":-0.363,\"stu6469\":-0.012,\"stu6471\":-0.013,\"stu6472\":-0.316},")
			# 765 round 1
			when '3'
				req.body.prepend("\"initial_lauw_leniency\":{\"stu5498\":-0.124,\"stu5884\":-0.036,\"stu5892\":0.085,\"stu5899\":-0.003,\"stu5900\":-0.072,\"stu5913\":0.086,\"stu5918\":0.034,\"stu5920\":0.091,\"stu5931\":0.086,\"stu5933\":-0.401,\"stu6361\":0.034,\"stu6362\":0.086,\"stu6364\":0.019,\"stu6368\":-0.031,\"stu6370\":-0.013,\"stu6371\":0.091,\"stu6372\":-0.013,\"stu6373\":0.143,\"stu6374\":-0.132,\"stu6375\":-1.0,\"stu6378\":0.034,\"stu6380\":0.19,\"stu6381\":0.077,\"stu6382\":0.135,\"stu6385\":0.091,\"stu6387\":0.028,\"stu6388\":-0.016,\"stu6389\":-0.013,\"stu6390\":0.063,\"stu6391\":0.109,\"stu6392\":-0.003,\"stu6394\":0.114,\"stu6397\":0.11,\"stu6399\":0.055,\"stu6400\":-0.624,\"stu6403\":0.169,\"stu6405\":0.082,\"stu6410\":0.115,\"stu6414\":0.114,\"stu6415\":0.141,\"stu6417\":0.003,\"stu6420\":0.193,\"stu6423\":-0.072,\"stu6425\":-0.062,\"stu6426\":0.025,\"stu6429\":0.137,\"stu6430\":-0.524,\"stu6433\":0.086,\"stu6468\":0.091,\"stu6469\":0.058,\"stu6471\":-0.036,\"stu6472\":-0.025},")
			# 772 round 1
			when '4'
				req.body.prepend("\"initial_lauw_leniency\":{\"stu5498\":0.117,\"stu5884\":-1.0,\"stu5892\":-0.306,\"stu5899\":-0.051,\"stu5900\":-0.493,\"stu5913\":-1.0,\"stu5918\":-0.126,\"stu5920\":0.129,\"stu5931\":-0.341,\"stu5933\":-0.045,\"stu6361\":-1.0,\"stu6362\":-1.0,\"stu6364\":-0.014,\"stu6368\":-0.003,\"stu6370\":-0.192,\"stu6371\":-0.568,\"stu6372\":-0.003,\"stu6373\":-0.183,\"stu6374\":-0.014,\"stu6375\":0.148,\"stu6378\":0.113,\"stu6380\":0.129,\"stu6381\":0.032,\"stu6382\":-0.079,\"stu6385\":0.833,\"stu6387\":0.074,\"stu6388\":-0.162,\"stu6389\":0.04,\"stu6390\":-0.183,\"stu6391\":0.197,\"stu6392\":-0.199,\"stu6394\":-1.0,\"stu6397\":0.091,\"stu6399\":0.252,\"stu6403\":0.151,\"stu6404\":0.818,\"stu6405\":-0.177,\"stu6410\":-0.274,\"stu6414\":-0.079,\"stu6415\":0.818,\"stu6417\":0.04,\"stu6420\":-0.079,\"stu6423\":-0.015,\"stu6425\":-1.0,\"stu6426\":0.04,\"stu6429\":0.071,\"stu6430\":-0.126,\"stu6433\":-0.177,\"stu6468\":0.08,\"stu6469\":-0.331,\"stu6471\":0.091,\"stu6472\":-1.0},")
			end
		elsif params[:checkbox][:quiz] == 'Add quiz scores'
			@@additional_info = 'add quiz scores'
			quiz_str = json_generator(params[:assignment_id].to_i, params[:another_assignment_id].to_i, params[:round_num].to_i, 'quiz scores').to_json
			quiz_str[0] = ''
			quiz_str.prepend('"quiz_scores":{')
			quiz_str += ','
			quiz_str = quiz_str.gsub('"N/A"','20.0')
			req.body.prepend(quiz_str)
		else
			@@additional_info = ''
		end
			
		# Eg.
		# "{"initial_hamer_reputation": {"stu1": 0.90, "stu2":0.88, "stu3":0.93, "stu4":0.8, "stu5":0.93, "stu8":0.93},  #optional
		# "initial_lauw_leniency": {"stu1": 1.90, "stu2":0.98, "stu3":1.12, "stu4":0.94, "stu5":1.24, "stu8":1.18},  #optional
		# "expert_grades": {"submission1": 90, "submission2":88, "submission3":93},  #optional
		# "quiz_scores" : {"submission1" : {"stu1":100, "stu3":80}, "submission2":{"stu2":40, "stu1":60}}, #optional
		# "submission1": {"stu1":91, "stu3":99},"submission2": {"stu5":92, "stu8":90},"submission3": {"stu2":91, "stu4":88}}"
		req.body.prepend("{")
        @@request_body = req.body
		puts 'This is the request prior to encryption: ' + req.body
		puts
	# Encryption
		# AES symmetric algorithm encrypts raw data
		aes_encrypted_request_data = aes_encrypt(req.body)
		req.body = aes_encrypted_request_data[0]
		# RSA asymmetric algorithm encrypts keys of AES
		encrypted_key = rsa_public_key1(aes_encrypted_request_data[1])
		encrypted_vi = rsa_public_key1(aes_encrypted_request_data[2])
		# fixed length 350
		req.body.prepend('", "data":"')
		req.body.prepend(encrypted_vi)
		req.body.prepend(encrypted_key)
		# request body should be in JSON format.
		req.body.prepend('{"keys":"')
		req.body << '"}'
		req.body.gsub!(/\n/, '\\n')
		response = Net::HTTP.new('peerlogic.csc.ncsu.edu').start {|http| http.request(req)}
		# RSA asymmetric algorithm decrypts keys of AES
	# Decryption
		response.body = JSON.parse(response.body)
		key = rsa_private_key2(response.body["keys"][0, 350])
		vi = rsa_private_key2(response.body["keys"][350,350])
		# AES symmetric algorithm decrypts data
		aes_encrypted_response_data = response.body["data"]
		response.body = aes_decrypt(aes_encrypted_response_data, key, vi)

		puts "Response #{response.code} #{response.message}:
          #{response.body}"
        puts
        @@response = response
        @@response_body = response.body



		JSON.parse(response.body.to_s).each do |alg, list|
      list.each do |id, rep|
        Participant.find_by_user_id(id).update(alg.to_sym => rep) unless /leniency/ =~ id.to_s
      end unless list.nil?
		end

		redirect_to action: 'client'
	end


	def rsa_public_key1(data)
		public_key_file = 'public1.pem'
		public_key = OpenSSL::PKey::RSA.new(File.read(public_key_file))
		encrypted_string = Base64.encode64(public_key.public_encrypt(data))

		return encrypted_string
	end

	def rsa_private_key2(cipertext)
		private_key_file = 'private2.pem'
		password = "ZXhwZXJ0aXph\n"
		encrypted_string = cipertext
		private_key = OpenSSL::PKey::RSA.new(File.read(private_key_file),Base64.decode64(password))
		string = private_key.private_decrypt(Base64.decode64(encrypted_string))

		return string
	end

	def aes_encrypt(data)
		cipher = OpenSSL::Cipher::AES.new(256, :CBC)
		cipher.encrypt
		key = cipher.random_key
		iv = cipher.random_iv
		cipertext = Base64.encode64(cipher.update(data) + cipher.final)
		return cipertext, key, iv
	end

	def aes_decrypt(cipertext, key, iv)
		decipher = OpenSSL::Cipher::AES.new(256, :CBC)
		decipher.decrypt
		decipher.key = key
		decipher.iv = iv
		plain = decipher.update(Base64.decode64(cipertext)) + decipher.final
		return plain
	end
end<|MERGE_RESOLUTION|>--- conflicted
+++ resolved
@@ -55,15 +55,9 @@
 		assignment_ids = Array.new
 		assignment_ids << assignment_id
 		assignment_ids << another_assignment_id unless another_assignment_id == 0
-<<<<<<< HEAD
 		ReviewResponseMap.where(['reviewed_object_id in (?) and calibrate_to = ?', assignment_ids, false]).each do |response_map|
 			reviewer = response_map.reviewer.user
 			team = AssignmentTeam.find(response_map.reviewee_id)
-=======
-		ReviewResponseMap.where(['reviewed_object_id in (?)', assignment_ids]).each do |response_map|
-      reviewer = response_map.reviewer.user # Participant Load and User Load
-      team = AssignmentTeam.find_by_id(response_map.reviewee_id) # AssignmentTeam Load
->>>>>>> 96fd103e
 			topic_condition = ((hasTopic and SignedUpTeam.where(team_id: team.id).first.is_waitlisted == false) or !hasTopic)
 			last_valid_response = response_map.response.select{|r| r.round == round_num}.sort.last
 			valid_response = [last_valid_response] unless last_valid_response.nil?
