class ResponseController < ApplicationController
  helper :submitted_content
  helper :file

  def action_allowed?
    case params[:action]
      # Deny access to anyone except reviewer & author's team
      when 'edit'  # If response has been submitted, no further editing allowed
        response = Response.find(params[:id])
        current_user_id?(response.map.reviewer.user_id)
        if (response.is_submitted)
          return false
        end
      when 'delete','update'
        response = Response.find(params[:id])
        current_user_id?(response.map.reviewer.user_id)
      when 'view'
        response = Response.find(params[:id])
        map = response.map

        # if it is a review response map, all the members of revieweee team should be able to view the reponse (can be done from heat map)
        if map.is_a? ReviewResponseMap
          reviewee_team = AssignmentTeam.find(map.reviewee_id)
          current_user_id?(response.map.reviewer.user_id) || reviewee_team.has_user(current_user) || (['Administrator','Instructor','Teaching Assistant'].include? current_user.role.name)
        else
          current_user_id?(response.map.reviewer.user_id)
        end
      else
        current_user
    end
  end

  def scores
    @review_scores = []
    @questions.each do |question|
      @review_scores << Answer.where(
          response_id: @response.id,
          question_id:  question.id
        ).first
    end
  end

  def delete
    @response = Response.find(params[:id])
    #user cannot delete other people's responses. Needs to be authenticated.
    map_id = @response.map.id
    @response.delete
    redirect_to :action => 'redirection', :id => map_id, :return => params[:return], :msg => "The response was deleted."
  end

  #Determining the current phase and check if a review is already existing for this stage.
  #If so, edit that version otherwise create a new version.


  #Prepare the parameters when student clicks "Edit"
  def edit
    @header = "Edit"
    @next_action = "update"
    @return = params[:return]
    @response = Response.find(params[:id])

    @map = @response.map
    @contributor = @map.contributor
    set_all_responses
    if @prev.present?
      @sorted=@review_scores.sort { |m1, m2| (m1.version_num and m2.version_num) ? m2.version_num <=> m1.version_num : (m1.version_num ? -1 : 1) }
      @largest_version_num=@sorted[0]
    end

    @modified_object = @response.response_id

    # set more handy variables for the view
    set_content

    @review_scores = Array.new

    @questions.each do |question|
      @review_scores << Answer.where(response_id: @response.response_id, question_id:  question.id).first
    end
    render :action => 'response'
  end

  #Update the response and answers when student "edit" existing response
  #E1600
  #Added if - else condition for 'SelfReviewResponseMap'
  def update
    return unless action_allowed?

    # the response to be updated
    @response = Response.find(params[:id])

    msg = ""
    begin
      @map = @response.map
      @response.update_attribute('additional_comment', params[:review][:comments])
      if @map.type=="ReviewResponseMap" && @response.round
        @questionnaire = @map.questionnaire(@response.round)
      elsif @map.type=="ReviewResponseMap"
        @questionnaire = @map.questionnaire(nil)
      elsif @map.type=="SelfReviewResponseMap" && @response.round
        @questionnaire = @map.questionnaire(@response.round)
      elsif @map.type=="SelfReviewResponseMap"
        @questionnaire = @map.questionnaire(nil)
      else
        @questionnaire = @map.questionnaire
      end
      questions = @questionnaire.questions.sort { |a,b| a.seq <=> b.seq }


       questions=sort_questions(@questionnaire.questions)
       create_answers(params,questions)
      questions = @questionnaire.questions.sort { |a,b| a.seq <=> b.seq }

      if !params[:responses].nil? # for some rubrics, there might be no questions but only file submission (Dr. Ayala's rubric)
        params[:responses].each_pair do |k, v|
          score = Answer.where(response_id: @response.id, question_id:  questions[k.to_i].id).first
          unless score
            score = Answer.create(:response_id => @response.id, :question_id => questions[k.to_i].id, :answer => v[:score], :comments => v[:comment])
          end
          score.update_attribute('answer', v[:score])
          score.update_attribute('comments', v[:comment])
        end
      end
      if (params['isSubmit'] && (params['isSubmit'].eql?'Yes'))
        # Update the submission flag.
        @response.update_attribute('is_submitted',true)
      else
        @response.update_attribute('is_submitted',false)
      end
    rescue
      msg = "Your response was not saved. Cause:189 #{$!}"
    end
    redirect_to :controller => 'response', :action => 'saving', :id => @map.map_id, :return => params[:return], :msg => msg, :save_options => params[:save_options]
  end

  def new
    @header = "New"
    @next_action = "create"
    @feedback = params[:feedback]
    @map = ResponseMap.find(params[:id])
    @return = params[:return]
    @modified_object = @map.id

    # set more handy variables for the view
    set_content(true)

    @stage = @assignment.get_current_stage(SignedUpTeam.topic_id(@participant.parent_id, @participant.user_id))
    render :action => 'response'
  end

  def new_feedback
    review = Response.find(params[:id])
    if review
      reviewer = AssignmentParticipant.where(user_id: session[:user].id, parent_id:  review.map.assignment.id).first
      map = FeedbackResponseMap.where(reviewed_object_id: review.id, reviewer_id:  reviewer.id).first
      if map.nil?
        #if no feedback exists by dat user den only create for dat particular response/review
        map = FeedbackResponseMap.create(:reviewed_object_id => review.id, :reviewer_id => reviewer.id, :reviewee_id => review.map.reviewer.id)
      end
      redirect_to :action => 'new', :id => map.id, :return => "feedback"
    else
      redirect_to :back
    end
  end

  #view response
  def view
    @response = Response.find(params[:id])
    @map = @response.map
    set_content

  end

  def create
    @map = ResponseMap.find(params[:id]) #assignment/review/metareview id is in params id

    set_all_responses

    #to save the response for ReviewResponseMap, a questionnaire_id is wrapped in the params
    if params[:review][:questionnaire_id]
      @questionnaire = Questionnaire.find(params[:review][:questionnaire_id])
      @round = params[:review][:round]
    else
      @round=nil
    end

    # create the response
    if params[:isSubmit].eql?('Yes')
      is_submitted = true
    else
      is_submitted = false
    end
    @response = Response.create(:map_id => @map.id, :additional_comment => params[:review][:comments],:round => @round, :is_submitted => is_submitted)#,:version_num=>@version)

    #Change the order for displaying questions for editing response views.
    questions=sort_questions(@questionnaire.questions)

    if params[:responses]
       create_answers(params, questions)
    end

    #@map.save
    msg = "Your response was successfully saved."
    error_msg="Error"
    @response.email();
    redirect_to :controller => 'response', :action => 'saving', :id => @map.map_id, :return => params[:return], :msg => msg, :error_msg => error_msg, :save_options => params[:save_options]
  end

  #E1600
  #Added paramps[:return] value for 'SelfReviewResponseMap' to ensure that this method is invoked from self-review operation
  def saving
    @map = ResponseMap.find(params[:id])
    if(@map.type == "SelfReviewResponseMap")
      params[:return] = "selfreview"
    end

    @return = params[:return]
    @map.save
    redirect_to :action => 'redirection', :id => @map.map_id, :return => params[:return], :msg => params[:msg], :error_msg => params[:error_msg]
  end

  #E1600
  #Added if - else for 'SelfReviewResponseMap' for proper redirection
  def redirection
    flash[:error] = params[:error_msg] unless params[:error_msg] and params[:error_msg].empty?
    flash[:note] = params[:msg] unless params[:msg] and params[:msg].empty?
    @map = Response.find_by_map_id(params[:id])
<<<<<<< HEAD
    if params[:return] == "feedback"
      redirect_to :controller => 'grades', :action => 'view_my_scores', :id => @map.reviewer.id
    elsif params[:return] == "teammate"
      redirect_to view_student_teams_path student_id: @map.reviewer.id
    elsif params[:return] == "instructor"
      redirect_to :controller => 'grades', :action => 'view', :id => @map.response_map.assignment.id
    elsif params[:return] == "assignment_edit"
      redirect_to controller: 'assignments', action: 'edit', id: @map.response_map.assignment.id
    elsif params[:return] == "selfreview"
      redirect_to controller: 'submitted_content', action: 'edit', :id => @map.response_map.reviewer_id
    else
      redirect_to :controller => 'student_review', :action => 'list', :id => @map.reviewer.id
=======
>>>>>>> 0421d38d

    case params[:return]
      when "feedback"
        redirect_to :controller => 'grades', :action => 'view_my_scores', :id => @map.reviewer.id
      when "teammate"
        redirect_to view_student_teams_path student_id: @map.reviewer.id
      when "instructor"
        redirect_to :controller => 'grades', :action => 'view', :id => @map.response_map.assignment.id
      when "assignment_edit"
        redirect_to controller: 'assignments', action: 'edit', id: @map.response_map.assignment.id
      else
        redirect_to :controller => 'student_review', :action => 'list', :id => @map.reviewer.id
    end
  end

  def show_calibration_results_for_student
    calibration_response_map = ReviewResponseMap.find(params[:calibration_response_map_id])
    review_response_map = ReviewResponseMap.find(params[:review_response_map_id])
    @calibration_response = calibration_response_map.response[0]
    @review_response = review_response_map.response[0]
    @assignment = Assignment.find(calibration_response_map.reviewed_object_id)
    @review_questionnaire_ids = ReviewQuestionnaire.select("id")
    @assignment_questionnaire = AssignmentQuestionnaire.where(["assignment_id = ? and questionnaire_id IN (?)", @assignment.id, @review_questionnaire_ids]).first
    @questions = @assignment_questionnaire.questionnaire.questions.reject{|q|q.is_a?(QuestionnaireHeader)}
  end

  private
  #new_response if a flag parameter indicating that if user is requesting a new rubric to fill
  #if true: we figure out which questionnaire to use based on current time and records in assignment_questionnaires table
  # e.g. student click "Begin" or "Update" to start filling out a rubric for others' work
  #if false: we figure out which questionnaire to display base on @response object
  # e.g. student click "Edit" or "View"
  def set_content(new_response=false)

    # handy reference to response title for view
    @title = @map.get_title

    # handy reference to response assignment for ???
    @assignment = @map.assignment

    # handy reference to the reviewer for ???
    @participant = @map.reviewer

    # handy reference to the contributor (should always be a Team)
    @contributor = @map.contributor

    # set a handy reference to the response questionnaire for the view
    if new_response then set_questionnaire_for_new_response else set_questionnaire end

    # set a handy reference to the dropdown_or_scale property to be used in the view
    set_dropdown_or_scale

    # set a handy reference to the response questionnaire's questions
    # sorted in a special way for the view
    @questions = sort_questions(@questionnaire.questions)

    # set a handy refence to the min/max question  for the view
    @min = @questionnaire.min_question_score
    @max = @questionnaire.max_question_score

  end

  #E1600
  #Added 'SelfReviewResponseMap' to when condition
  def set_questionnaire_for_new_response
    case @map.type
    when "ReviewResponseMap","SelfReviewResponseMap"
      reviewees_topic=SignedUpTeam.topic_id_by_team_id(@contributor.id)
      @current_round = @assignment.get_current_round(reviewees_topic)
      @questionnaire = @map.questionnaire(@current_round)
    when "MetareviewResponseMap","TeammateReviewResponseMap","FeedbackResponseMap"
      @questionnaire = @map.questionnaire
    else
      # This is most likely an error, but I'm keeping it here in case
      # someone was relying on this side effect
    end
  end

  def set_questionnaire
    # if user is not filling a new rubric, the @response object should be available.
    # we can find the questionnaire from the question_id in answers
    answer = @response.scores.first
    @questionnaire =@response.questionnaire_by_answer(answer)
  end

  def set_dropdown_or_scale
    use_dropdown = AssignmentQuestionnaire.where(assignment_id: @assignment.id, questionnaire_id: @questionnaire.id).first.dropdown
    use_dropdown == true ? @dropdown_or_scale = 'dropdown' : @dropdown_or_scale = 'scale'
  end

  def sort_questions(questions)
      questions.sort { |a,b| a.seq <=> b.seq }
  end

  def create_answers(params, questions)
     #create score if it is not found. If it is found update it otherwise update it
    params[:responses].each_pair do |k, v|
        score = Answer.where(response_id: @response.id, question_id:  questions[k.to_i].id).first
        unless score
          score = Answer.create(:response_id => @response.id, :question_id => questions[k.to_i].id, :answer => v[:score], :comments => v[:comment])
        end
        score.update_attribute('answer', v[:score])
        score.update_attribute('comments', v[:comment])
      end
  end

  def set_all_responses
    # get all previous versions of responses for the response map.
    # I guess if we're in the middle of creating a new response, this would be
    # all 'previous' responses to this new one (which is not yet saved)?
    @prev=Response.where(map_id: @map.id)
    # not sure what this is about
    @review_scores=@prev.to_a
  end
end<|MERGE_RESOLUTION|>--- conflicted
+++ resolved
@@ -225,7 +225,7 @@
     flash[:error] = params[:error_msg] unless params[:error_msg] and params[:error_msg].empty?
     flash[:note] = params[:msg] unless params[:msg] and params[:msg].empty?
     @map = Response.find_by_map_id(params[:id])
-<<<<<<< HEAD
+
     if params[:return] == "feedback"
       redirect_to :controller => 'grades', :action => 'view_my_scores', :id => @map.reviewer.id
     elsif params[:return] == "teammate"
@@ -238,20 +238,7 @@
       redirect_to controller: 'submitted_content', action: 'edit', :id => @map.response_map.reviewer_id
     else
       redirect_to :controller => 'student_review', :action => 'list', :id => @map.reviewer.id
-=======
->>>>>>> 0421d38d
-
-    case params[:return]
-      when "feedback"
-        redirect_to :controller => 'grades', :action => 'view_my_scores', :id => @map.reviewer.id
-      when "teammate"
-        redirect_to view_student_teams_path student_id: @map.reviewer.id
-      when "instructor"
-        redirect_to :controller => 'grades', :action => 'view', :id => @map.response_map.assignment.id
-      when "assignment_edit"
-        redirect_to controller: 'assignments', action: 'edit', id: @map.response_map.assignment.id
-      else
-        redirect_to :controller => 'student_review', :action => 'list', :id => @map.reviewer.id
+
     end
   end
 
