--- conflicted
+++ resolved
@@ -141,52 +141,6 @@
         render :action => 'response'
       end
     end
-<<<<<<< HEAD
-    def update
-      @response = Response.find(params[:id])
-      return if redirect_when_disallowed(@response)
-      @map = @response.map
-      msg = ""
-      if @map.questionnaire.section.eql? "Custom"
-        begin
-          @response.update_attribute('additional_comment',"")
-          @questionnaire = @map.questionnaire
-          questions = @questionnaire.questions
-          #for all the questions in a particular questionnaire
-          for i in 0..questions.size-1
-            #find score by response id and that response's particular question id
-            score = Score.find_by_response_id_and_question_id(@response.id, questions[i.to_i].id)
-            score.update_attribute('comments',params[:custom_response][i.to_s])
-          end
-        rescue
-          msg = "#{@map.get_title} was not saved."
-        end
-      else
-        begin
-          @response.update_attribute('additional_comment',params[:review][:comments])
-          questions = @questionnaire.questions
-          params[:responses].each_pair do |k,v|
-            score = Score.find_by_response_id_and_question_id(@response.id, questions[k.to_i].id)
-            #we maintain all versions of scores and comments. Hence create a new tuple for every updation
-            if(score == nil)
-              score = Score.create(:response_id => @response.id, :question_id => questions[k.to_i].id, :score => v[:score], :comments => v[:comment])
-              #creating a hash in score table with score and comment for a particular question of a particular response
-            end
-            score.update_attribute('score',v[:score])
-            score.update_attribute('comments',v[:comment])
-          end
-        rescue
-          msg = "Your response was not saved. Cause: "+ $!
-        end
-        begin
-          ResponseHelper.compare_scores(@response, @questionnaire)
-          ScoreCache.update_cache(@response.id)
-          msg = "Your response was successfully saved."
-        rescue
-          msg = "An error occurred while saving the response: "+$!
-        end
-        redirect_to :controller => 'response', :action => 'saving', :id => @map.id, :return => params[:return], :msg => msg, :save_options => params[:save_options]
-=======
   end
   
   def view
@@ -222,7 +176,6 @@
       if !@map.contributor.nil?
           team_member = TeamsUser.find_by_team_id(@map.contributor).user_id
           @topic_id = Participant.find_by_parent_id_and_user_id(@map.assignment.id,team_member).topic_id
->>>>>>> 9cecdebf
       end
     end
     def new_feedback
@@ -349,18 +302,6 @@
         redirect_to :action => 'redirection', :id => @map.id, :return => params[:return], :msg => params[:msg], :error_msg => params[:error_msg]
       end
     end
-<<<<<<< HEAD
-    def redirection
-      flash[:error] = params[:error_msg] unless params[:error_msg] and params[:error_msg].empty?
-      flash[:note]  = params[:msg] unless params[:msg] and params[:msg].empty?
-      @map = ResponseMap.find(params[:id])
-      if params[:return] == "feedback"
-        redirect_to :controller => 'grades', :action => 'view_my_scores', :id => @map.reviewer.id
-      elsif params[:return] == "teammate"
-        redirect_to :controller => 'student_team', :action => 'view', :id => @map.reviewer.id
-      elsif params[:return] == "instructor"
-        redirect_to :controller => 'grades', :action => 'view', :id => @map.assignment.id
-=======
   end
   
   def redirection
@@ -399,7 +340,6 @@
       team = response.map.reviewer.team
       unless team.has_user session[:user]
         redirect_to '/denied?reason=You are not on the team that wrote this feedback'
->>>>>>> 9cecdebf
       else
         redirect_to :controller => 'student_review', :action => 'list', :id => @map.reviewer.id
       end
