class ResponseController < ApplicationController
  helper :wiki
  helper :submitted_content
  helper :file

  def latestResponseVersion
    #get all previous versions of responses for the response map.
    array_not_empty=0
    @review_scores=Array.new
    @prev=Response.find_by_map_id(@map.id)
    for element in @prev
      array_not_empty=1
      @review_scores << element
    end
  end

    def get_scores
      @review_scores = Array.new
      @question_type = Array.new
      @questions.each{
          | question |
        @review_scores << Score.find_by_response_id_and_question_id(@response.id, question.id)
        @question_type << QuestionType.find_by_question_id(question.id)
      }
    end
    def delete
      @response = Response.find(params[:id])
      return if redirect_when_disallowed(@response)             #user cannot delete other people's responses. Needs to be authenticated.
      map_id = @response.map.id
      @response.delete
      redirect_to :action => 'redirection', :id => map_id, :return => params[:return], :msg => "The response was deleted."
    end
    #Determining the current phase and check if a review is already existing for this stage.
    #If so, edit that version otherwise create a new version.
    def rereview
      @map=ResponseMap.find(params[:id])
      get_content
      latestResponseVersion
      #sort all the available versions in descending order.
      if array_not_empty==1
         @sorted=@review_scores.sort { |m1, m2| (m1.version_num and m2.version_num) ? m2.version_num <=> m1.version_num : (m1.version_num ? -1 : 1) }
         @largest_version_num=@sorted[0]
         @latest_phase=@largest_version_num.created_at
         due_dates = DueDate.find(:all, :conditions => ["assignment_id = ?", @assignment.id])
         @sorted_deadlines=Array.new
         @sorted_deadlines=due_dates.sort { |m1, m2| (m1.due_at and m2.due_at) ? m1.due_at <=> m2.due_at : (m1.due_at ? -1 : 1) }
         current_time=Time.new.getutc
         #get the highest version numbered review
         next_due_date=@sorted_deadlines[0]

         #check in which phase the latest review was done.
         for deadline_version in @sorted_deadlines
           if (@largest_version_num.created_at < deadline_version.due_at)
           break
          end
        end
        for deadline_time in @sorted_deadlines
          if(current_time < deadline_time.due_at)
            break
          end
        end
      end
      #check if the latest review is done in the current phase.
      #if latest review is in current phase then edit the latest one.
      #else create a new version and update it.
      # editing the latest review
      if(deadline_version.due_at== deadline_time.due_at)
        #send it to edit here
        @header = "Edit"
        @next_action = "update"
        @return = params[:return]
        @response = Response.find_by_map_id_and_version_num(params[:id],@largest_version_num.version_num)
        return if redirect_when_disallowed(@response)
        @modified_object = @response.id  ###-###
        @map = @response.map
        get_content
        @review_scores = Array.new
        @questions.each{
            | question |
          @review_scores << Score.find_by_response_id_and_question_id(@response.id, question.id)
        }
        #**********************
        # Check whether this is Jen's assgt. & if so, use her rubric
        if (@assignment.instructor_id == User.find_by_name("jace_smith").id) && @title == "Review"
          if @assignment.id < 469
            @next_action = "update"  ###-###
            render :action => 'custom_response'
          else
            @next_action = "update"  ###-###
            render :action => 'custom_response_2011'
          end
        else
          # end of special code (except for the end below, to match the if above)
          #**********************
          render :action => 'response'
        end
      else
        #else create a new version and update it.
        @header = "New"
        @next_action = "create"
        @feedback = params[:feedback]
        @map = ResponseMap.find(params[:id])
        @return = params[:return]
        @modified_object = @map.id
        get_content
        #**********************
        # Check whether this is Jen's assgt. & if so, use her rubric
        if (@assignment.instructor_id == User.find_by_name("jace_smith").id) && @title == "Review"
          if @assignment.id < 469
            @next_action = "create"  ###-###
            render :action => 'custom_response'
          else
            @next_action = "create"  ###-###
            render :action => 'custom_response_2011'
          end
        else
          # end of special code (except for the end below, to match the if above)
          #**********************
          render :action => 'response'
        end
      end
    if array_not_empty==1
      @sorted=@review_scores.sort { |m1, m2| (m1.version_num and m2.version_num) ? m2.version_num <=> m1.version_num : (m1.version_num ? -1 : 1) }
      @largest_version_num=@sorted[0]
    end
    @response = Response.find_by_map_id_and_version_num(@map.map_id, @largest_version_num.version_num)
    @modified_object = @response.response_id
    get_content
    @review_scores = Array.new
    @question_type = Array.new
    @questions.each {
        |question|
      @review_scores << Score.find_by_response_id_and_question_id(@response.response_id, question.id)
      @question_type << QuestionType.find_by_question_id(question.id)
    }
    # Check whether this is a custom rubric
    if @map.questionnaire.section.eql? "Custom"
      @next_action = "custom_update"
      render :action => 'custom_response'
    else
      # end of special code (except for the end below, to match the if above)
      #**********************
      render :action => 'response'
    end
  end

    def edit
      @header = "Edit"
      @next_action = "update"
      @return = params[:return]
      @response = Response.find(params[:id])
      return if redirect_when_disallowed(@response)
      @map = @response.map
      LatestResponseVersion
      if array_not_empty==1
        @sorted=@review_scores.sort { |m1,m2|(m1.version_num and m2.version_num) ? m2.version_num <=> m1.version_num : (m1.version_num ? -1 : 1)}
        @largest_version_num=@sorted[0]
      end
      @response = Response.find_by_map_id_and_version_num(@map.id,@largest_version_num.version_num)
      @modified_object = @response.id
      get_content
      get_scores
      # Check whether this is a custom rubric
      if @map.questionnaire.section.eql? "Custom"
        render :action => 'custom_response'
      else
        # end of special code (except for the end below, to match the if above)
        render :action => 'response'
      end
    end

  def update  ###-### Seems like this method may no longer be used -- not in E806 version of the file
    @response = Response.find(params[:id])
    return if redirect_when_disallowed(@response)
    @myid = @response.response_id
    msg = ""
    begin
      @myid = @response.response_id
      @map = @response.map
      @response.update_attribute('additional_comment', params[:review][:comments])

      @questionnaire = @map.questionnaire
      questions = @questionnaire.questions

      params[:responses].each_pair do |k,v|

        score = Score.find_by_response_id_and_question_id(@response.response_id, questions[k.to_i].id)
        if (score == nil)
          score = Score.create(:response_id => @response.id, :question_id => questions[k.to_i].id, :score => v[:score], :comments => v[:comment])
        end
        score.update_attribute('score', v[:score])
        score.update_attribute('comments', v[:comment])
      end
    rescue
      msg = "Your response was not saved. Cause:189 #{$!}"
    end

    begin
       ResponseHelper.compare_scores(@response, @questionnaire)
       ScoreCache.update_cache(@response.id)
    
      msg = "Your response was successfully saved."
    rescue
      msg = "An error occurred while saving the response:198 #{$!}"
    end
    redirect_to :controller => 'response', :action => 'saving', :id => @map.id, :return => params[:return], :msg => msg, :save_options => params[:save_options]
  end  

  ###-### custom_update has been removed in this merge.
    def view
      @response = Response.find(params[:id])
      return if redirect_when_disallowed(@response)
      @map = @response.map
      get_content
      get_scores
    end

    def new_feedback
      review = Response.find(params[:id])
      if review
        reviewer = AssignmentParticipant.find_by_user_id_and_parent_id(session[:user].id, review.map.assignment.id)
        map = FeedbackResponseMap.find_by_reviewed_object_id_and_reviewer_id(review.id, reviewer.id)
        if map.nil?
          #if no feedback exists by dat user den only create for dat particular response/review
          map = FeedbackResponseMap.create(:reviewed_object_id => review.id, :reviewer_id => reviewer.id, :reviewee_id => review.map.reviewer.id)
        end
        redirect_to :action => 'new', :id => map.id, :return => "feedback"
      else
        redirect_to :back
      end
    end

    def new
      @header = "New"
      @next_action = "create"
      @feedback = params[:feedback]
      @map = ResponseMap.find(params[:id])
      @return = params[:return]
      @modified_object = @map.id
      get_content
      # Check whether this is a custom rubric
      if @map.questionnaire.section.eql? "Custom"
        @question_type = Array.new
        @questions.each{
            | question |
          @question_type << QuestionType.find_by_question_id(question.id)
        }
        @next_action = "create"                                                                 #changed part of code changed from custom create to create
        render :action => 'custom_response'
      else
        render :action => 'response'
      end
    end

    def create
      @map = ResponseMap.find(params[:id])                 #assignment/review/metareview id is in params id
      @res = 0
      msg = ""
      error_msg = ""
      latestResponseVersion
                                                           #if previous responses exist increment the version number.
      if array_not_empty==1
        @sorted=@review_scores.sort { |m1, m2| (m1.version_num and m2.version_num) ? m2.version_num <=> m1.version_num : (m1.version_num ? -1 : 1) }
        @largest_version_num=@sorted[0]
        if (@largest_version_num.version_num==nil)
          @version=1
        else
          @version=@largest_version_num.version_num+1
        end

        #if no previous version is available then initial version number is 1
      else
        @version=1
      end
    begin
      @response = Response.find_by_map_id(@map_id)
      @response.additional_comment = params[:review][:comments]
      @response.version_num = @version
      @response.save

      #@response = Response.create(:map_id => @map.id, :additional_comment => params[:review][:comments],:version_num=>@version)

      @res = @response.response_id
      @questionnaire = @map.questionnaire
      questions = @questionnaire.questions
      params[:responses].each_pair do |k, v|
        score = Score.create(:response_id => @response.response_id, :question_id => questions[k.to_i].id, :score => v[:score], :comments => v[:comment])
      end
    rescue
      error_msg = "Error1: Your response was not saved. Cause:330 #{$!}"
    end

    begin
      ResponseHelper.compare_scores(@response, @questionnaire)
      ScoreCache.update_cache(@res)
      #@map.save
      msg = "Your response was successfully saved."
    rescue
      @response.delete
      error_msg = "Error2: Your response was not saved. Cause:340 #{$!}"
    end

    redirect_to :controller => 'response', :action => 'saving', :id => @map.map_id, :return => params[:return], :msg => msg, :error_msg => error_msg, :save_options => params[:save_options]
  end

  def custom_create ###-### Is this used?  It is not present in the master branch.
    @map = ResponseMap.find(params[:id])
    @map.additional_comment = ""
    @map.save
    #@response = Response.create(:map_id => @map.id, :additional_comment => "")
    @res = @response.response_id
    @questionnaire = @map.questionnaire
    questions = @questionnaire.questions
    for i in 0..questions.size-1
      # Local variable score is unused; can it be removed?
      score = Score.create(:response_id => @response.response_id, :question_id => questions[i].id, :score => @questionnaire.max_question_score, :comments => params[:custom_response][i.to_s])
    end
    msg = "#{@map.get_title} was successfully saved."

    saving
  end

  def saving
    @map = ResponseMap.find(params[:id])
    @return = params[:return]
    @map.notification_accepted = false
    @map.save
<<<<<<< HEAD
    #@map.assignment.id == 561 or @map.assignment.id == 559 or 
    if (@map.assignment.id == 562) #Making the automated metareview feature available for one 'ethical analysis 6' assignment only.
                                   #puts("*** saving for me:: #{params[:id]} and metareview selection :save_options - #{params["save_options"]}")
      if (params["save_options"].nil? or params["save_options"].empty?) #default it to with metareviews
=======
      if(params["save_options"].nil? or params["save_options"].empty?)#default it to with metareviews
>>>>>>> 9c298edc
        params["save_options"] = "WithMeta"
      end
      #calling the automated metareviewer controller, which calls its corresponding model/view
      if (params[:save_options] == "WithMeta")
        # puts "WithMeta"
        redirect_to :controller => 'automated_metareviews', :action => 'list', :id => @map.map_id
      elsif (params[:save_options] == "EmailMeta")
        redirect_to :action => 'redirection', :id => @map.map_id, :return => params[:return], :msg => params[:msg], :error_msg => params[:error_msg]
        # calculate the metareview metrics
        @automated_metareview = AutomatedMetareview.new
        #pass in the response id as a parameter
        @response = Response.find_by_map_id(params[:id])
        @automated_metareview.calculate_metareview_metrics(@response, params[:id])
        #send email to the reviewer with the metareview details
        @automated_metareview.send_metareview_metrics_email(@response, params[:id])
      elsif (params[:save_options] == "WithoutMeta")
        # puts "WithoutMeta"
        redirect_to :action => 'redirection', :id => @map.map_id, :return => params[:return], :msg => params[:msg], :error_msg => params[:error_msg]
      end
  end

  def redirection
    flash[:error] = params[:error_msg] unless params[:error_msg] and params[:error_msg].empty?
    flash[:note] = params[:msg] unless params[:msg] and params[:msg].empty?

    @map = ResponseMap.find(params[:id])
    if params[:return] == "feedback"
      redirect_to :controller => 'grades', :action => 'view_my_scores', :id => @map.reviewer.id
    elsif params[:return] == "teammate"
      redirect_to :controller => 'student_team', :action => 'view', :id => @map.reviewer.id
    elsif params[:return] == "instructor"
      redirect_to :controller => 'grades', :action => 'view', :id => @map.assignment.id
    else
      redirect_to :controller => 'student_review', :action => 'list', :id => @map.reviewer.id
    end
  end

  private

  def get_content
    @title = @map.get_title
    @assignment = @map.assignment
    @participant = @map.reviewer
    @contributor = @map.contributor
    @questionnaire = @map.questionnaire
    @questions = @questionnaire.questions
    @min = @questionnaire.min_question_score
    @max = @questionnaire.max_question_score
  end

    def redirect_when_disallowed(response)
      # For author feedback, participants need to be able to read feedback submitted by other teammates.
      # If response is anything but author feedback, only the person who wrote feedback should be able to see it.
      if response.map.read_attribute(:type) == 'FeedbackResponseMap' && response.map.assignment.team_assignment?
        team = response.map.reviewer.team
        unless team.has_user session[:user]
          redirect_to '/denied?reason=You are not on the team that wrote this feedback'
        else
          return false
        end
        response.map.read_attribute(:type)
      end
      !current_user_id?(response.map.reviewer.user_id)
    end
end<|MERGE_RESOLUTION|>--- conflicted
+++ resolved
@@ -325,14 +325,7 @@
     @return = params[:return]
     @map.notification_accepted = false
     @map.save
-<<<<<<< HEAD
-    #@map.assignment.id == 561 or @map.assignment.id == 559 or 
-    if (@map.assignment.id == 562) #Making the automated metareview feature available for one 'ethical analysis 6' assignment only.
-                                   #puts("*** saving for me:: #{params[:id]} and metareview selection :save_options - #{params["save_options"]}")
-      if (params["save_options"].nil? or params["save_options"].empty?) #default it to with metareviews
-=======
       if(params["save_options"].nil? or params["save_options"].empty?)#default it to with metareviews
->>>>>>> 9c298edc
         params["save_options"] = "WithMeta"
       end
       #calling the automated metareviewer controller, which calls its corresponding model/view
