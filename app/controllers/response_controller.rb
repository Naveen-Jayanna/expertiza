class ResponseController < ApplicationController
  helper :wiki
  helper :submitted_content
  helper :file
  
  def delete
    @response = Response.find(params[:id])
    return if redirect_when_disallowed(@response)

    map_id = @response.map.id
    @response.delete
    redirect_to :action => 'redirection', :id => map_id, :return => params[:return], :msg => "The response was deleted."
  end

  #Determining the current phase and check if a review is already existing for this stage.
  #If so, edit that version otherwise create a new version.

  def rereview
     @map=ResponseMap.find(params[:id])
     get_content
        array_not_empty=0
      @review_scores=Array.new
      @prev=Response.all
         #get all versions and find the latest version
      for element in @prev
        if(element.map_id==@map.id)
          array_not_empty=1
          @review_scores << element
        end
      end

     #sort all the available versions in descending order.
      if array_not_empty==1
         @sorted=@review_scores.sort { |m1,m2|(m1.version_num and m2.version_num) ? m2.version_num <=> m1.version_num : (m1.version_num ? -1 : 1)}
         @largest_version_num=@sorted[0]
         @latest_phase=@largest_version_num.created_at
         due_dates = DueDate.find(:all, :conditions => ["assignment_id = ?", @assignment.id])
         @sorted_deadlines=Array.new
         @sorted_deadlines=due_dates.sort {|m1,m2|(m1.due_at and m2.due_at) ? m1.due_at <=> m2.due_at : (m1.due_at ? -1 : 1)}
         current_time=Time.new.getutc
         #get the highest version numbered review
         next_due_date=@sorted_deadlines[0]

         #check in which phase the latest review was done.
          for deadline_version in @sorted_deadlines
          if(@largest_version_num.created_at < deadline_version.due_at )
            break
          end
         end
         for deadline_time in @sorted_deadlines
           if(current_time < deadline_time.due_at)
             break
           end
         end
      end

         #check if the latest review is done in the current phase.
         #if latest review is in current phase then edit the latest one.
           #else create a new version and update it.

        # editing the latest review
     if(deadline_version.due_at== deadline_time.due_at)
         #send it to edit here
         @header = "Edit"
         @next_action = "update"
         @return = params[:return]
         @response = Response.find_by_map_id_and_version_num(params[:id],@largest_version_num.version_num)
         return if redirect_when_disallowed(@response)
         @modified_object = @response.id
         @map = @response.map
         get_content
         @review_scores = Array.new
         @questions.each{
         | question |
           @review_scores << Score.find_by_response_id_and_question_id(@response.id, question.id)
         }
    #**********************
    # Check whether this is Jen's assgt. & if so, use her rubric
    if (@assignment.instructor_id == User.find_by_name("jace_smith").id) && @title == "Review"
      if @assignment.id < 469
         @next_action = "custom_update"
         render :action => 'custom_response'
     else
         @next_action = "custom_update"
         render :action => 'custom_response_2011'
     end
    else
      # end of special code (except for the end below, to match the if above)
      #**********************

      render :action => 'response'

    end
           #   render :action => 'edit'
     else
        #else create a new version and update it.

          @header = "New"
          @next_action = "create"
          @feedback = params[:feedback]
          @map = ResponseMap.find(params[:id])
          @return = params[:return]
          @modified_object = @map.id
          get_content
          #**********************
          # Check whether this is Jen's assgt. & if so, use her rubric
          if (@assignment.instructor_id == User.find_by_name("jace_smith").id) && @title == "Review"
            if @assignment.id < 469
               @next_action = "custom_create"
               render :action => 'custom_response'
           else
               @next_action = "custom_create"
               render :action => 'custom_response_2011'
           end
          else
            # end of special code (except for the end below, to match the if above)
            #**********************
          render :action => 'response'
          end

       end
  end
  
  def edit
    @header = "Edit"
    @next_action = "update"
    @return = params[:return]
    @response = Response.find(params[:id]) 
    return if redirect_when_disallowed(@response)
    
    @map = @response.map 
    array_not_empty=0
    @review_scores=Array.new
    @prev=Response.all
    for element in @prev
      if(element.map_id==@map.id)
        array_not_empty=1
        @review_scores << element
      end
    end
    if array_not_empty==1
      @sorted=@review_scores.sort { |m1,m2|(m1.version_num and m2.version_num) ? m2.version_num <=> m1.version_num : (m1.version_num ? -1 : 1)}
      @largest_version_num=@sorted[0]
    end
    @response = Response.find_by_map_id_and_version_num(@map.id,@largest_version_num.version_num)
    @modified_object = @response.id          
    get_content    
    @review_scores = Array.new
    @question_type = Array.new
    @questions.each{
      | question |
      @review_scores << Score.find_by_response_id_and_question_id(@response.id, question.id)
      @question_type << QuestionType.find_by_question_id(question.id)
    }
    # Check whether this is a custom rubric
    if @map.questionnaire.section.eql? "Custom"
      @next_action = "custom_update"
      render :action => 'custom_response'
    else
      # end of special code (except for the end below, to match the if above)
      #**********************
      render :action => 'response'
    end
  end
  
  def update
    @response = Response.find(params[:id])
    return if redirect_when_disallowed(@response)
    @myid = @response.id
    msg = ""
    begin 
      @myid = @response.id
      @map = @response.map
      @response.update_attribute('additional_comment',params[:review][:comments])
      
      @questionnaire = @map.questionnaire
      questions = @questionnaire.questions
     
      params[:responses].each_pair do |k,v|
      
        score = Score.find_by_response_id_and_question_id(@response.id, questions[k.to_i].id)
          if(score == nil)
           score = Score.create(:response_id => @response.id, :question_id => questions[k.to_i].id, :score => v[:score], :comments => v[:comment])
          end
        score.update_attribute('score',v[:score])
        score.update_attribute('comments',v[:comment])
     end
    rescue
      msg = "Your response was not saved. Cause: "

    end

    begin
       ResponseHelper.compare_scores(@response, @questionnaire)
       ScoreCache.update_cache(@response.id)
    
      msg = "Your response was successfully saved."
    rescue
      msg = "An error occurred while saving the response: "
    end
    redirect_to :controller => 'response', :action => 'saving', :id => @map.id, :return => params[:return], :msg => msg, :save_options => params[:save_options]
  end  
  
  def custom_update
    @response = Response.find(params[:id])
    @myid = @response.id
    msg = ""
    begin
      @myid = @response.id
      @map = @response.map
      @response.update_attribute('additional_comment',"")

      @questionnaire = @map.questionnaire
      questions = @questionnaire.questions

      for i in 0..questions.size-1
        score = Score.find_by_response_id_and_question_id(@response.id, questions[i.to_i].id)
        score.update_attribute('comments',params[:custom_response][i.to_s])
      end
    rescue
      msg = "#{@map.get_title} was not saved."
    end

    msg = "#{@map.get_title} was successfully saved."
    redirect_to :controller => 'response', :action => 'saving', :id => @map.id, :return => params[:return], :msg => msg, :save_options => params[:save_options]
  end

  def new_feedback
    review = Response.find(params[:id])
    if review
      reviewer = AssignmentParticipant.find_by_user_id_and_parent_id(session[:user].id, review.map.assignment.id)
      map = FeedbackResponseMap.find_by_reviewed_object_id_and_reviewer_id(review.id, reviewer.id)
      if map.nil?
        map = FeedbackResponseMap.create(:reviewed_object_id => review.id, :reviewer_id => reviewer.id, :reviewee_id => review.map.reviewer.id)
      end
      redirect_to :action => 'new', :id => map.id, :return => "feedback"
    else
      redirect_to :back
    end
  end
  
  def view
    @response = Response.find(params[:id])
    return if redirect_when_disallowed(@response)
    @map = @response.map
    get_content
    @review_scores = Array.new
    @question_type = Array.new
    @questions.each{
      | question |
      @review_scores << Score.find_by_response_id_and_question_id(@response.id, question.id)
      @question_type << QuestionType.find_by_question_id(question.id)
    }
  end
  
  def new
    @header = "New"
    @next_action = "create"    
    @feedback = params[:feedback]
    @map = ResponseMap.find(params[:id])
    @return = params[:return]
    @modified_object = @map.id
    get_content  
    
    # Check whether this is a custom rubric
    if @map.questionnaire.section.eql? "Custom"
      @question_type = Array.new
      @questions.each{
        | question |
        @question_type << QuestionType.find_by_question_id(question.id)
      }
      if !@map.contributor.nil?
        if @map.assignment.team_assignment?
          team_member = TeamsUser.find_by_team_id(@map.contributor).user_id
          @topic_id = Participant.find_by_parent_id_and_user_id(@map.assignment.id,team_member).topic_id
        else
          @topic_id = Participant.find(@map.contributor).topic_id
        end
      end
      if !@topic_id.nil?
        @signedUpTopic = SignUpTopic.find(@topic_id).topic_name
      end
      @next_action = "custom_create"
      render :action => 'custom_response'
    else
      render :action => 'response'
    end
   end
  
  def create     
    @map = ResponseMap.find(params[:id])
    @res = 0
    msg = ""
    error_msg = ""
    
    begin

      #get all previous versions of responses for the response map.
      array_not_empty=0
      @review_scores=Array.new
      @prev=Response.all
      for element in @prev
        if(element.map_id==@map.id)
          array_not_empty=1
          @review_scores << element
        end
      end

      #if previous responses exist increment the version number.
      if array_not_empty==1
         @sorted=@review_scores.sort { |m1,m2|(m1.version_num and m2.version_num) ? m2.version_num <=> m1.version_num : (m1.version_num ? -1 : 1)}
         @largest_version_num=@sorted[0]
         if(@largest_version_num.version_num==nil)
            @version=1
         else
            @version=@largest_version_num.version_num+1
         end

        #if no previous version is available then initial version number is 1
      else
          @version=1
      end
      @response = Response.create(:map_id => @map.id, :additional_comment => params[:review][:comments],:version_num=>@version)
      @res = @response.id
      @questionnaire = @map.questionnaire
      questions = @questionnaire.questions     
      params[:responses].each_pair do |k,v|
        score = Score.create(:response_id => @response.id, :question_id => questions[k.to_i].id, :score => v[:score], :comments => v[:comment])
      end  
    rescue
      error_msg = "Your response was not saved. Cause: "
    end
    
    begin
      ResponseHelper.compare_scores(@response, @questionnaire)
      ScoreCache.update_cache(@res)
      @map.save
      msg = "Your response was successfully saved."
    rescue
      @response.delete
      error_msg = "Your response was not saved. Cause: "

    end
    
    redirect_to :controller => 'response', :action => 'saving', :id => @map.id, :return => params[:return], :msg => msg, :error_msg => error_msg, :save_options => params[:save_options]
  end      
  
  def custom_create
    @map = ResponseMap.find(params[:id])
    @response = Response.create(:map_id => @map.id, :additional_comment => "")
    @res = @response.id
    @questionnaire = @map.questionnaire
    questions = @questionnaire.questions
    for i in 0..questions.size-1
        # Local variable score is unused; can it be removed?
        score = Score.create(:response_id => @response.id, :question_id => questions[i].id, :score => @questionnaire.max_question_score, :comments => params[:custom_response][i.to_s])
    end
    msg = "#{@map.get_title} was successfully saved."
    
    saving
  end
  
  def saving   
    @map = ResponseMap.find(params[:id])
    @return = params[:return]
    @map.notification_accepted = false
    @map.save
    #@map.assignment.id == 561 or @map.assignment.id == 559 or 
<<<<<<< HEAD
   # if(@map.assignment.id == 562) #Making the automated metareview feature available for one 'ethical analysis 6' assignment only.
      #puts("*** saving for me:: #{params[:id]} and metareview selection :save_options - #{params["save_options"]}")
      if(params["save_options"].nil? or params["save_options"].empty?)#default it to with metareviews
        params["save_options"] = "WithMeta"
      end
      #calling the automated metareviewer controller, which calls its corresponding model/view
      if(params[:save_options] == "WithMeta")
        # puts "WithMeta"
        redirect_to :controller => 'automated_metareviews', :action => 'list', :id => @map.id
      elsif(params[:save_options] == "EmailMeta")
        redirect_to :action => 'redirection', :id => @map.id, :return => params[:return], :msg => params[:msg], :error_msg => params[:error_msg]
        # calculate the metareview metrics
        @automated_metareview = AutomatedMetareview.new
        #pass in the response id as a parameter
        @response = Response.find_by_map_id(params[:id])
        @automated_metareview.calculate_metareview_metrics(@response, params[:id])
        #send email to the reviewer with the metareview details
        @automated_metareview.send_metareview_metrics_email(@response, params[:id])
      elsif(params[:save_options] == "WithoutMeta")
        # puts "WithoutMeta"
        redirect_to :action => 'redirection', :id => @map.id, :return => params[:return], :msg => params[:msg], :error_msg => params[:error_msg]
      end
    #else
     # redirect_to :action => 'redirection', :id => @map.id, :return => params[:return], :msg => params[:msg], :error_msg => params[:error_msg]
=======
    #if(@map.assignment.id == 562) #Making the automated metareview feature available for one 'ethical analysis 6' assignment only.
    #  #puts("*** saving for me:: #{params[:id]} and metareview selection :save_options - #{params["save_options"]}")
    #  if(params["save_options"].nil? or params["save_options"].empty?)#default it to with metareviews
    #    params["save_options"] = "WithMeta"
    #  end
    #  #calling the automated metareviewer controller, which calls its corresponding model/view
    #  if(params[:save_options] == "WithMeta")
    #    # puts "WithMeta"
    #    redirect_to :controller => 'automated_metareviews', :action => 'list', :id => @map.id
    #  elsif(params[:save_options] == "EmailMeta")
    #    redirect_to :action => 'redirection', :id => @map.id, :return => params[:return], :msg => params[:msg], :error_msg => params[:error_msg]
    #    # calculate the metareview metrics
    #    @automated_metareview = AutomatedMetareview.new
    #    #pass in the response id as a parameter
    #    @response = Response.find_by_map_id(params[:id])
    #    @automated_metareview.calculate_metareview_metrics(@response, params[:id])
    #    #send email to the reviewer with the metareview details
    #    @automated_metareview.send_metareview_metrics_email(@response, params[:id])
    #  elsif(params[:save_options] == "WithoutMeta")
    #    # puts "WithoutMeta"
    #    redirect_to :action => 'redirection', :id => @map.id, :return => params[:return], :msg => params[:msg], :error_msg => params[:error_msg]
    #  end
    #else
    #  redirect_to :action => 'redirection', :id => @map.id, :return => params[:return], :msg => params[:msg], :error_msg => params[:error_msg]
>>>>>>> 6ded2321
    #end
  end
  
  def redirection
    flash[:error] = params[:error_msg] unless params[:error_msg] and params[:error_msg].empty?
    flash[:note]  = params[:msg] unless params[:msg] and params[:msg].empty?
    
    @map = ResponseMap.find(params[:id])
    if params[:return] == "feedback"
      redirect_to :controller => 'grades', :action => 'view_my_scores', :id => @map.reviewer.id
    elsif params[:return] == "teammate"
      redirect_to :controller => 'student_team', :action => 'view', :id => @map.reviewer.id
    elsif params[:return] == "instructor"
      redirect_to :controller => 'grades', :action => 'view', :id => @map.assignment.id
    else
      redirect_to :controller => 'student_review', :action => 'list', :id => @map.reviewer.id
    end 
  end
  
  private
    
  def get_content    
    @title = @map.get_title 
    @assignment = @map.assignment
    @participant = @map.reviewer
    @contributor = @map.contributor
    @questionnaire = @map.questionnaire
    @questions = @questionnaire.questions
    @min = @questionnaire.min_question_score
    @max = @questionnaire.max_question_score     
  end
  
  def redirect_when_disallowed(response)
    # For author feedback, participants need to be able to read feedback submitted by other teammates.
    # If response is anything but author feedback, only the person who wrote feedback should be able to see it.
    if response.map.read_attribute(:type) == 'FeedbackResponseMap' && response.map.assignment.team_assignment?
      team = response.map.reviewer.team
      unless team.has_user session[:user]
        redirect_to '/denied?reason=You are not on the team that wrote this feedback'
      else
        return false
      end
      response.map.read_attribute(:type)
    end
    
    !current_user_id?(response.map.reviewer.user_id)
  end
end<|MERGE_RESOLUTION|>--- conflicted
+++ resolved
@@ -365,59 +365,6 @@
     @return = params[:return]
     @map.notification_accepted = false
     @map.save
-    #@map.assignment.id == 561 or @map.assignment.id == 559 or 
-<<<<<<< HEAD
-   # if(@map.assignment.id == 562) #Making the automated metareview feature available for one 'ethical analysis 6' assignment only.
-      #puts("*** saving for me:: #{params[:id]} and metareview selection :save_options - #{params["save_options"]}")
-      if(params["save_options"].nil? or params["save_options"].empty?)#default it to with metareviews
-        params["save_options"] = "WithMeta"
-      end
-      #calling the automated metareviewer controller, which calls its corresponding model/view
-      if(params[:save_options] == "WithMeta")
-        # puts "WithMeta"
-        redirect_to :controller => 'automated_metareviews', :action => 'list', :id => @map.id
-      elsif(params[:save_options] == "EmailMeta")
-        redirect_to :action => 'redirection', :id => @map.id, :return => params[:return], :msg => params[:msg], :error_msg => params[:error_msg]
-        # calculate the metareview metrics
-        @automated_metareview = AutomatedMetareview.new
-        #pass in the response id as a parameter
-        @response = Response.find_by_map_id(params[:id])
-        @automated_metareview.calculate_metareview_metrics(@response, params[:id])
-        #send email to the reviewer with the metareview details
-        @automated_metareview.send_metareview_metrics_email(@response, params[:id])
-      elsif(params[:save_options] == "WithoutMeta")
-        # puts "WithoutMeta"
-        redirect_to :action => 'redirection', :id => @map.id, :return => params[:return], :msg => params[:msg], :error_msg => params[:error_msg]
-      end
-    #else
-     # redirect_to :action => 'redirection', :id => @map.id, :return => params[:return], :msg => params[:msg], :error_msg => params[:error_msg]
-=======
-    #if(@map.assignment.id == 562) #Making the automated metareview feature available for one 'ethical analysis 6' assignment only.
-    #  #puts("*** saving for me:: #{params[:id]} and metareview selection :save_options - #{params["save_options"]}")
-    #  if(params["save_options"].nil? or params["save_options"].empty?)#default it to with metareviews
-    #    params["save_options"] = "WithMeta"
-    #  end
-    #  #calling the automated metareviewer controller, which calls its corresponding model/view
-    #  if(params[:save_options] == "WithMeta")
-    #    # puts "WithMeta"
-    #    redirect_to :controller => 'automated_metareviews', :action => 'list', :id => @map.id
-    #  elsif(params[:save_options] == "EmailMeta")
-    #    redirect_to :action => 'redirection', :id => @map.id, :return => params[:return], :msg => params[:msg], :error_msg => params[:error_msg]
-    #    # calculate the metareview metrics
-    #    @automated_metareview = AutomatedMetareview.new
-    #    #pass in the response id as a parameter
-    #    @response = Response.find_by_map_id(params[:id])
-    #    @automated_metareview.calculate_metareview_metrics(@response, params[:id])
-    #    #send email to the reviewer with the metareview details
-    #    @automated_metareview.send_metareview_metrics_email(@response, params[:id])
-    #  elsif(params[:save_options] == "WithoutMeta")
-    #    # puts "WithoutMeta"
-    #    redirect_to :action => 'redirection', :id => @map.id, :return => params[:return], :msg => params[:msg], :error_msg => params[:error_msg]
-    #  end
-    #else
-    #  redirect_to :action => 'redirection', :id => @map.id, :return => params[:return], :msg => params[:msg], :error_msg => params[:error_msg]
->>>>>>> 6ded2321
-    #end
   end
   
   def redirection
