--- conflicted
+++ resolved
@@ -5,7 +5,7 @@
     if params[:action] == "edit"
       @questionnaire = Questionnaire.find(params[:id])
       (['Super-Administrator', 'Administrator'].include? current_role_name) ||
-      (['Student'].include? current_role_name)
+          (['Student'].include? current_role_name)
     else
       ['Super-Administrator',
        'Administrator',
@@ -104,23 +104,9 @@
         question_index = 1
         @quiz_question_choices.each do |question_choice|
           # Call to private method to handle  Multile Choice Questions
-<<<<<<< HEAD
           update_checkbox(question_choice, question_index) if @question.type == "MultipleChoiceCheckbox"
           update_radio(question_choice, question_index) if @question.type == "MultipleChoiceRadio"
-          if @question.type == "TrueFalse"
-            if params[:quiz_question_choices][@question.id.to_s][@question.type][1.to_s][:iscorrect] == "True" # the statement is correct
-              question_choice.txt == "True" ? question_choice.update_attributes(iscorrect: '1') : question_choice.update_attributes(iscorrect: '0')
-              # the statement is correct so "True" is the right answer
-            else # the statement is not correct
-              question_choice.txt == "True" ? question_choice.update_attributes(iscorrect: '0') : question_choice.update_attributes(iscorrect: '1')
-              # the statement is not correct so "False" is the right answer
-            end
-          end
-=======
-          multiple_choice_checkbox(question_choice, question_index) if @question.type == "MultipleChoiceCheckbox"
-          multiple_choice_radio(question_choice, question_index) if @question.type == "MultipleChoiceRadio"
-          true_false_choice(question_choice) if @question.type == "TrueFalse"
->>>>>>> 5275408a
+          update_truefalse(question_choice) if @question.type == "TrueFalse"
           question_index += 1
         end
       end
@@ -143,9 +129,6 @@
 
   private
 
-<<<<<<< HEAD
-  def update_checkbox(question_choice, question_index)
-=======
   def validate_question(i)
     if !params.key?(:question_type) || !params[:question_type].key?(i.to_s) || params[:question_type][i.to_s][:type].nil?
       # A type isnt selected for a question
@@ -165,8 +148,7 @@
     valid
   end
 
-  def multiple_choice_checkbox(question_choice, question_index)
->>>>>>> 5275408a
+  def update_checkbox(question_choice, question_index)
     if params[:quiz_question_choices][@question.id.to_s][@question.type][question_index.to_s]
       question_choice.update_attributes(iscorrect: params[:quiz_question_choices][@question.id.to_s][@question.type][question_index.to_s][:iscorrect], txt: params[:quiz_question_choices][@question.id.to_s][@question.type][question_index.to_s][:txt])
     else
@@ -182,47 +164,45 @@
     end
   end
 
-<<<<<<< HEAD
-  def create_checkbox(question, choice_key, question_num, q_type, q_choices)
-    q = if q_choices[choice_key][:iscorrect] == 1.to_s
-          QuizQuestionChoice.new(txt: q_choices[choice_key][:txt], iscorrect: "true", question_id: question.id)
-        else
-          QuizQuestionChoice.new(txt: q_choices[choice_key][:txt], iscorrect: "false", question_id: question.id)
-        end
-    q.save
-  end
-
-  def create_radio(question, choice_key, question_num, q_type, q_choices)
-    q = if q_choices[1.to_s][:iscorrect] == choice_key
-          QuizQuestionChoice.new(txt: q_choices[choice_key][:txt], iscorrect: "true", question_id: question.id)
-        else
-          QuizQuestionChoice.new(txt: q_choices[choice_key][:txt], iscorrect: "false", question_id: question.id)
-        end
-    q.save
-  end
-
-  def create_truefalse(question, choice_key, question_num, q_type, q_choices)
-    if q_choices[1.to_s][:iscorrect] == choice_key
-      q = QuizQuestionChoice.new(txt: "True", iscorrect: "true", question_id: question.id)
-      q.save
-      q = QuizQuestionChoice.new(txt: "False", iscorrect: "false", question_id: question.id)
-      q.save
-    else
-      q = QuizQuestionChoice.new(txt: "True", iscorrect: "false", question_id: question.id)
-      q.save
-      q = QuizQuestionChoice.new(txt: "False", iscorrect: "true", question_id: question.id)
-      q.save
-=======
-  def true_false_choice(question_choice)
+  def update_truefalse(question_choice)
     if params[:quiz_question_choices][@question.id.to_s][@question.type][1.to_s][:iscorrect] == "True" # the statement is correct
       question_choice.txt == "True" ? question_choice.update_attributes(iscorrect: '1') : question_choice.update_attributes(iscorrect: '0')
       # the statement is correct so "True" is the right answer
     else # the statement is not correct
       question_choice.txt == "True" ? question_choice.update_attributes(iscorrect: '0') : question_choice.update_attributes(iscorrect: '1')
       # the statement is not correct so "False" is the right answer
->>>>>>> 5275408a
-    end
-  end
+    end
+  end
+
+  def create_checkbox(question, choice_key, question_num, q_type, q_choices)
+    q = if q_choices[choice_key][:iscorrect] == 1.to_s
+          QuizQuestionChoice.new(txt: q_choices[choice_key][:txt], iscorrect: "true", question_id: question.id)
+        else
+          QuizQuestionChoice.new(txt: q_choices[choice_key][:txt], iscorrect: "false", question_id: question.id)
+        end
+    q.save
+  end
+
+  def create_radio(question, choice_key, question_num, q_type, q_choices)
+    q = if q_choices[1.to_s][:iscorrect] == choice_key
+          QuizQuestionChoice.new(txt: q_choices[choice_key][:txt], iscorrect: "true", question_id: question.id)
+        else
+          QuizQuestionChoice.new(txt: q_choices[choice_key][:txt], iscorrect: "false", question_id: question.id)
+        end
+    q.save
+  end
+
+  def create_truefalse(question, choice_key, question_num, q_type, q_choices)
+    if q_choices[1.to_s][:iscorrect] == choice_key
+      q = QuizQuestionChoice.new(txt: "True", iscorrect: "true", question_id: question.id)
+      q.save
+      q = QuizQuestionChoice.new(txt: "False", iscorrect: "false", question_id: question.id)
+      q.save
+    else
+      q = QuizQuestionChoice.new(txt: "True", iscorrect: "false", question_id: question.id)
+      q.save
+      q = QuizQuestionChoice.new(txt: "False", iscorrect: "true", question_id: question.id)
+      q.save
 
   def save
     @questionnaire.save!
