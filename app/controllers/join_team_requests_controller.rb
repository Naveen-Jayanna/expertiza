class JoinTeamRequestsController < ApplicationController
  def action_allowed?
    current_role_name.eql?("Student")
  end

  def index
    @join_team_requests = JoinTeamRequest.all

    respond_to do |format|
      format.html # index.html.erb
      format.xml  { render xml: @join_team_requests }
    end
  end

  def show
    @join_team_request = JoinTeamRequest.find(params[:id])
    respond_to do |format|
      format.html # show.html.erb
      format.xml  { render xml: @join_team_request }
    end
  end

  def new
    @join_team_request = JoinTeamRequest.new
    respond_to do |format|
      format.html # new.html.erb
      format.xml  { render xml: @join_team_request }
    end
  end

  def edit
    @join_team_request = JoinTeamRequest.find(params[:id])
  end

  # create a new join team request entry for join_team_request table and add it to the table
  def create
    # check if the advertisement is from a team member and if so disallow requesting invitations
    team_member = TeamsUser.where(['team_id =? and user_id =?', params[:team_id], session[:user][:id]])
    team = Team.find(params[:team_id])
    if team.full?
<<<<<<< HEAD
      flash[:note] = "This team is full'"
=======
        flash[:note] ="This team is full."
>>>>>>> 3486692f
    else
      if !team_member.empty?
        flash[:note] = "You are already a member of this team."
      else

        @join_team_request = JoinTeamRequest.new
        @join_team_request.comments = params[:comments]
        @join_team_request.status = 'P'
        @join_team_request.team_id = params[:team_id]

        participant = Participant.where(user_id: session[:user][:id], parent_id: params[:assignment_id]).first
        @join_team_request.participant_id = participant.id
        respond_to do |format|
          if @join_team_request.save
            format.html { redirect_to(@join_team_request, notice: 'JoinTeamRequest was successfully created.') }
            format.xml  { render xml: @join_team_request, status: :created, location: @join_team_request }
          else
            format.html { render action: "new" }
            format.xml  { render xml: @join_team_request.errors, status: :unprocessable_entity }
          end
        end
      end
    end
  end

  # update join team request entry for join_team_request table and add it to the table
  def update
    @join_team_request = JoinTeamRequest.find(params[:id])
    respond_to do |format|
      if @join_team_request.update_attribute(:comments, params[:join_team_request][:comments])
        format.html { redirect_to(@join_team_request, notice: 'JoinTeamRequest was successfully updated.') }
        format.xml  { head :ok }
      else
        format.html { render action: "edit" }
        format.xml  { render xml: @join_team_request.errors, status: :unprocessable_entity }
      end
    end
  end

  def destroy
    @join_team_request = JoinTeamRequest.find(params[:id])
    @join_team_request.destroy

    respond_to do |format|
      format.html { redirect_to(join_team_requests_url) }
      format.xml  { head :ok }
    end
  end

  # decline request to join the team...
  def decline
    @join_team_request = JoinTeamRequest.find(params[:id])
    @join_team_request.status = 'D'
    @join_team_request.save
    redirect_to view_student_teams_path student_id: params[:teams_user_id]
  end
end<|MERGE_RESOLUTION|>--- conflicted
+++ resolved
@@ -38,11 +38,7 @@
     team_member = TeamsUser.where(['team_id =? and user_id =?', params[:team_id], session[:user][:id]])
     team = Team.find(params[:team_id])
     if team.full?
-<<<<<<< HEAD
-      flash[:note] = "This team is full'"
-=======
-        flash[:note] ="This team is full."
->>>>>>> 3486692f
+      flash[:note] = "This team is full."
     else
       if !team_member.empty?
         flash[:note] = "You are already a member of this team."
