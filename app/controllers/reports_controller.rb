class ReportsController < ApplicationController
  autocomplete :user, :name
  require 'gchart'
  helper :submitted_content
  include ReportFormatterHelper

  # start_self_review is a method that is invoked by a student user so it should be allowed accordingly
  def action_allowed?
    case params[:action]
    when 'add_dynamic_reviewer',
          'show_available_submissions',
          'assign_reviewer_dynamically',
          'assign_metareviewer_dynamically',
          'assign_quiz_dynamically',
          'start_self_review'
      true
    else ['Instructor', 'Teaching Assistant', 'Administrator'].include? current_role_name
    end
  end

  def response_report
    # ACS Removed the if condition(and corresponding else) which differentiate assignments as team and individual assignments
    # to treat all assignments as team assignments
<<<<<<< HEAD
    @type = params.key?(:report) ? params[:report][:type] : "nil"
=======
    @type = params.key?(:report) ? params[:report][:type] : 'ReviewResponseMap'
>>>>>>> 838cf710
    # From the ReportFormatterHelper module
    render_report(@type, params, session)
    @user_pastebins = UserPastebin.get_current_user_pastebin current_user
  end
end<|MERGE_RESOLUTION|>--- conflicted
+++ resolved
@@ -21,11 +21,7 @@
   def response_report
     # ACS Removed the if condition(and corresponding else) which differentiate assignments as team and individual assignments
     # to treat all assignments as team assignments
-<<<<<<< HEAD
     @type = params.key?(:report) ? params[:report][:type] : "nil"
-=======
-    @type = params.key?(:report) ? params[:report][:type] : 'ReviewResponseMap'
->>>>>>> 838cf710
     # From the ReportFormatterHelper module
     render_report(@type, params, session)
     @user_pastebins = UserPastebin.get_current_user_pastebin current_user
