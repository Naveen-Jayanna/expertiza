--- conflicted
+++ resolved
@@ -35,12 +35,6 @@
         #TODO: fix this; cant use 0
         @selected_topics = other_confirmed_topic_for_user(params[:id], users_team[0].t_id)
       end
-<<<<<<< HEAD
-    else
-      @selected_topics = other_confirmed_topic_for_user(params[:id], session[:user].id)
-    end
-=======
->>>>>>> 9cecdebf
   end
 
 #This function lets the user choose a particular topic. This function is invoked when the user clicks the green check mark in
@@ -63,14 +57,7 @@
       else
         confirmationStatus = confirm_topic(users_team[0].t_id, params[:id], params[:assignment_id])
       end
-<<<<<<< HEAD
-    else
-      confirmationStatus = confirm_topic(session[:user].id, params[:id], params[:assignment_id])
-    end
-    redirect_to :action => 'list', :id => params[:assignment_id]
-=======
-    redirect_to :action => 'signup_topics', :id => params[:assignment_id]
->>>>>>> 9cecdebf
+      redirect_to :action => 'list', :id => params[:assignment_id]
   end
 
   # When using this method when creating fields, update race conditions by using db transactions
