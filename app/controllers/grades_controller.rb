class GradesController < ApplicationController
  helper :file
  helper :submitted_content

  #the view grading report provides the instructor with an overall view of all the grades for
  #an assignment. It lists all participants of an assignment and all the reviews they recieved.
  #It also gives a final score which is an average of all the reviews and greatest difference
  #in the scores of all the reviews.  
  def view
    @assignment = Assignment.find(params[:id])
    @questions = Hash.new
    questionnaires = @assignment.questionnaires
    questionnaires.each {
            |questionnaire|
      @questions[questionnaire.symbol] = questionnaire.questions
    }

    @scores = @assignment.get_scores(@questions)
  end

  def view_my_scores
    @participant = AssignmentParticipant.find(params[:id])
    return unless current_user_id?(@participant.user_id)

    @assignment = @participant.assignment
<<<<<<< HEAD

    @questions = Hash.new
    questionnaires = @assignment.questionnaires
    questionnaires.each {
            |questionnaire|
      @questions[questionnaire.symbol] = questionnaire.questions
    }

    ## When user clicks on the notification, it should go away
    #deleting all review notifications
    rmaps = ParticipantReviewResponseMap.find_all_by_reviewee_id_and_reviewed_object_id(@participant.id, @participant.assignment.id)
    for rmap in rmaps
      rmap.notification_accepted = true
      rmap.save
    end
    ############

    #deleting all metareview notifications
    rmaps = ParticipantReviewResponseMap.find_all_by_reviewer_id_and_reviewed_object_id(@participant.id, @participant.parent_id)
    for rmap in rmaps
      mmaps = MetareviewResponseMap.find_all_by_reviewee_id_and_reviewed_object_id(rmap.reviewer_id, rmap.id)
      if !mmaps.nil?
        for mmap in mmaps
          mmap.notification_accepted = true
          mmap.save
        end
      end
    end


  end

  def edit
    @participant = AssignmentParticipant.find(params[:id])
    @assignment = @participant.assignment
    @questions = Hash.new
=======
    @questions = Hash.new    
    questionnaires = @assignment.questionnaires
    questionnaires.each{
       |questionnaire|
       @questions[questionnaire.symbol] = questionnaire.questions
    }     
  end  
    
  def edit    
    @participant = AssignmentParticipant.find(params[:id])
    @assignment = @participant.assignment  
    @questions = Hash.new    
>>>>>>> d3ac0705
    questionnaires = @assignment.questionnaires
    questionnaires.each {
            |questionnaire|
      @questions[questionnaire.symbol] = questionnaire.questions
    }

    @scores = @participant.get_scores(@questions)
  end

  def instructor_review
    participant = AssignmentParticipant.find(params[:id])

    reviewer = AssignmentParticipant.find_by_user_id_and_parent_id(session[:user].id, participant.assignment.id)
    if reviewer.nil?
      reviewer = AssignmentParticipant.create(:user_id => session[:user].id, :parent_id => participant.assignment.id)
      reviewer.set_handle()
    end

    if participant.assignment.team_assignment
      reviewee = participant.team
      review_mapping = TeamReviewResponseMap.find_by_reviewee_id_and_reviewer_id(reviewee.id, reviewer.id)
    else
      reviewee = participant
      review_mapping = ParticipantReviewResponseMap.find_by_reviewee_id_and_reviewer_id(reviewee.id, reviewer.id)
    end

    if review_mapping.nil?
      if participant.assignment.team_assignment
        review_mapping = TeamReviewResponseMap.create(:reviewee_id => participant.team.id, :reviewer_id => reviewer.id, :reviewed_object_id => participant.assignment.id)
      else
        review_mapping = ParticipantReviewResponseMap.create(:reviewee_id => participant.id, :reviewer_id => reviewer.id, :reviewed_object_id => participant.assignment.id)
      end
    end
    review = Response.find_by_map_id(review_mapping.id)

    if review.nil?
      redirect_to :controller => 'response', :action => 'new', :id => review_mapping.id, :return => "instructor"
    else
      redirect_to :controller => 'response', :action => 'edit', :id => review.id, :return => "instructor"
    end
  end

  def open
    send_file(params['fname'], :disposition => 'inline')
  end


  def send_grading_conflict_email
    email_form = params[:mailer]
    assignment = Assignment.find(email_form[:assignment])
    recipient = User.find(:first, :conditions => ["email = ?", email_form[:recipients]])

    body_text = email_form[:body_text]
    body_text["##[recipient_name]"] = recipient.fullname
    body_text["##[recipients_grade]"] = email_form[recipient.fullname+"_grade"]+"%"
    body_text["##[assignment_name]"] = assignment.name

    Mailer.deliver_message(
            {:recipients => email_form[:recipients],
             :subject => email_form[:subject],
             :from => email_form[:from],
             :body => {
                     :body_text => body_text,
                     :partial_name => "grading_conflict"
             }
            }
    )

    flash[:notice] = "Your email to " + email_form[:recipients] + " has been sent. If you would like to send an email to another student please do so now, otherwise click Back"
    redirect_to :action => 'conflict_email_form',
                :assignment => email_form[:assignment],
                :author => email_form[:author]
  end

  # ther grading conflict email form provides the instructor a way of emailing
  # the reviewers of a submission if he feels one of the reviews was unfair or inaccurate.  
  def conflict_notification
    if session[:user].role_id !=6
      @instructor = session[:user]
    else
      @instructor = Ta.get_my_instructor(session[:user].id)
    end
    @participant = AssignmentParticipant.find(params[:id])
    @assignment = Assignment.find(@participant.parent_id)


    @questions = Hash.new
    questionnaires = @assignment.questionnaires
    questionnaires.each {
            |questionnaire|
      @questions[questionnaire.symbol] = questionnaire.questions
    }

    @reviewers_email_hash = Hash.new

    @caction = "view"
    @submission = params[:submission]
    if @submission == "review"
      @caction = "view_review"
      @symbol = "review"
      process_response("Review", "Reviewer", @participant.get_reviews, "ReviewQuestionnaire")
    elsif @submission == "review_of_review"
      @symbol = "metareview"
      process_response("Metareview", "Metareviewer", @participant.get_metareviews, "MetareviewQuestionnaire")
    elsif @submission == "review_feedback"
      @symbol = "feedback"
      process_response("Feedback", "Author", @participant.get_feedback, "AuthorFeedbackQuestionnaire")
    elsif @submission == "teammate_review"
      @symbol = "teammate"
      process_response("Teammate Review", "Reviewer", @participant.get_teammate_reviews, "TeammateReviewQuestionnaire")
    end

    @subject = " Your "+@collabel.downcase+" score for " + @assignment.name + " conflicts with another "+@rowlabel.downcase+"'s score."
    @body = get_body_text(params[:submission])

  end


  def update
    participant = AssignmentParticipant.find(params[:id])
    total_score = params[:total_score]
    if sprintf("%.2f", total_score) != params[:participant][:grade]
      participant.update_attribute('grade', params[:participant][:grade])
      if participant.grade.nil?
        message = "The computed score will be used for "+participant.user.name
      else
        message = "A score of "+params[:participant][:grade]+"% has been saved for "+participant.user.name
      end
    end
    flash[:note] = message
    redirect_to :action => 'edit', :id => params[:id]
  end

  private
  def process_response(collabel, rowlabel, responses, questionnaire_type)
    @collabel = collabel
    @rowlabel = rowlabel
    @reviews = responses
    @reviews.each {
            |response|
      user = response.map.reviewer.user
      @reviewers_email_hash[user.fullname.to_s+" <"+user.email.to_s+">"] = user.email.to_s
    }
    @reviews.sort! { |a, b| a.map.reviewer.user.fullname <=> b.map.reviewer.user.fullname }
    @questionnaire =  @assignment.questionnaires.find_by_type(questionnaire_type)
    @max_score, @weight = @assignment.get_max_score_possible(@questionnaire)
  end

  def get_body_text(submission)
    if submission
      role = "reviewer"
      item = "submission"
    else
      role = "metareviewer"
      item = "review"
    end
    "Hi ##[recipient_name], 
    
You submitted a score of ##[recipients_grade] for assignment ##[assignment_name] that varied greatly from another "+role+"'s score for the same "+item+". 
    
The Expertiza system has brought this to my attention."
  end
end<|MERGE_RESOLUTION|>--- conflicted
+++ resolved
@@ -23,7 +23,6 @@
     return unless current_user_id?(@participant.user_id)
 
     @assignment = @participant.assignment
-<<<<<<< HEAD
 
     @questions = Hash.new
     questionnaires = @assignment.questionnaires
@@ -60,20 +59,6 @@
     @participant = AssignmentParticipant.find(params[:id])
     @assignment = @participant.assignment
     @questions = Hash.new
-=======
-    @questions = Hash.new    
-    questionnaires = @assignment.questionnaires
-    questionnaires.each{
-       |questionnaire|
-       @questions[questionnaire.symbol] = questionnaire.questions
-    }     
-  end  
-    
-  def edit    
-    @participant = AssignmentParticipant.find(params[:id])
-    @assignment = @participant.assignment  
-    @questions = Hash.new    
->>>>>>> d3ac0705
     questionnaires = @assignment.questionnaires
     questionnaires.each {
             |questionnaire|
