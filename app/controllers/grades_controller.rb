--- conflicted
+++ resolved
@@ -25,14 +25,11 @@
     @questions = Hash.new
     questionnaires = @assignment.questionnaires
     questionnaires.each {
-            |questionnaire|
+        |questionnaire|
       @questions[questionnaire.symbol] = questionnaire.questions
     }
     @scores = @assignment.get_scores(@questions)
-<<<<<<< HEAD
     calculate_all_penalties(@assignment.id)
-=======
->>>>>>> 82535cad
   end
 
   def view_my_scores
@@ -64,7 +61,7 @@
     @questions = Hash.new
     questionnaires = @assignment.questionnaires
     questionnaires.each {
-      |questionnaire|
+        |questionnaire|
       @questions[questionnaire.symbol] = questionnaire.questions
     }
     ## When user clicks on the notification, it should go away
@@ -87,54 +84,16 @@
         end
       end
     end
-<<<<<<< HEAD
     calculate_all_penalties(@assignment.id)
   end
-=======
-    @pscore = @participant.scores @questions
-
-    @assignment_id = @participant.parent_id
-    @score_cache = Array.new
->>>>>>> 82535cad
-
-    assignment_participants = AssignmentParticipant.find_all_by_parent_id(@assignment_id)
-
-    @scores = [0,0,0,0,0,0,0,0,0,0]
-
-    for ap in assignment_participants
-      sc_cache=  ScoreCache.find_by_reviewee_id(ap.id)
-      if(sc_cache)
-        @score_cache <<  sc_cache.score
-      end
-    end
-
-
-    #  for x in score_cache
-    @score_cache.each{|x|
-      index=(x/10).to_i
-      if(index>=10)
-        index=9
-      end
-      @scores[index] =  @scores[index] + 1
-    }
-
-
-
-    dataset = GoogleChartDataset.new :data => @scores, :color => '9A0000'
-    data = GoogleChartData.new :datasets => [dataset]
-    axis = GoogleChartAxis.new :axis  => [GoogleChartAxis::BOTTOM, GoogleChartAxis::LEFT]
-    @chart1 = GoogleBarChart.new :width => 500, :height => 200
-    @chart1.data = data
-    @chart1.axis = axis
-  end
-    
+
   def edit
     @participant = AssignmentParticipant.find(params[:id])
     @assignment = @participant.assignment
     @questions = Hash.new
     questionnaires = @assignment.questionnaires
     questionnaires.each {
-            |questionnaire|
+        |questionnaire|
       @questions[questionnaire.symbol] = questionnaire.questions
     }
 
@@ -149,11 +108,11 @@
       reviewer = AssignmentParticipant.create(:user_id => session[:user].id, :parent_id => participant.assignment.id)
       reviewer.set_handle()
     end
-      reviewee = participant.team
-      review_mapping = TeamReviewResponseMap.find_by_reviewee_id_and_reviewer_id(reviewee.id, reviewer.id)
+    reviewee = participant.team
+    review_mapping = TeamReviewResponseMap.find_by_reviewee_id_and_reviewer_id(reviewee.id, reviewer.id)
 
     if review_mapping.nil?
-        review_mapping = TeamReviewResponseMap.create(:reviewee_id => participant.team.id, :reviewer_id => reviewer.id, :reviewed_object_id => participant.assignment.id)
+      review_mapping = TeamReviewResponseMap.create(:reviewee_id => participant.team.id, :reviewer_id => reviewer.id, :reviewed_object_id => participant.assignment.id)
     end
     review = Response.find_by_map_id(review_mapping.id)
 
@@ -180,14 +139,14 @@
     body_text["##[assignment_name]"] = assignment.name
 
     Mailer.deliver_message(
-            {:recipients => email_form[:recipients],
-             :subject => email_form[:subject],
-             :from => email_form[:from],
-             :body => {
-                     :body_text => body_text,
-                     :partial_name => "grading_conflict"
-             }
-            }
+        {:recipients => email_form[:recipients],
+         :subject => email_form[:subject],
+         :from => email_form[:from],
+         :body => {
+             :body_text => body_text,
+             :partial_name => "grading_conflict"
+         }
+        }
     )
 
     flash[:notice] = "Your email to " + email_form[:recipients] + " has been sent. If you would like to send an email to another student please do so now, otherwise click Back"
@@ -211,7 +170,7 @@
     @questions = Hash.new
     questionnaires = @assignment.questionnaires
     questionnaires.each {
-            |questionnaire|
+        |questionnaire|
       @questions[questionnaire.symbol] = questionnaire.questions
     }
 
@@ -256,18 +215,18 @@
   end
 
   private
-  
+
   def process_response(collabel, rowlabel, responses, questionnaire_type)
     @collabel = collabel
     @rowlabel = rowlabel
     @reviews = responses
     @reviews.each {
-            |response|
+        |response|
       user = response.map.reviewer.user
       @reviewers_email_hash[user.fullname.to_s+" <"+user.email.to_s+">"] = user.email.to_s
     }
     @reviews.sort! { |a, b| a.map.reviewer.user.fullname <=> b.map.reviewer.user.fullname }
-    @questionnaire =  @assignment.questionnaires.find_by_type(questionnaire_type)
+    @questionnaire = @assignment.questionnaires.find_by_type(questionnaire_type)
     @max_score, @weight = @assignment.get_max_score_possible(@questionnaire)
   end
 
@@ -279,7 +238,7 @@
     #ACS Check if team count is more than 1 instead of checking if it is a team assignment
     if @participant.assignment.max_team_size > 1
       team = @participant.team
-      if(!team.nil?)
+      if (!team.nil?)
         unless team.has_user session[:user]
           redirect_to '/denied?reason=You are not on the team that wrote this feedback'
           return true
@@ -292,7 +251,7 @@
     return false
   end
 
-def get_body_text(submission)
+  def get_body_text(submission)
     if submission
       role = "reviewer"
       item = "submission"
