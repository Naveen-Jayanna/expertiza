<<<<<<< HEAD
class TeamsUsersController < ApplicationController  

  def auto_complete_for_user_name      
    team = Team.find(session[:team_id])    
    @users = team.get_possible_team_members(params[:user][:name])
    render :inline => "<%= auto_complete_result @users, 'name' %>", :layout => false
  end

  def list
    @team = Team.find_by_id(params[:id])
    @assignment = Assignment.find(@team.assignment_id)        
    @teams_users = TeamsUser.paginate(:page => params[:page], :per_page => 10, :conditions => ["team_id = ?", params[:id]])
  end
  
  def new
    @team = Team.find_by_id(params[:id])    
  end
  
  def create    
    user = User.find_by_name(params[:user][:name].strip)
    if !user
      urlCreate = url_for :controller => 'users', :action => 'new'      
      flash[:error] = "\"#{params[:user][:name].strip}\" is not defined. Please <a href=\"#{urlCreate}\">create</a> this user before continuing."            
    end
    team = Team.find_by_id(params[:id])    
    
      team.add_member(user)
    
    #  flash[:error] = $!
    #end
    redirect_to :controller => 'team', :action => 'list', :id => team.parent_id
  end
        
  def delete
    teamuser = TeamsUser.find(params[:id])   
    parent_id = Team.find(teamuser.team_id).parent_id
    teamuser.destroy    
    redirect_to :controller => 'team', :action => 'list', :id => parent_id   
  end    

  def delete_selected
    params[:item].each {
      |item_id|      
      team_user = TeamsUser.find(item_id).first
      team_user.destroy
    }
    
    redirect_to :action => 'list', :id => params[:id]
  end
  
end
=======
class TeamsUsersController < ApplicationController  

  def auto_complete_for_user_name      
    team = Team.find(session[:team_id])    
    @users = team.get_possible_team_members(params[:user][:name])
    render :inline => "<%= auto_complete_result @users, 'name' %>", :layout => false
  end

  def list
    @team = Team.find_by_id(params[:id])
    @assignment = Assignment.find(@team.assignment_id)        
    @teams_users = TeamsUser.paginate(:page => params[:page], :per_page => 10, :conditions => ["team_id = ?", params[:id]])
  end
  
  def new
    @team = Team.find_by_id(params[:id])    
  end
  
  def create    
    user = User.find_by_name(params[:user][:name].strip)
    if !user
      urlCreate = url_for :controller => 'users', :action => 'new'      
      flash[:error] = "\"#{params[:user][:name].strip}\" is not defined. Please <a href=\"#{urlCreate}\">create</a> this user before continuing."            
    end
    team = Team.find_by_id(params[:id])    
    
      add_member_return=team.add_member(user, team.parent_id)
    if add_member_return==false
      flash[:error]= "The team already has the maximum number of members."
    end

    #  flash[:error] = $!
    #end
    redirect_to :controller => 'team', :action => 'list', :id => team.parent_id
  end
        
  def delete
    teamuser = TeamsUser.find(params[:id])   
    parent_id = Team.find(teamuser.team_id).parent_id
    teamuser.destroy    
    redirect_to :controller => 'team', :action => 'list', :id => parent_id   
  end    

  def delete_selected
    params[:item].each {
      |item_id|      
      team_user = TeamsUser.find(item_id).first
      team_user.destroy
    }
    
    redirect_to :action => 'list', :id => params[:id]
  end
  
end
>>>>>>> 2013b6f4
<|MERGE_RESOLUTION|>--- conflicted
+++ resolved
@@ -1,56 +1,3 @@
-<<<<<<< HEAD
-class TeamsUsersController < ApplicationController  
-
-  def auto_complete_for_user_name      
-    team = Team.find(session[:team_id])    
-    @users = team.get_possible_team_members(params[:user][:name])
-    render :inline => "<%= auto_complete_result @users, 'name' %>", :layout => false
-  end
-
-  def list
-    @team = Team.find_by_id(params[:id])
-    @assignment = Assignment.find(@team.assignment_id)        
-    @teams_users = TeamsUser.paginate(:page => params[:page], :per_page => 10, :conditions => ["team_id = ?", params[:id]])
-  end
-  
-  def new
-    @team = Team.find_by_id(params[:id])    
-  end
-  
-  def create    
-    user = User.find_by_name(params[:user][:name].strip)
-    if !user
-      urlCreate = url_for :controller => 'users', :action => 'new'      
-      flash[:error] = "\"#{params[:user][:name].strip}\" is not defined. Please <a href=\"#{urlCreate}\">create</a> this user before continuing."            
-    end
-    team = Team.find_by_id(params[:id])    
-    
-      team.add_member(user)
-    
-    #  flash[:error] = $!
-    #end
-    redirect_to :controller => 'team', :action => 'list', :id => team.parent_id
-  end
-        
-  def delete
-    teamuser = TeamsUser.find(params[:id])   
-    parent_id = Team.find(teamuser.team_id).parent_id
-    teamuser.destroy    
-    redirect_to :controller => 'team', :action => 'list', :id => parent_id   
-  end    
-
-  def delete_selected
-    params[:item].each {
-      |item_id|      
-      team_user = TeamsUser.find(item_id).first
-      team_user.destroy
-    }
-    
-    redirect_to :action => 'list', :id => params[:id]
-  end
-  
-end
-=======
 class TeamsUsersController < ApplicationController  
 
   def auto_complete_for_user_name      
@@ -104,5 +51,4 @@
     redirect_to :action => 'list', :id => params[:id]
   end
   
-end
->>>>>>> 2013b6f4
+end