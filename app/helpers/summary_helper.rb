--- conflicted
+++ resolved
@@ -8,12 +8,7 @@
   class Summary
     attr_accessor :summary, :reviewers, :avg_scores_by_reviewee, :avg_scores_by_round, :avg_scores_by_criterion, :summary_ws_url
 
-<<<<<<< HEAD
     def summarize_reviews_by_reviewee(questions, assignment, r_id, summary_ws_url, session = nil)
-=======
-    # produce average score and summary of comments for reviews by a reviewer for each question
-    def summarize_reviews_by_reviewee(questions, assignment, reviewee_id, summary_ws_url)
->>>>>>> 1211ff7c
       self.summary = ({})
       self.avg_scores_by_round = ({})
       self.avg_scores_by_criterion = ({})
@@ -91,16 +86,12 @@
     #   it does not seem to be used anywhere in Expertiza as of 4/21/19
     #   aside from in methods which are themselves not used anywhere in Expertiza as of 4/21/19
     # produce summaries for instructor and students. It sum up the feedback by criterion for each reviewee
-<<<<<<< HEAD
     def summarize_reviews_by_reviewees(assignment, summary_ws_url, session = nil)
       # @summary[reviewee][round][question]
       # @reviewers[team][reviewer]
       # @avg_scores_by_reviewee[team]
       # @avg_score_round[reviewee][round]
       # @avg_scores_by_criterion[reviewee][round][criterion]
-=======
-    def summarize_reviews_by_reviewees(assignment, summary_ws_url)
->>>>>>> 1211ff7c
       self.summary = ({})
       self.avg_scores_by_reviewee = ({})
       self.avg_scores_by_round = ({})
@@ -115,7 +106,6 @@
       teams = Team.select(:id, :name).where(parent_id: assignment.id).order(:name)
 
       teams.each do |reviewee|
-<<<<<<< HEAD
         reviewee_name = session ? reviewee.name(session[:ip]) : reviewee.name
         self.summary[reviewee_name] = []
         self.avg_scores_by_reviewee[reviewee_name] = 0.0
@@ -158,10 +148,6 @@
           self.avg_scores_by_round[reviewee_name][round] = calculate_avg_score_by_round(self.avg_scores_by_criterion[reviewee_name][round], rubric_questions_used)
         end
         self.avg_scores_by_reviewee[reviewee_name] = calculate_avg_score_by_reviewee(self.avg_scores_by_round[reviewee_name], assignment.rounds_of_reviews)
-=======
-        summarize_reviews_by_team_reviewee(assignment, reviewee, rubric)
-        self.avg_scores_by_reviewee[reviewee.name] = calculate_avg_score_by_reviewee(self.avg_scores_by_round[reviewee.name], assignment.rounds_of_reviews)
->>>>>>> 1211ff7c
       end
 
       self
