# OSS808 Change 28/10/2013
# FasterCSV replaced now by CSV which is present by default in Ruby
# require 'fastercsv'
# require 'csv'

module QuestionnaireHelper
  CSV_QUESTION = 0
  CSV_TYPE = 1
  CSV_PARAM = 2
  CSV_WEIGHT = 3

  def self.adjust_advice_size(questionnaire, question)
    # now we only support question advices for scored questions
    if question.is_a?(ScoredQuestion)

      max = questionnaire.max_question_score
      min = questionnaire.min_question_score

      QuestionAdvice.delete(['question_id = ? AND (score > ? OR score < ?)', question.id, max, min]) if !max.nil? && !min.nil?

      (questionnaire.min_question_score..questionnaire.max_question_score).each do |i|
        qas = QuestionAdvice.where('question_id = ? AND score = ?', question.id, i)
        question.question_advices << QuestionAdvice.new(score: i) if qas.first.nil?
        QuestionAdvice.delete(['question_id = ? AND score = ?', question.id, i]) if qas.size > 1
      end
    end
  end

<<<<<<< HEAD
  def update_questionnaire_questions
    return if params[:question].nil?

    params[:question].each_pair do |k, v|
      question = Question.find(k)
      v.each_pair do |key, value|
        question.send(key + '=', value) unless question.send(key) == value
      end
      question.save
    end
  end

  def create_questionnaire_question(question_type, questionnaire_id, seq)
    Object.const_get(question_type).create(
      txt: '',
      questionnaire_id: questionnaire_id,
      seq: seq,
      type: question_type,
      break_before: true
    )
  end
  
  def configure_questionnaire_question(question, question_params)
    case question
    when ScoredQuestion
      question.weight = question_params[:weight]
      question.max_label = 'Strongly agree'
      question.min_label = 'Strongly disagree'
    when Criterion, Cake
      question.size = '50, 3'
    when Dropdown
      question.alternatives = '0|1|2|3|4|5'
    when TextArea
      question.size = '60, 5'
    when TextField
      question.size = '30'
    end
  end

=======
  #Map type to questionnaire
  QUESTIONNAIRE_MAP = {
    'ReviewQuestionnaire' => ReviewQuestionnaire,
    'MetareviewQuestionnaire' => MetareviewQuestionnaire,
    'AuthorFeedbackQuestionnaire' => AuthorFeedbackQuestionnaire,
    'TeammateReviewQuestionnaire' => TeammateReviewQuestionnaire,
    'AssignmentSurveyQuestionnaire' => AssignmentSurveyQuestionnaire,
    'SurveyQuestionnaire' => SurveyQuestionnaire,
    'GlobalSurveyQuestionnaire' => GlobalSurveyQuestionnaire,
    'CourseSurveyQuestionnaire' => CourseSurveyQuestionnaire,
    'BookmarkRatingQuestionnaire' => BookmarkRatingQuestionnaire,
    'QuizQuestionnaire' => QuizQuestionnaire
  }

  # factory method to create the appropriate questionnaire based on the type
  def questionnaire_factory(type)
    questionnaire = QUESTIONNAIRE_MAP[type]
    if questionnaire.nil?
      flash[:error] = "Error: Undefined Questionnaire"
    else
      questionnaire.new
    end
  end
>>>>>>> 86f60d22
end<|MERGE_RESOLUTION|>--- conflicted
+++ resolved
@@ -26,7 +26,7 @@
     end
   end
 
-<<<<<<< HEAD
+
   def update_questionnaire_questions
     return if params[:question].nil?
 
@@ -66,7 +66,6 @@
     end
   end
 
-=======
   #Map type to questionnaire
   QUESTIONNAIRE_MAP = {
     'ReviewQuestionnaire' => ReviewQuestionnaire,
@@ -90,5 +89,5 @@
       questionnaire.new
     end
   end
->>>>>>> 86f60d22
+
 end