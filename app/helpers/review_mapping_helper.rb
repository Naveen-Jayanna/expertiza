# modified by E1877
module ReviewMappingHelper
  def create_report_table_header(headers = {})
    table_header = "<div class = 'reviewreport'>\
                    <table width='100% cellspacing='0' cellpadding='2' border='0' class='table table-striped'>\
                    <thead><tr bgcolor='#CCCCCC'>"
    headers.each do |header, percentage|
<<<<<<< HEAD
      table_header += if percentage # E1877: class added to make sorting enable
                        "<th class='sorter-true' width = #{percentage}>\
                        #{header.humanize}\
                                        </th>"
                      else  # E1877: class added to make sorting enable
                        "<th class='sorter-true'>\
=======
      table_header += if percentage
                        "<th width = #{percentage}>\
                        #{header.humanize}\
                                        </th>"
                      else
                        "<th>\
>>>>>>> 0b80a668
                        #{header.humanize}\
                                        </th>"
                      end
    end
    table_header += "</tr></thead>"
    table_header.html_safe
  end

  #
  # for review report
  #
  def get_data_for_review_report(reviewed_object_id, reviewer_id, type)
    rspan = 0
    (1..@assignment.num_review_rounds).each {|round| instance_variable_set("@review_in_round_" + round.to_s, 0) }

    response_maps = ResponseMap.where(["reviewed_object_id = ? AND reviewer_id = ? AND type = ?", reviewed_object_id, reviewer_id, type])
    response_maps.each do |ri|
      rspan += 1 if Team.exists?(id: ri.reviewee_id)
      responses = ri.response
      (1..@assignment.num_review_rounds).each do |round|
        instance_variable_set("@review_in_round_" + round.to_s, instance_variable_get("@review_in_round_" + round.to_s) + 1) if responses.exists?(round: round)
      end
    end
    [response_maps, rspan]
  end

  #
  # gets color according to review and assignment submission status
  #
  def get_team_name_color_in_review_report(response_map)
    assignment_created = @assignment.created_at
    assignment_due_dates = DueDate.where(parent_id: response_map.reviewed_object_id)
    if Response.exists?(map_id: response_map.id)
<<<<<<< HEAD
      review_graded_at = response_map.try(:reviewer).try(:review_grade).try(:review_graded_at)
      response_last_updated_at = response_map.try(:response).try(:last).try(:updated_at)
      if review_graded_at.nil? ||
          (review_graded_at && response_last_updated_at && response_last_updated_at > review_graded_at)
        'blue' # REVIEW: grade is not assigned or updated yet.
=======
      if !response_map.try(:reviewer).try(:review_grade).nil?
        'brown'
      elsif response_for_each_round?(response_map)
        'blue'
>>>>>>> 0b80a668
      else
        color = []
        (1..@assignment.num_review_rounds).each do |round|
          if submitted_within_round?(round, response_map, assignment_created, assignment_due_dates)
            color.push 'purple'
          else
            link = submitted_hyperlink(round, response_map, assignment_created, assignment_due_dates)
            if link.nil? or (link !~ %r{https*:\/\/wiki(.*)}) # can be extended for github links in future
              color.push 'green'
            else
              link_updated_at = get_link_updated_at(link)
              color.push link_updated_since_last?(round, assignment_due_dates, link_updated_at) ? 'purple' : 'green'
            end
          end
        end
        color[-1]
      end
    else
      'red'
    end
  end

  # checks if a review was submitted in every round
  def response_for_each_round?(response_map)
    num_responses = 0
    total_num_rounds = @assignment.num_review_rounds
    (1..total_num_rounds).each do |round|
      num_responses += 1 if Response.exists?(map_id: response_map.id, round: round)
    end
    num_responses == total_num_rounds
  end

  # checks if a work was submitted within a given round
  def submitted_within_round?(round, response_map, assignment_created, assignment_due_dates)
    submission_due_date = assignment_due_dates.where(round: round, deadline_type_id: 1).try(:first).try(:due_at)
    submission = SubmissionRecord.where(team_id: response_map.reviewee_id, operation: ['Submit File', 'Submit Hyperlink'])
    subm_created_at = submission.where(created_at: assignment_created..submission_due_date)
    if round > 1
      submission_due_last_round = assignment_due_dates.where(round: round - 1, deadline_type_id: 1).try(:first).try(:due_at)
      subm_created_at = submission.where(created_at: submission_due_last_round..submission_due_date)
    end
    !subm_created_at.try(:first).try(:created_at).nil?
  end

  # returns submitted hyperlink
  def submitted_hyperlink(round, response_map, assignment_created, assignment_due_dates)
    submission_due_date = assignment_due_dates.where(round: round, deadline_type_id: 1).try(:first).try(:due_at)
    subm_hyperlink = SubmissionRecord.where(team_id: response_map.reviewee_id, operation: 'Submit Hyperlink')
    submitted_h = subm_hyperlink.where(created_at: assignment_created..submission_due_date)
    submitted_h.try(:last).try(:content)
  end

  # returns last modified header date
  # only checks certain links (wiki)
  def get_link_updated_at(link)
    uri = URI(link)
    res = Net::HTTP.get_response(uri)['last-modified']
    res.to_time
  end

  # checks if a link was updated since last round submission
  def link_updated_since_last?(round, due_dates, link_updated_at)
    submission_due_date = due_dates.where(round: round, deadline_type_id: 1).try(:first).try(:due_at)
    submission_due_last_round = due_dates.where(round: round - 1, deadline_type_id: 1).try(:first).try(:due_at)
    (link_updated_at < submission_due_date) && (link_updated_at > submission_due_last_round)
  end

  def get_team_reviewed_link_name(max_team_size, response, reviewee_id)
    team_reviewed_link_name = if max_team_size == 1
                                TeamsUser.where(team_id: reviewee_id).first.user.fullname
                              else
                                Team.find(reviewee_id).name
                              end
    team_reviewed_link_name = "(" + team_reviewed_link_name + ")" if !response.empty? and !response.last.is_submitted?
    team_reviewed_link_name
  end

  def get_current_round_for_review_report(reviewer_id)
    user_id = Participant.find(reviewer_id).user.id
    topic_id = SignedUpTeam.topic_id(@assignment.id, user_id)
    @assignment.number_of_current_round(topic_id)
    @assignment.num_review_rounds if @assignment.get_current_stage(topic_id) == "Finished" || @assignment.get_current_stage(topic_id) == "metareview"
  end

  # varying rubric by round
  def get_each_round_score_awarded_for_review_report(reviewer_id, team_id)
    (1..@assignment.num_review_rounds).each {|round| instance_variable_set("@score_awarded_round_" + round.to_s, '-----') }
    (1..@assignment.num_review_rounds).each do |round|
      if @review_scores[reviewer_id] && @review_scores[reviewer_id][round] && @review_scores[reviewer_id][round][team_id] && @review_scores[reviewer_id][round][team_id] != -1.0
        instance_variable_set("@score_awarded_round_" + round.to_s, @review_scores[reviewer_id][round][team_id].inspect + '%')
      end
    end
  end

  def get_min_max_avg_value_for_review_report(round, team_id)
    %i[max min avg].each {|metric| instance_variable_set('@' + metric.to_s, '-----') }
    if @avg_and_ranges[team_id] && @avg_and_ranges[team_id][round] && %i[max min avg].all? {|k| @avg_and_ranges[team_id][round].key? k }
      %i[max min avg].each do |metric|
        metric_value = @avg_and_ranges[team_id][round][metric].nil? ? '-----' : @avg_and_ranges[team_id][round][metric].round(0).to_s + '%'
        instance_variable_set('@' + metric.to_s, metric_value)
      end
    end
  end

  def sort_reviewer_by_review_volume_desc
    @reviewers.each do |r|
      r.overall_avg_vol,
          r.avg_vol_in_round_1,
          r.avg_vol_in_round_2,
          r.avg_vol_in_round_3 = Response.get_volume_of_review_comments(@assignment.id, r.id)
    end
    @all_reviewers_overall_avg_vol = @reviewers.inject(0) {|sum, r| sum += r.overall_avg_vol } / @reviewers.length
    @all_reviewers_avg_vol_in_round_1 = @reviewers.inject(0) {|sum, r| sum += r.avg_vol_in_round_1 } / @reviewers.length
    @all_reviewers_avg_vol_in_round_2 = @reviewers.inject(0) {|sum, r| sum += r.avg_vol_in_round_2 } / @reviewers.length
    @all_reviewers_avg_vol_in_round_3 = @reviewers.inject(0) {|sum, r| sum += r.avg_vol_in_round_3 } / @reviewers.length
    @reviewers.sort! {|r1, r2| r2.overall_avg_vol <=> r1.overall_avg_vol }
  end

  def display_volume_metric(overall_avg_vol, avg_vol_in_round_1, avg_vol_in_round_2, avg_vol_in_round_3)
    metric = "Avg. Volume: #{overall_avg_vol} <br/> ("
    metric += "1st: " + avg_vol_in_round_1.to_s if avg_vol_in_round_1 > 0
    metric += ", 2nd: " + avg_vol_in_round_2.to_s if avg_vol_in_round_2 > 0
    metric += ", 3rd: " + avg_vol_in_round_3.to_s if avg_vol_in_round_3 > 0
    metric += ")"
    metric.html_safe
  end

  def initialize_chart_elements(reviewer)
    round = 0
    labels = []
    reviewer_data = []
    all_reviewers_data = []
    if @all_reviewers_avg_vol_in_round_1 > 0
      round += 1
      labels.push '1st'
      reviewer_data.push reviewer.avg_vol_in_round_1
      all_reviewers_data.push @all_reviewers_avg_vol_in_round_1
    end
    if @all_reviewers_avg_vol_in_round_2 > 0
      round += 1
      labels.push '2nd'
      reviewer_data.push reviewer.avg_vol_in_round_2
      all_reviewers_data.push @all_reviewers_avg_vol_in_round_2
    end
    if @all_reviewers_avg_vol_in_round_3 > 0
      round += 1
      labels.push '3rd'
      reviewer_data.push reviewer.avg_vol_in_round_3
      all_reviewers_data.push @all_reviewers_avg_vol_in_round_3
    end
    labels.push 'Total'
    reviewer_data.push reviewer.overall_avg_vol
    all_reviewers_data.push @all_reviewers_overall_avg_vol
    [labels, reviewer_data, all_reviewers_data]
  end

  def display_volume_metric_chart(reviewer)
    labels, reviewer_data, all_reviewers_data = initialize_chart_elements(reviewer)
    data = {
      labels: labels,
      datasets: [
        {
          label: 'vol.',
          backgroundColor: "rgba(255,99,132,0.8)",
          borderWidth: 1,
          data: reviewer_data,
          yAxisID: "bar-y-axis1"
        },
        {
          label: 'avg. vol.',
          backgroundColor: "rgba(255,206,86,0.8)",
          borderWidth: 1,
          data: all_reviewers_data,
          yAxisID: "bar-y-axis2"
        }
      ]
    }
    options = {
      legend: {
        position: 'top',
        labels: {
          usePointStyle: true
        }
      },
      width: "200",
      height: "125",
      scales: {
        yAxes: [{
          stacked: true,
          id: "bar-y-axis1",
          barThickness: 10
        }, {
          display: false,
          stacked: true,
          id: "bar-y-axis2",
          barThickness: 15,
          type: 'category',
          categoryPercentage: 0.8,
          barPercentage: 0.9,
          gridLines: {
            offsetGridLines: true
          }
        }],
        xAxes: [{
          stacked: false,
          ticks: {
            beginAtZero: true,
            stepSize: 50,
            max: 400
          }
        }]
      }
    }
    horizontal_bar_chart data, options
  end

  def list_review_submissions(participant_id, reviewee_team_id, response_map_id)
    participant = Participant.find(participant_id)
    team = AssignmentTeam.find(reviewee_team_id)
    html = ''
    if !team.nil? and !participant.nil?
      review_submissions_path = team.path + "_review" + "/" + response_map_id.to_s
      files = team.submitted_files(review_submissions_path)
      html += display_review_files_directory_tree(participant, files) if files.present?
    end
    html.html_safe
  end

  # Zhewei - 2017-02-27
  # This is for all Dr.Kidd's courses
  def calcutate_average_author_feedback_score(assignment_id, max_team_size, response_map_id, reviewee_id)
    review_response = ResponseMap.where(id: response_map_id).try(:first).try(:response).try(:last)
    author_feedback_avg_score = "-- / --"
    unless review_response.nil?
      user = TeamsUser.where(team_id: reviewee_id).try(:first).try(:user) if max_team_size == 1
      author = Participant.where(parent_id: assignment_id, user_id: user.id).try(:first) unless user.nil?
      feedback_response = ResponseMap.where(reviewed_object_id: review_response.id, reviewer_id: author.id).try(:first).try(:response).try(:last) unless author.nil?
      author_feedback_avg_score = feedback_response.nil? ? "-- / --" : "#{feedback_response.total_score} / #{feedback_response.maximum_score}"
    end
    author_feedback_avg_score
  end

  # Zhewei - 2016-10-20
  # This is for Dr.Kidd's assignment (806)
  # She wanted to quickly see if students pasted in a link (in the text field at the end of the rubric) without opening each review
  # Since we do not have hyperlink question type, we hacked this requirement
  # Maybe later we can create a hyperlink question type to deal with this situation.
  def list_hyperlink_submission(response_map_id, question_id)
    assignment = Assignment.find(@id)
    curr_round = assignment.try(:num_review_rounds)
    curr_response = Response.where(map_id: response_map_id, round: curr_round).first
    answer_with_link = Answer.where(response_id: curr_response.id, question_id: question_id).first if curr_response
    comments = answer_with_link.try(:comments)
    html = ''
    html += display_hyperlink_in_peer_review_question(comments) if comments.present? and comments.start_with?('http')
    html.html_safe
  end

  #
  # for author feedback report
  #
  #
  # varying rubric by round
  def get_each_round_review_and_feedback_response_map_for_feedback_report(author)
    @team_id = TeamsUser.team_id(@id.to_i, author.user_id)
    # Calculate how many responses one team received from each round
    # It is the feedback number each team member should make
    @review_response_map_ids = ReviewResponseMap.where(["reviewed_object_id = ? and reviewee_id = ?", @id, @team_id]).pluck("id")
    {1 => 'one', 2 => 'two', 3 => 'three'}.each do |key, round_num|
      instance_variable_set('@review_responses_round_' + round_num,
                            Response.where(["map_id IN (?) and round = ?", @review_response_map_ids, key]))
      # Calculate feedback response map records
      instance_variable_set('@feedback_response_maps_round_' + round_num,
                            FeedbackResponseMap.where(["reviewed_object_id IN (?) and reviewer_id = ?",
                                                       instance_variable_get('@all_review_response_ids_round_' + round_num), author.id]))
    end
    # rspan means the all peer reviews one student received, including unfinished one
    @rspan_round_one = @review_responses_round_one.length
    @rspan_round_two = @review_responses_round_two.length
    @rspan_round_three = @review_responses_round_three.nil? ? 0 : @review_responses_round_three.length
  end

  def get_certain_round_review_and_feedback_response_map_for_feedback_report(author)
    @feedback_response_maps = FeedbackResponseMap.where(["reviewed_object_id IN (?) and reviewer_id = ?", @all_review_response_ids, author.id])
    @team_id = TeamsUser.team_id(@id.to_i, author.user_id)
    @review_response_map_ids = ReviewResponseMap.where(["reviewed_object_id = ? and reviewee_id = ?", @id, @team_id]).pluck("id")
    @review_responses = Response.where(["map_id IN (?)", @review_response_map_ids])
    @rspan = @review_responses.length
  end

  #
  # for calibration report
  #
  def get_css_style_for_calibration_report(diff)
    # diff - difference between stu's answer and instructor's answer
    css_class = case diff.abs
                when 0
                  'c5'
                when 1
                  'c4'
                when 2
                  'c3'
                when 3
                  'c2'
                else
                  'c1'
                end
    css_class
  end
end<|MERGE_RESOLUTION|>--- conflicted
+++ resolved
@@ -1,25 +1,15 @@
-# modified by E1877
 module ReviewMappingHelper
   def create_report_table_header(headers = {})
     table_header = "<div class = 'reviewreport'>\
                     <table width='100% cellspacing='0' cellpadding='2' border='0' class='table table-striped'>\
                     <thead><tr bgcolor='#CCCCCC'>"
     headers.each do |header, percentage|
-<<<<<<< HEAD
-      table_header += if percentage # E1877: class added to make sorting enable
+      table_header += if percentage
                         "<th class='sorter-true' width = #{percentage}>\
                         #{header.humanize}\
                                         </th>"
-                      else  # E1877: class added to make sorting enable
+                      else
                         "<th class='sorter-true'>\
-=======
-      table_header += if percentage
-                        "<th width = #{percentage}>\
-                        #{header.humanize}\
-                                        </th>"
-                      else
-                        "<th>\
->>>>>>> 0b80a668
                         #{header.humanize}\
                                         </th>"
                       end
@@ -53,18 +43,11 @@
     assignment_created = @assignment.created_at
     assignment_due_dates = DueDate.where(parent_id: response_map.reviewed_object_id)
     if Response.exists?(map_id: response_map.id)
-<<<<<<< HEAD
       review_graded_at = response_map.try(:reviewer).try(:review_grade).try(:review_graded_at)
       response_last_updated_at = response_map.try(:response).try(:last).try(:updated_at)
       if review_graded_at.nil? ||
           (review_graded_at && response_last_updated_at && response_last_updated_at > review_graded_at)
         'blue' # REVIEW: grade is not assigned or updated yet.
-=======
-      if !response_map.try(:reviewer).try(:review_grade).nil?
-        'brown'
-      elsif response_for_each_round?(response_map)
-        'blue'
->>>>>>> 0b80a668
       else
         color = []
         (1..@assignment.num_review_rounds).each do |round|
