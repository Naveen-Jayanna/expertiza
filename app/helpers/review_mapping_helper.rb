--- conflicted
+++ resolved
@@ -23,12 +23,6 @@
   #
   def get_data_for_review_report(reviewed_object_id, reviewer_id, type)
     rspan = 0
-<<<<<<< HEAD
-    line_num += 1
-    bgcolor = line_num.even? ? "#ffffff" : "#DDDDDD"
-=======
-
->>>>>>> 6d4aa072
     (1..@assignment.num_review_rounds).each {|round| instance_variable_set("@review_in_round_" + round.to_s, 0) }
 
     response_maps = ResponseMap.where(["reviewed_object_id = ? AND reviewer_id = ? AND type = ?", reviewed_object_id, reviewer_id, type])
