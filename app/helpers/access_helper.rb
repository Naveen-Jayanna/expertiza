--- conflicted
+++ resolved
@@ -1,63 +1,36 @@
-<<<<<<< HEAD
-module AccessHelper
-  def authorize
-    unless all_actions_allowed?
-      flash_msg
-      redirect_back
-    end
-  end
-
-  def flash_msg
-    flash[:error] = "This #{current_role_name.try(:downcase)} is not allowed to #{params[:action]} this #{params[:controller]}"
-  end
-
-  def all_actions_allowed?
-    if current_user && current_role.super_admin?
-      true
-    else
-      action_allowed?
-    end
-  end
-
-  def action_allowed?
-    # default action_allowed is nil. So to allow any action, we need to override this in the controller.
-  end
-end
-=======
-module AccessHelper
-  def authorize
-    unless all_actions_allowed?
-      flash_msg
-      redirect_back
-    end
-  end
-
-  def flash_msg
-    if current_role && current_role.name.try(:downcase).start_with?('a','e','i','o','u')
-      if params[:action] == 'new'
-        flash[:error] = "An #{current_role_name.try(:downcase)} is not allowed to create this/these #{params[:controller]}"
-      else
-        flash[:error] = "An #{current_role_name.try(:downcase)} is not allowed to #{params[:action]} this/these #{params[:controller]}"
-      end
-    else
-      if params[:action] == 'new'
-        flash[:error] = "A #{current_role_name.try(:downcase)} is not allowed to create this/these #{params[:controller]}"
-      else
-        flash[:error] = "A #{current_role_name.try(:downcase)} is not allowed to #{params[:action]} this/these #{params[:controller]}"
-      end
-    end
-  end
-
-  def all_actions_allowed?
-    if current_user && current_role.super_admin?
-      true
-    else
-      action_allowed?
-    end
-  end
-
-  def action_allowed?
-    #default action_allowed is nil. So to allow any action, we need to override this in the controller.
-  end
-end
->>>>>>> 3486692f
+module AccessHelper
+  def authorize
+    unless all_actions_allowed?
+      flash_msg
+      redirect_back
+    end
+  end
+
+  def flash_msg
+    if current_role && current_role.name.try(:downcase).start_with?('a','e','i','o','u')
+      if params[:action] == 'new'
+        flash[:error] = "An #{current_role_name.try(:downcase)} is not allowed to create this/these #{params[:controller]}"
+      else
+        flash[:error] = "An #{current_role_name.try(:downcase)} is not allowed to #{params[:action]} this/these #{params[:controller]}"
+      end
+    else
+      if params[:action] == 'new'
+        flash[:error] = "A #{current_role_name.try(:downcase)} is not allowed to create this/these #{params[:controller]}"
+      else
+        flash[:error] = "A #{current_role_name.try(:downcase)} is not allowed to #{params[:action]} this/these #{params[:controller]}"
+      end
+    end
+  end
+
+  def all_actions_allowed?
+    if current_user && current_role.super_admin?
+      true
+    else
+      action_allowed?
+    end
+  end
+
+  def action_allowed?
+    #default action_allowed is nil. So to allow any action, we need to override this in the controller.
+  end
+end