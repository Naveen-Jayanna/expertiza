module SignUpSheetHelper
  # if the instructor does not specific the topic due date, it should be the same as assignment due date;
  # otherwise, it should display the topic due date.
  def check_topic_due_date_value(assignment_due_dates, topic_id, deadline_type_id = 1, review_round = 1)
    due_date = get_topic_deadline(assignment_due_dates, topic_id, deadline_type_id, review_round)
    due_date ? DateTime.parse(due_date.to_s).strftime("%Y-%m-%d %H:%M:%S") : nil
  end

  def get_topic_deadline(assignment_due_dates, topic_id, deadline_type_id = 1, review_round = 1)
    topic_due_date = TopicDueDate.where(parent_id: topic_id,
                                        deadline_type_id: deadline_type_id,
                                        round: review_round).first rescue nil
    if !topic_due_date.nil?
      topic_due_date.due_at
    end
  end

  # Retrieve topics suggested by signed in user for
  # the assignment.
  def get_suggested_topics(assignment_id)
    team_id = TeamsUser.team_id(assignment_id, session[:user].id)
    teams_users = TeamsUser.where(team_id: team_id)
    teams_users_array = []
    teams_users.each do |teams_user|
      teams_users_array << teams_user.user_id
    end
    @suggested_topics = SignUpTopic.where(assignment_id: assignment_id, private_to: teams_users_array)
  end

  # Render topic row for intelligent topic selection.
  def get_intelligent_topic_row(topic, selected_topics, max_team_size = 3)
    row_html = ''
    if selected_topics.present?
      selected_topics.each do |selected_topic|
        row_html = if selected_topic.topic_id == topic.id and !selected_topic.is_waitlisted
                     '<tr bgcolor="yellow">'
                   elsif selected_topic.topic_id == topic.id and selected_topic.is_waitlisted
                     '<tr bgcolor="lightgray">'
                   else
                     '<tr id="topic_' + topic.id.to_s + '">'
                   end
      end
    else
      row_html = '<tr id="topic_' + topic.id.to_s + '" style="background-color:' + get_topic_bg_color(topic, max_team_size) + '">'
    end
    row_html.html_safe
  end

  # Compute background colour for a topic with respect to maximum team size.
  def get_topic_bg_color(topic, max_team_size)
    red = (400 * (1 - (Math.tanh(2 * [max_team_size.to_f / Bid.where(topic_id: topic.id).count, 1].min - 1) + 1) / 2)).to_i.to_s
    green = (400 * (Math.tanh(2 * [max_team_size.to_f / Bid.where(topic_id: topic.id).count, 1].min - 1) + 1) / 2).to_i.to_s
    'rgb(' + red + ',' + green + ',0)'
  end

  # Render the participant info for a topic and assignment.
  def render_participant_info(topic, assignment, participants)
    html = ''
    if participants.present?
      chooser_present = false
      participants.each do |participant|
        next unless topic.id == participant.topic_id
        chooser_present = true
        html += participant.user_name_placeholder
        if assignment.max_team_size > 1
          html += '<a href="/sign_up_sheet/delete_signup_as_instructor/' + participant.team_id.to_s + '?topic_id=' + topic.id.to_s + '"">'
          html += '<img border="0" align="middle" src="/assets/delete_icon.png" title="Drop Student"></a>'
        end
        html += '<font color="red">(waitlisted)</font>' if participant.is_waitlisted
        html += '<br/>'
      end
      html += 'No choosers.' unless chooser_present
    end
    html.html_safe
  end
<<<<<<< HEAD

=======
  
#  student7535 student7553 teaching_assistant7517
  def display_instructor_signup?()
    participant = AssignmentParticipant.find(params[:id].to_i)
    assignment_data = participant.assignment
    assignment = Assignment.find(assignment_data.id)
    (%w[Super-Administrator Administrator ].include? session[:user].role.name) ||
        (assignment.instructor_id == current_user.try(:id)) ||
        TaMapping.exists?(ta_id: current_user.try(:id), course_id: assignment.course_id) ||
        (assignment.course_id && Course.find(assignment.course_id).instructor_id == current_user.try(:id))
  end
>>>>>>> 1298b95e
end<|MERGE_RESOLUTION|>--- conflicted
+++ resolved
@@ -73,19 +73,4 @@
     end
     html.html_safe
   end
-<<<<<<< HEAD
-
-=======
-  
-#  student7535 student7553 teaching_assistant7517
-  def display_instructor_signup?()
-    participant = AssignmentParticipant.find(params[:id].to_i)
-    assignment_data = participant.assignment
-    assignment = Assignment.find(assignment_data.id)
-    (%w[Super-Administrator Administrator ].include? session[:user].role.name) ||
-        (assignment.instructor_id == current_user.try(:id)) ||
-        TaMapping.exists?(ta_id: current_user.try(:id), course_id: assignment.course_id) ||
-        (assignment.course_id && Course.find(assignment.course_id).instructor_id == current_user.try(:id))
-  end
->>>>>>> 1298b95e
 end