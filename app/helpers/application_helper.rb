# Methods added to this helper will be available to all templates in the application.
module ApplicationHelper
  def is_available(user, owner_id)
    user.id == owner_id ||
      user.admin? ||
      user.super_admin?
  end

<<<<<<< HEAD
  def flash_message(type)
    if flash[type]
      "<div class='flash_#{type.to_s}'>#{flash[type]}</div>".html_safe
    end
  end

=======
  # Make a new user of the same class
>>>>>>> d3de801b
  def self.get_user_role(l_user)
    eval "#{l_user.role.name.gsub(/-/, '')}.new"
  end

  def self.get_user_first_name(recipient)
    recipient.first_name
  end

  def get_field(element, field)
    element.send field
  end
end<|MERGE_RESOLUTION|>--- conflicted
+++ resolved
@@ -6,16 +6,7 @@
       user.super_admin?
   end
 
-<<<<<<< HEAD
-  def flash_message(type)
-    if flash[type]
-      "<div class='flash_#{type.to_s}'>#{flash[type]}</div>".html_safe
-    end
-  end
-
-=======
   # Make a new user of the same class
->>>>>>> d3de801b
   def self.get_user_role(l_user)
     eval "#{l_user.role.name.gsub(/-/, '')}.new"
   end
