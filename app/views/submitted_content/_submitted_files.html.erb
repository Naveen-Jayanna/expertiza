<% current_folder = DisplayOption.new 
   current_folder.name = "" %>
<% files = participant.files_in_directory(participant.get_path + current_folder.name) %>
or<br/><br/>
<b>Submit a file:</b><BR/>
<% if files.length > 0 or stage != "Complete"  %>
  <% if stage != "Complete" %>
    <%= form_tag({:action=>'submit_file',:id => participant.id},{:method => 'post', :enctype => "multipart/form-data", :onSubmit => "return checkIfFileExists(uploaded_file.value,1);"}) do %>
    	<br/><input type="checkbox" name="unzip" value=""/> Unzip submission
    	<br/><input type="file" id="uploaded_file" name="uploaded_file" size=40 />
    	<%= submit_tag 'Upload file' %>
    	<br>
    <% end %>
  <% end %>
<<<<<<< HEAD
  <% form_tag({:action=>'folder_action', :id => participant.id},{:multipart => true})do %>
=======
  <%= form_tag({:action=>'folder_action', :id => participant.id},{:multipart => true}) do %>
>>>>>>> 9cecdebf
  <% if files.length > 0 and participant.directory_num != nil and participant.directory_num >= 0 %>
	<% if stage != "Complete" %>
		<div style="background-color:#EEEEEE; padding-bottom:0.6em"><strong>File and folder actions</strong><br>
		<input type="button" onclick="createNewFolder()"     value="Create new folder"    />
		<input type="button" onclick="copySelectedFile()"    value="Copy selected file"   />
		<input type="button" onclick="moveSelectedFile()"    value="Move selected file"   />
		<input type="button" onclick="renameFile()"          value="Rename selected file" />
		<input type="button" onclick="deleteSelectedFile();" value="Delete selected file" />
		<input type="reset" value="Reset"></div><br>
	<% end %>
    <table>
	  <tr><td>&nbsp;</td><td><div id="1_myDiv"><%= display_directory_tree(participant, files, false) %> </div></td></tr>
    </table>
  <% end %>		
  <% end %>
<% else %>
No files have been submitted.
<% end %><|MERGE_RESOLUTION|>--- conflicted
+++ resolved
@@ -12,11 +12,7 @@
     	<br>
     <% end %>
   <% end %>
-<<<<<<< HEAD
-  <% form_tag({:action=>'folder_action', :id => participant.id},{:multipart => true})do %>
-=======
   <%= form_tag({:action=>'folder_action', :id => participant.id},{:multipart => true}) do %>
->>>>>>> 9cecdebf
   <% if files.length > 0 and participant.directory_num != nil and participant.directory_num >= 0 %>
 	<% if stage != "Complete" %>
 		<div style="background-color:#EEEEEE; padding-bottom:0.6em"><strong>File and folder actions</strong><br>
