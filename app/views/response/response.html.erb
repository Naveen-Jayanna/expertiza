<<<<<<< HEAD
<h1><%= @header %> <%= @title %> for <%= @map.assignment.name %></h1>

<% if !@map.contributor.nil?%>
  <%if @map.assignment.team_assignment?
        team_member = TeamsUser.find_by_team_id(@map.contributor).user_id
        topic_id = Participant.find_by_parent_id_and_user_id(@map.assignment.id,team_member).topic_id
    else%>
        <% topic_id = Participant.find(@map.contributor).topic_id%>
  <%end%>  
  <%if !topic_id.nil?%>
    <h2>You are reviewing <%=SignUpTopic.find(topic_id).topic_name%></h2>
  <%end%>
  <%= render :partial => 'submitted_content/main', :locals => {:participant => @map.contributor, :stage =>  @assignment.get_current_stage()} %>
  <hr/>
<% end %>
<!-- display all versions available -->
<% @responses_versions = Array.new %>
<% @responses_versions = @map.get_all_versions() %>

<% if @responses_versions.empty? %>
  "<I>No previous review was performed.</I><br/><hr/><br/>"
<% else %>
  <% @responses_versions.each do |response| %>
    <% rm = ResponseMap.find(response.map_id) %>
    <% as = Assignment.find(rm.reviewed_object_id) %>
    <% questionnaire = Questionnaire.find(as.questionnaires[0].id) %>
    <% if questionnaire.section.eql? "Custom" %>
      <% file_url = nil
        @current_folder = DisplayOption.new
        @current_folder.name = ""
        @participant = Participant.find(response.map.reviewer_id)
        files_list = Dir[@participant.assignment.get_path.to_s + "/" + response.map.id.to_s + @current_folder.name + "/*"]
        files = Array.new
        for file in files_list
            if File.directory?(file) then
                dir_files = get_files(file)
                dir_files.each{|f| files << f}
            end
            files << file
        end
        file = files[0]
        file_url = ""
        if !file.nil?
            # parentFolder = File.dirname(file)
            # location = parentFolder + File.basename(file)
            file_url = ""
            file_url = "<u><i> "
            file_url += link_to File.basename(file), :controller=>'submitted_content', :action=>'download', :download=>File.basename(file), 'current_folder[name]'=>File.dirname(file)
            file_url += " </i></u><br/>"
        end
      %>
      <%
      current_topic = nil
      questions = Question.find_all_by_questionnaire_id(questionnaire.id)
      rs_temp = @review_scores
      @review_scores = Array.new
      questions.each{ | question |
        @review_scores << Score.find_by_response_id_and_question_id(response.id, question.id)
      }
      i = 0
      questions.each { | question |
        ques_type = QuestionType.find_all_by_question_id(question.id)%>
        <%= get_accordion_title(current_topic, ques_type[0].parameters.split("::")[0]) %>
        <%= find_question_type(question, ques_type[0], i, true, file_url, (questionnaire.min_question_score..questionnaire.max_question_score).to_a) %>
        <% current_topic = ques_type[0].parameters.split("::")[0]
        i += 1
    } %>
    <% @review_scores = rs_temp %>
    <% else %>
      <%= response.display_as_html()+"<br/><hr/><br/>" %>
    <% end %>
  <% end %>
<% end %>


<% form_tag :action => @next_action, :id => @modified_object do %>
<% i = 0
   @questions.each{
    | question | %>
    <%= question.txt %><BR/>
    <% if controller.action_name != 'new' and @review_scores[i] != nil and @review_scores[i].comments != nil %>
	    <% text = @review_scores[i].comments.gsub(/\"/,'&quot;').lstrip %>
	    <textarea cols="70" rows="1" id="responses_<%=i%>_comments" name="responses[<%=i%>][comment]"  style="overflow:hidden;" onkeyup="checkRows(this)" ><%= text %></textarea>
    <% else %>
	    <textarea cols="70" rows="1" id="responses_<%=i%>_comments" name="responses[<%=i%>][comment]"  style="overflow:hidden;" onkeyup="checkRows(this)" ></textarea>
    <% end %>
    <% if question.true_false? %>
      <select id="responses_<%=i%>_score" name="responses[<%=i%>][score]">
         <%if controller.action_name != 'new' %>
           <option value="<%=@min%>" <%if @min==@review_scores[i].score%>selected="selected"<%end%> ><%=@min%></option>
           <option value="<%=@max%>" <%if @max==@review_scores[i].score%>selected="selected"<%end%> ><%=@max%></option>    
         <%else%>
           <option value="<%=@min%>"><%=@min%></option>
           <option value="<%=@max%>"><%=@max%></option> 
         <%end%> 
      </select>  
  <% else %>
      <select id="responses_<%=i%>_score" name="responses[<%=i%>][score]">
          <% for j in @min..@max %>
	         <%if controller.action_name != 'new'and @review_scores[i] != nil %>
            	<option value="<%=j%>"<% if j==@review_scores[i].score%> selected="selected"<%end%> ><%=j%></option>
             <%else%>
		        <option value="<%=j%>" ><%=j%></option>
	        <% end %>
          <% end %>
      </select>     
  <% end %> 
  <%if question.question_advices.size > 0%>
      <%= render :partial => 'advice', :locals => {:i => i, :advice_list => question.question_advices} %>
  <% else %>
      <br/>
  <% end %>      
  <BR/><BR/>
  <% i+=1 
   } %>

       
<p>
	<label for="review_comments">Additional Comments</label><BR/>
	<textarea cols="70" rows="1" id="review_comments" name="review[comments]"  style="overflow:hidden;" onkeyup="checkRows(this)" ><% if controller.action_name != 'new' and @response.additional_comment != nil %><%=@response.additional_comment.strip%><% end %></textarea>
</p>

<br/>
<%if @map.assignment.id == 562%>
	<%= label_tag 'save_option_label', "Automated suggestions/advice:" %> <br>
	<%= radio_button_tag :save_options,'WithMeta', true %>Yes<br/>
	<%= radio_button_tag :save_options,'WithoutMeta' %>No<br/>
<!-- 	<%= radio_button_tag :save_options,'EmailMeta' %>Email Metareview <br/>	 -->
<%end%> 
<br>
<%= submit_tag "Save "+@title, :name=>"save" %>
<%= hidden_field_tag('return', @return) %>
<% end %>

<%= @map.show_feedback() %>
<a href="javascript:window.history.back()">Back</a>
=======
<h1><%= @header %> <%= @title %> for <%= @map.assignment.name %></h1>

<% if !@map.contributor.nil?%>
  <%if @map.assignment.team_assignment?
        team_member = TeamsUser.find_by_team_id(@map.contributor).user_id
        topic_id = Participant.find_by_parent_id_and_user_id(@map.assignment.id,team_member).topic_id
    else%>
        <% topic_id = Participant.find(@map.contributor).topic_id%>
  <%end%>  
  <%if !topic_id.nil?%>
    <h2>You are reviewing <%=SignUpTopic.find(topic_id).topic_name%></h2>
  <%end%>
  <%= render :partial => 'submitted_content/main', :locals => {:participant => @map.contributor, :stage =>  @assignment.get_current_stage()} %>
  <hr/>
<% end %>
<!-- display all versions available -->
<% @responses_versions = Array.new %>
<% @responses_versions = @map.get_all_versions() %>

<% if @responses_versions.empty? %>
  "<I>No previous review was performed.</I><br/><hr/><br/>"
<% else %>
  <% @responses_versions.each do |response| %>
    <% rm = ResponseMap.find(response.map_id) %>
    <% as = Assignment.find(rm.reviewed_object_id) %>
    <% questionnaire = Questionnaire.find(as.questionnaires[Assignment::REVIEW_QUESTIONNAIRES[:review]].id) %>
    <% if questionnaire.section.eql? "Custom" %>
      <% file_url = nil
        @current_folder = DisplayOption.new
        @current_folder.name = ""
        @participant = Participant.find(response.map.reviewer_id)
        files_list = Dir[@participant.assignment.get_path.to_s + "/" + response.map.id.to_s + @current_folder.name + "/*"]
        files = Array.new
        for file in files_list
            if File.directory?(file) then
                dir_files = get_files(file)
                dir_files.each{|f| files << f}
            end
            files << file
        end
        file = files[0]
        file_url = ""
        if !file.nil?
            # parentFolder = File.dirname(file)
            # location = parentFolder + File.basename(file)
            file_url = ""
            file_url = "<u><i> "
            file_url += link_to File.basename(file), :controller=>'submitted_content', :action=>'download', :download=>File.basename(file), 'current_folder[name]'=>File.dirname(file)
            file_url += " </i></u><br/>"
        end
      %>
      <%
      current_topic = nil
      questions = Question.find_all_by_questionnaire_id(questionnaire.id)
      rs_temp = @review_scores
      @review_scores = Array.new
      questions.each{ | question |
        @review_scores << Score.find_by_response_id_and_question_id(response.id, question.id)
      }
      i = 0
      questions.each { | question |
        ques_type = QuestionType.find_all_by_question_id(question.id)%>
        <%= get_accordion_title(current_topic, ques_type[0].parameters.split("::")[0]) %>
        <%= find_question_type(question, ques_type[0], i, true, file_url, (questionnaire.min_question_score..questionnaire.max_question_score).to_a) %>
        <% current_topic = ques_type[0].parameters.split("::")[0]
        i += 1
    } %>
    <% @review_scores = rs_temp %>
    <% else %>
      <%= response.display_as_html()+"<br/><hr/><br/>" %>
    <% end %>
  <% end %>
<% end %>


<% form_tag :action => @next_action, :id => @modified_object do %>
<% i = 0
   @questions.each{
    | question | %>
    <%= question.txt %><BR/>
    <% if controller.action_name != 'new' and @review_scores[i] != nil and @review_scores[i].comments != nil %>
        <% text = @review_scores[i].comments.gsub(/\"/,'&quot;').lstrip %>
        <textarea cols="70" rows="1" id="responses_<%=i%>_comments" name="responses[<%=i%>][comment]"  style="overflow:hidden;" onkeyup="checkRows(this)" ><%= text %></textarea>
    <% else %>
        <textarea cols="70" rows="1" id="responses_<%=i%>_comments" name="responses[<%=i%>][comment]"  style="overflow:hidden;" onkeyup="checkRows(this)" ></textarea>
    <% end %>
    <% if question.true_false? %>
      <select id="responses_<%=i%>_score" name="responses[<%=i%>][score]">
         <%if controller.action_name != 'new' %>
           <option value="<%=@min%>" <%if @min==@review_scores[i].score%>selected="selected"<%end%> ><%=@min%></option>
           <option value="<%=@max%>" <%if @max==@review_scores[i].score%>selected="selected"<%end%> ><%=@max%></option>    
         <%else%>
           <option value="<%=@min%>"><%=@min%></option>
           <option value="<%=@max%>"><%=@max%></option> 
         <%end%> 
      </select>  
  <% else %>
      <select id="responses_<%=i%>_score" name="responses[<%=i%>][score]">
          <% for j in @min..@max %>
             <%if controller.action_name != 'new'and @review_scores[i] != nil %>
                <option value="<%=j%>"<% if j==@review_scores[i].score%> selected="selected"<%end%> ><%=j%></option>
             <%else%>
                <option value="<%=j%>" ><%=j%></option>
            <% end %>
          <% end %>
      </select>     
  <% end %> 
  <%if question.question_advices.size > 0%>
      <%= render :partial => 'advice', :locals => {:i => i, :advice_list => question.question_advices} %>
  <% else %>
      <br/>
  <% end %>      
  <BR/><BR/>
  <% i+=1 
   } %>

       
<p>
    <label for="review_comments">Additional Comments</label><BR/>
    <textarea cols="70" rows="1" id="review_comments" name="review[comments]"  style="overflow:hidden;" onkeyup="checkRows(this)" ><% if controller.action_name != 'new' and @response.additional_comment != nil %><%=@response.additional_comment.strip%><% end %></textarea>
</p>

<br/>
<%if @map.assignment.id == 562%>
    <%= label_tag 'save_option_label', "Automated suggestions/advice:" %> <br>
    <%= radio_button_tag :save_options,'WithMeta', true %>Yes<br/>
    <%= radio_button_tag :save_options,'WithoutMeta' %>No<br/>
<!-- 	<%= radio_button_tag :save_options,'EmailMeta' %>Email Metareview <br/>	 -->
<%end%> 
<br>
<%= submit_tag "Save "+@title, :name=>"save" %>
<%= hidden_field_tag('return', @return) %>
<% end %>

<%= @map.show_feedback() %>
<a href="javascript:window.history.back()">Back</a>
>>>>>>> 2013b6f4
<|MERGE_RESOLUTION|>--- conflicted
+++ resolved
@@ -1,141 +1,3 @@
-<<<<<<< HEAD
-<h1><%= @header %> <%= @title %> for <%= @map.assignment.name %></h1>
-
-<% if !@map.contributor.nil?%>
-  <%if @map.assignment.team_assignment?
-        team_member = TeamsUser.find_by_team_id(@map.contributor).user_id
-        topic_id = Participant.find_by_parent_id_and_user_id(@map.assignment.id,team_member).topic_id
-    else%>
-        <% topic_id = Participant.find(@map.contributor).topic_id%>
-  <%end%>  
-  <%if !topic_id.nil?%>
-    <h2>You are reviewing <%=SignUpTopic.find(topic_id).topic_name%></h2>
-  <%end%>
-  <%= render :partial => 'submitted_content/main', :locals => {:participant => @map.contributor, :stage =>  @assignment.get_current_stage()} %>
-  <hr/>
-<% end %>
-<!-- display all versions available -->
-<% @responses_versions = Array.new %>
-<% @responses_versions = @map.get_all_versions() %>
-
-<% if @responses_versions.empty? %>
-  "<I>No previous review was performed.</I><br/><hr/><br/>"
-<% else %>
-  <% @responses_versions.each do |response| %>
-    <% rm = ResponseMap.find(response.map_id) %>
-    <% as = Assignment.find(rm.reviewed_object_id) %>
-    <% questionnaire = Questionnaire.find(as.questionnaires[0].id) %>
-    <% if questionnaire.section.eql? "Custom" %>
-      <% file_url = nil
-        @current_folder = DisplayOption.new
-        @current_folder.name = ""
-        @participant = Participant.find(response.map.reviewer_id)
-        files_list = Dir[@participant.assignment.get_path.to_s + "/" + response.map.id.to_s + @current_folder.name + "/*"]
-        files = Array.new
-        for file in files_list
-            if File.directory?(file) then
-                dir_files = get_files(file)
-                dir_files.each{|f| files << f}
-            end
-            files << file
-        end
-        file = files[0]
-        file_url = ""
-        if !file.nil?
-            # parentFolder = File.dirname(file)
-            # location = parentFolder + File.basename(file)
-            file_url = ""
-            file_url = "<u><i> "
-            file_url += link_to File.basename(file), :controller=>'submitted_content', :action=>'download', :download=>File.basename(file), 'current_folder[name]'=>File.dirname(file)
-            file_url += " </i></u><br/>"
-        end
-      %>
-      <%
-      current_topic = nil
-      questions = Question.find_all_by_questionnaire_id(questionnaire.id)
-      rs_temp = @review_scores
-      @review_scores = Array.new
-      questions.each{ | question |
-        @review_scores << Score.find_by_response_id_and_question_id(response.id, question.id)
-      }
-      i = 0
-      questions.each { | question |
-        ques_type = QuestionType.find_all_by_question_id(question.id)%>
-        <%= get_accordion_title(current_topic, ques_type[0].parameters.split("::")[0]) %>
-        <%= find_question_type(question, ques_type[0], i, true, file_url, (questionnaire.min_question_score..questionnaire.max_question_score).to_a) %>
-        <% current_topic = ques_type[0].parameters.split("::")[0]
-        i += 1
-    } %>
-    <% @review_scores = rs_temp %>
-    <% else %>
-      <%= response.display_as_html()+"<br/><hr/><br/>" %>
-    <% end %>
-  <% end %>
-<% end %>
-
-
-<% form_tag :action => @next_action, :id => @modified_object do %>
-<% i = 0
-   @questions.each{
-    | question | %>
-    <%= question.txt %><BR/>
-    <% if controller.action_name != 'new' and @review_scores[i] != nil and @review_scores[i].comments != nil %>
-	    <% text = @review_scores[i].comments.gsub(/\"/,'&quot;').lstrip %>
-	    <textarea cols="70" rows="1" id="responses_<%=i%>_comments" name="responses[<%=i%>][comment]"  style="overflow:hidden;" onkeyup="checkRows(this)" ><%= text %></textarea>
-    <% else %>
-	    <textarea cols="70" rows="1" id="responses_<%=i%>_comments" name="responses[<%=i%>][comment]"  style="overflow:hidden;" onkeyup="checkRows(this)" ></textarea>
-    <% end %>
-    <% if question.true_false? %>
-      <select id="responses_<%=i%>_score" name="responses[<%=i%>][score]">
-         <%if controller.action_name != 'new' %>
-           <option value="<%=@min%>" <%if @min==@review_scores[i].score%>selected="selected"<%end%> ><%=@min%></option>
-           <option value="<%=@max%>" <%if @max==@review_scores[i].score%>selected="selected"<%end%> ><%=@max%></option>    
-         <%else%>
-           <option value="<%=@min%>"><%=@min%></option>
-           <option value="<%=@max%>"><%=@max%></option> 
-         <%end%> 
-      </select>  
-  <% else %>
-      <select id="responses_<%=i%>_score" name="responses[<%=i%>][score]">
-          <% for j in @min..@max %>
-	         <%if controller.action_name != 'new'and @review_scores[i] != nil %>
-            	<option value="<%=j%>"<% if j==@review_scores[i].score%> selected="selected"<%end%> ><%=j%></option>
-             <%else%>
-		        <option value="<%=j%>" ><%=j%></option>
-	        <% end %>
-          <% end %>
-      </select>     
-  <% end %> 
-  <%if question.question_advices.size > 0%>
-      <%= render :partial => 'advice', :locals => {:i => i, :advice_list => question.question_advices} %>
-  <% else %>
-      <br/>
-  <% end %>      
-  <BR/><BR/>
-  <% i+=1 
-   } %>
-
-       
-<p>
-	<label for="review_comments">Additional Comments</label><BR/>
-	<textarea cols="70" rows="1" id="review_comments" name="review[comments]"  style="overflow:hidden;" onkeyup="checkRows(this)" ><% if controller.action_name != 'new' and @response.additional_comment != nil %><%=@response.additional_comment.strip%><% end %></textarea>
-</p>
-
-<br/>
-<%if @map.assignment.id == 562%>
-	<%= label_tag 'save_option_label', "Automated suggestions/advice:" %> <br>
-	<%= radio_button_tag :save_options,'WithMeta', true %>Yes<br/>
-	<%= radio_button_tag :save_options,'WithoutMeta' %>No<br/>
-<!-- 	<%= radio_button_tag :save_options,'EmailMeta' %>Email Metareview <br/>	 -->
-<%end%> 
-<br>
-<%= submit_tag "Save "+@title, :name=>"save" %>
-<%= hidden_field_tag('return', @return) %>
-<% end %>
-
-<%= @map.show_feedback() %>
-<a href="javascript:window.history.back()">Back</a>
-=======
 <h1><%= @header %> <%= @title %> for <%= @map.assignment.name %></h1>
 
 <% if !@map.contributor.nil?%>
@@ -272,4 +134,3 @@
 
 <%= @map.show_feedback() %>
 <a href="javascript:window.history.back()">Back</a>
->>>>>>> 2013b6f4
