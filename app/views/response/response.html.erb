--- conflicted
+++ resolved
@@ -79,17 +79,10 @@
     | question | %>
     <%= question.txt %><BR/>
     <% if controller.action_name != 'new' and @review_scores[i] != nil and @review_scores[i].comments != nil %>
-<<<<<<< HEAD
-	    <% text = @review_scores[i].comments.gsub(/\"/,'&quot;').lstrip %>
-	    <textarea cols="70" rows="1" id="responses_<%=i%>_comments" name="responses[<%=i%>][comment]"  style="overflow:hidden;" onkeyup="checkRows(this)" ><%= text %></textarea>
-    <% else %>
-	    <textarea cols="70" rows="1" id="responses_<%=i%>_comments" name="responses[<%=i%>][comment]"  style="overflow:hidden;" onkeyup="checkRows(this)" ></textarea>
-=======
         <% text = @review_scores[i].comments.gsub(/\"/,'&quot;').lstrip %>
         <textarea cols="70" rows="1" id="responses_<%=i%>_comments" name="responses[<%=i%>][comment]"  style="overflow:hidden;" onkeyup="checkRows(this)" ><%= text %></textarea>
     <% else %>
         <textarea cols="70" rows="1" id="responses_<%=i%>_comments" name="responses[<%=i%>][comment]"  style="overflow:hidden;" onkeyup="checkRows(this)" ></textarea>
->>>>>>> 0bffe9f0
     <% end %>
     <% if question.true_false? %>
       <select id="responses_<%=i%>_score" name="responses[<%=i%>][score]">
@@ -104,19 +97,11 @@
   <% else %>
       <select id="responses_<%=i%>_score" name="responses[<%=i%>][score]">
           <% for j in @min..@max %>
-<<<<<<< HEAD
-	         <%if controller.action_name != 'new'and @review_scores[i] != nil %>
-            	<option value="<%=j%>"<% if j==@review_scores[i].score%> selected="selected"<%end%> ><%=j%></option>
-             <%else%>
-		        <option value="<%=j%>" ><%=j%></option>
-	        <% end %>
-=======
              <%if controller.action_name != 'new'and @review_scores[i] != nil %>
                 <option value="<%=j%>"<% if j==@review_scores[i].score%> selected="selected"<%end%> ><%=j%></option>
              <%else%>
                 <option value="<%=j%>" ><%=j%></option>
             <% end %>
->>>>>>> 0bffe9f0
           <% end %>
       </select>     
   <% end %> 
@@ -131,17 +116,6 @@
 
        
 <p>
-<<<<<<< HEAD
-	<label for="review_comments">Additional Comments</label><BR/>
-	<textarea cols="70" rows="1" id="review_comments" name="review[comments]"  style="overflow:hidden;" onkeyup="checkRows(this)" ><% if controller.action_name != 'new' and @response.additional_comment != nil %><%=@response.additional_comment.strip%><% end %></textarea>
-</p>
-
-<br/>
-<%if @map.assignment.id == 561 or @map.assignment.id == 559%>
-	<%= label_tag 'save_option_label', "Automated suggestions/advice:" %> <br>
-	<%= radio_button_tag :save_options,'WithMeta', true %>Yes<br/>
-	<%= radio_button_tag :save_options,'WithoutMeta' %>No<br/>
-=======
     <label for="review_comments">Additional Comments</label><BR/>
     <textarea cols="70" rows="1" id="review_comments" name="review[comments]"  style="overflow:hidden;" onkeyup="checkRows(this)" ><% if controller.action_name != 'new' and @response.additional_comment != nil %><%=@response.additional_comment.strip%><% end %></textarea>
 </p>
@@ -151,7 +125,6 @@
     <%= label_tag 'save_option_label', "Automated suggestions/advice:" %> <br>
     <%= radio_button_tag :save_options,'WithMeta', true %>Yes<br/>
     <%= radio_button_tag :save_options,'WithoutMeta' %>No<br/>
->>>>>>> 0bffe9f0
 <!-- 	<%= radio_button_tag :save_options,'EmailMeta' %>Email Metareview <br/>	 -->
 <%end%> 
 <br>
@@ -160,8 +133,4 @@
 <% end %>
 
 <%= @map.show_feedback() %>
-<<<<<<< HEAD
 <a href="javascript:window.history.back()">Back</a>
-=======
-<a href="javascript:window.history.back()">Back</a>
->>>>>>> 0bffe9f0
