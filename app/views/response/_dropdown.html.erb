<p>
  <% if !view.nil? %>
    <% if !table_title.nil? %>
      <p><b> <%= table_title %> </b></p>
      <hr>
    <% end %>
    <% if start_table %>
      <table class='general'>
        <% if !table_headers.nil? %>
          <tr>
            <% table_headers.split("|").each { |header| %>
              <th cellspacing="20%"><%= header %></th>
            <% } %>
          </tr>
          <tr>
          <% end %>
        <% end %>
        <% if start_col %>
          <td>
            <ul>
            <% end %>
            <li>
              <p>
                <i><%= ques_text %></i> <%= view %>
            </p>
          </li>
          <% if end_col %>
          </ul>
        </td>
      <% end %>
      <% if end_table %>
      </tr>
    </table>
  <% end %>
<% elsif controller.action_name == 'new' %>
  <% if !table_title.nil? %>
    <p><b> <%= table_title %> </b></p>
    <hr>
  <% end %>
  <% if start_table %>
    <table class='general'>
      <% if !table_headers.nil? %>
        <tr>
          <% table_headers.split("|").each { |header| %>
            <th cellspacing="20%"><%= header %></th>
          <% } %>
        </tr>
        <tr>
        <% end %>
<<<<<<< HEAD
      <% end %>
      <% if start_col %>
        <td>
          <ul>
          <% end %>
          <li>
            <p>
              <%=label("custom_response", ques_num, ques_text)%>
              <%= select_tag "custom_response[#{ques_num}]", options_for_select(options, nil)%>
            </p>
          </li>
          <% if end_col %>
          </ul>
        </td>
      <% end %>
      <% if end_table %>
      </tr>
    </table>
  <% end %>
<% else %>
  <% if !table_title.nil? %>
    <p><b> <%= table_title %> </b></p>
    <hr>
  <% end %>
  <% if start_table %>
    <table class='general'>
      <% if !table_headers.nil? %>
        <tr>
          <% table_headers.split("|").each { |header| %>
            <th cellspacing="20%"><%= header %></th>
          <% } %>
        </tr>
        <tr>
=======
        <% if start_col %>
                    <td>
                        <ul>
        <% end %>
                            <li>
                                <p>
                                  <%=label("custom_response", ques_num, ques_text)%>
                                  <%= select_tag "custom_response[#{ques_num}]", options_for_select(options, @review_scores[ques_num].comments.try(:gsub, /\"/, '').to_i) %>
                                </p>
                            </li>
        <% if end_col %>
                        </ul>
                    </td>
>>>>>>> f47a1d5e
        <% end %>
      <% end %>
      <% if start_col %>
        <td>
          <ul>
          <% end %>
          <li>
            <p>
              <%=label("custom_response", ques_num, ques_text)%>
              <% if @review_scores[ques_num].comments.nil?%>
                <%= select_tag "custom_response[#{ques_num}]", options_for_select(options, @review_scores[ques_num].comments.to_i)%>
              <% else %>
                <%= select_tag "custom_response[#{ques_num}]", options_for_select(options, @review_scores[ques_num].comments.gsub(/\"/,'&quot;'))%>
              <% end %>
            </p>
          </li>
          <% if end_col %>
          </ul>
        </td>
      <% end %>
      <% if end_table %>
      </tr>
    </table>
  <% end %>
<% end %>
  </p><|MERGE_RESOLUTION|>--- conflicted
+++ resolved
@@ -1,87 +1,87 @@
 <p>
-  <% if !view.nil? %>
-    <% if !table_title.nil? %>
-      <p><b> <%= table_title %> </b></p>
-      <hr>
-    <% end %>
-    <% if start_table %>
-      <table class='general'>
-        <% if !table_headers.nil? %>
-          <tr>
-            <% table_headers.split("|").each { |header| %>
-              <th cellspacing="20%"><%= header %></th>
-            <% } %>
-          </tr>
-          <tr>
-          <% end %>
+    <% if !view.nil? %>
+        <% if !table_title.nil? %>
+            <p><b> <%= table_title %> </b></p>
+            <hr>
+        <% end %>
+        <% if start_table %>
+            <table class='general'>
+            <% if !table_headers.nil? %>
+                <tr>
+                    <% table_headers.split("|").each { |header| %>
+                    <th cellspacing="20%"><%= header %></th>
+                    <% } %>
+                </tr>
+                <tr>
+            <% end %>
         <% end %>
         <% if start_col %>
-          <td>
-            <ul>
+                    <td>
+                        <ul>
+        <% end %>
+                            <li>
+                                <p>
+                                    <i><%= ques_text %></i> <%= view %>
+                                </p>
+                            </li>
+        <% if end_col %>
+                        </ul>
+                    </td>
+        <% end %>
+        <% if end_table %>
+                </tr>
+            </table>
+        <% end %>
+    <% elsif controller.action_name == 'new' %>
+        <% if !table_title.nil? %>
+            <p><b> <%= table_title %> </b></p>
+            <hr>
+        <% end %>
+        <% if start_table %>
+            <table class='general'>
+            <% if !table_headers.nil? %>
+                <tr>
+                    <% table_headers.split("|").each { |header| %>
+                    <th cellspacing="20%"><%= header %></th>
+                    <% } %>
+                </tr>
+                <tr>
             <% end %>
-            <li>
-              <p>
-                <i><%= ques_text %></i> <%= view %>
-            </p>
-          </li>
-          <% if end_col %>
-          </ul>
-        </td>
-      <% end %>
-      <% if end_table %>
-      </tr>
-    </table>
-  <% end %>
-<% elsif controller.action_name == 'new' %>
-  <% if !table_title.nil? %>
-    <p><b> <%= table_title %> </b></p>
-    <hr>
-  <% end %>
-  <% if start_table %>
-    <table class='general'>
-      <% if !table_headers.nil? %>
-        <tr>
-          <% table_headers.split("|").each { |header| %>
-            <th cellspacing="20%"><%= header %></th>
-          <% } %>
-        </tr>
-        <tr>
         <% end %>
-<<<<<<< HEAD
-      <% end %>
-      <% if start_col %>
-        <td>
-          <ul>
-          <% end %>
-          <li>
-            <p>
-              <%=label("custom_response", ques_num, ques_text)%>
-              <%= select_tag "custom_response[#{ques_num}]", options_for_select(options, nil)%>
-            </p>
-          </li>
-          <% if end_col %>
-          </ul>
-        </td>
-      <% end %>
-      <% if end_table %>
-      </tr>
-    </table>
-  <% end %>
-<% else %>
-  <% if !table_title.nil? %>
-    <p><b> <%= table_title %> </b></p>
-    <hr>
-  <% end %>
-  <% if start_table %>
-    <table class='general'>
-      <% if !table_headers.nil? %>
-        <tr>
-          <% table_headers.split("|").each { |header| %>
-            <th cellspacing="20%"><%= header %></th>
-          <% } %>
-        </tr>
-        <tr>
-=======
+        <% if start_col %>
+                    <td>
+                        <ul>
+        <% end %>
+                            <li>
+                                <p>
+                                    <%=label("custom_response", ques_num, ques_text)%>
+                                    <%= select_tag "custom_response[#{ques_num}]", options_for_select(options, nil)%>
+                                </p>
+                            </li>
+        <% if end_col %>
+                        </ul>
+                    </td>
+        <% end %>
+        <% if end_table %>
+                </tr>
+            </table>
+        <% end %>
+    <% else %>
+        <% if !table_title.nil? %>
+            <p><b> <%= table_title %> </b></p>
+            <hr>
+        <% end %>
+        <% if start_table %>
+            <table class='general'>
+            <% if !table_headers.nil? %>
+                <tr>
+                    <% table_headers.split("|").each { |header| %>
+                    <th cellspacing="20%"><%= header %></th>
+                    <% } %>
+                </tr>
+                <tr>
+            <% end %>
+        <% end %>
         <% if start_col %>
                     <td>
                         <ul>
@@ -95,30 +95,10 @@
         <% if end_col %>
                         </ul>
                     </td>
->>>>>>> f47a1d5e
         <% end %>
-      <% end %>
-      <% if start_col %>
-        <td>
-          <ul>
-          <% end %>
-          <li>
-            <p>
-              <%=label("custom_response", ques_num, ques_text)%>
-              <% if @review_scores[ques_num].comments.nil?%>
-                <%= select_tag "custom_response[#{ques_num}]", options_for_select(options, @review_scores[ques_num].comments.to_i)%>
-              <% else %>
-                <%= select_tag "custom_response[#{ques_num}]", options_for_select(options, @review_scores[ques_num].comments.gsub(/\"/,'&quot;'))%>
-              <% end %>
-            </p>
-          </li>
-          <% if end_col %>
-          </ul>
-        </td>
-      <% end %>
-      <% if end_table %>
-      </tr>
-    </table>
-  <% end %>
-<% end %>
-  </p>+        <% if end_table %>
+                </tr>
+            </table>
+        <% end %>
+    <% end %>
+</p>