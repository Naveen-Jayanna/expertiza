--- conflicted
+++ resolved
@@ -1,18 +1,18 @@
 
-<!-- the table creation is changed top accommodate functionality of tablesorter, which requires thead and tbody seperately. Previously, headers were in tbody only -->
-<div class = 'reviewreport'>
+      <!-- the table creation is changed top accommodate functionality of tablesorter, which requires thead and tbody seperately. Previously, headers were in tbody only -->
+      <div class = 'reviewreport'>
   <!-- Added headers for tablesorter -->
 
-  <script type='text/javascript'>
-      $(window).load(function(){
-          $("#myTable tbody").sortable().disableSelection();
-      });
-  </script>
+<script type='text/javascript'>
+$(window).load(function(){
+$("#myTable tbody").sortable().disableSelection();
+});
+</script>
 
   <table id="myTable" class="tbl_heat tablesorter" width="100%" cellspacing='0' cellpadding='2' border='0'>
     <thead>
     <tr bgcolor='#CCCCCC'>
-      <!-- class value decides whether the column should be sortable or not  -->
+  <!-- class value decides whether the column should be sortable or not  -->
       <th width = "16%" class="sorter-true">Reviewer <span></span></th>
       <th width = "10%" class="sorter-false">Reviews done<span></span></th>
       <!--Dr.Kidd's course
@@ -21,36 +21,19 @@
         <th width = "14%" class="sorter-false">Author feedback <span></span></th>
       <% else %>-->
         <th width = "24%" class="sorter-false">Team reviewed <span></span></th>
-        <!--<% end %>-->
+      <!--<% end %>-->
       <th width = "13%" class="sorter-false">Score awarded / Avg. score <span></span></th>
       <th width = "13%" class="sorter-true">Metrics <span></span></th>
       <th class="sorter-false">Assign grade and write comments <span></span></th>
     </tr>
     </thead>
-    <tbody>
+<tbody>
 
-    <% sort_reviewer_by_review_volume_desc.each do |r| %>
-      <% @response_maps, @rspan = get_data_for_review_report(@id, r.id, @type) %>
-      <tr>
+      <% sort_reviewer_by_review_volume_desc.each do |r| %>
+        <% @response_maps, @rspan = get_data_for_review_report(@id, r.id, @type) %>
+        <tr>
         <%if r.id != -1 %>
           <% user = Participant.find(r.id).user %>
-<<<<<<< HEAD
-          <!--reviewer-->
-          <td bgcolor=<%= @bgcolor %>>
-            <%= link_to user.name(session[:ip]), impersonate_impersonate_path(:user => {:name => user.name(session[:ip])}), :method => :post %>
-            (<%= user.fullname(session[:ip]) %>)
-          </td>
-          <!--# reviews done-->
-          <td bgcolor=<%= @bgcolor %> align='left'>
-          <% (1..@assignment.num_review_rounds).each do |round| %>
-            <%= instance_variable_get("@review_in_round_" + round.to_s) %>/<%= @rspan %>
-            <%= ', ' unless round == @assignment.num_review_rounds %>
-          <% end %>
-          <%= link_to "summary", {:controller => 'popup', :action => 'view_review_scores_popup', :reviewer_id => r.id, :assignment_id=>@id}, target: :_blank %>
-          </td>
-          <!--Team reviewed / Author feedback-->
-          <td bgcolor=<%= @bgcolor %> align='left'>
-=======
             <!--reviewer-->
             <td>
               <%= link_to user.name(session[:ip]), impersonate_impersonate_path(:user => {:name => user.name(session[:ip])}), :method => :post %>
@@ -66,29 +49,28 @@
             </td>
           <!--Team reviewed / Author feedback-->
           <td align = 'left'>
->>>>>>> dd33df44
           <% @response_maps.each_with_index do |ri, index| %>
             <!--For assignments with team member 1, team reviewed column should show username instead of team name, which is randomly generated.-->
             <% team_name_color = get_team_name_color_in_review_report(ri) %>
             <% team_reviewed_link_name = get_team_reviewed_link_name(@assignment.max_team_size, ri.response, ri.reviewee_id) %>
-            <% if Team.where(id: ri.reviewee_id).length > 0 %>
-              <!--Team reviewed-->
-              <% if index == 0 %>
-                <div id = <%= team_name_color %>>
-              <% else %>
-                <div id = <%= team_name_color %> style="border-top": solid; border-width: 1px;">
-              <% end %>
-              <%= link_to team_reviewed_link_name, :controller => 'popup', :action => 'team_users_popup', :id => ri.reviewee_id, :id2 => ri.id, :assignment_id=>@id %>
-              <%= list_review_submissions(r.id, ri.reviewee_id, ri.id) %>
-              <!--Hard-coded Dr.Kidd's question in order to display link.-->
-              <!--later we can create a hyperlink question type to deal with this situation.-->
-              <%= list_hyperlink_submission(ri.id, 5386) if @id.to_i == 806 %>
-              </div>
+              <% if Team.where(id: ri.reviewee_id).length > 0 %>
+                <!--Team reviewed-->
+                <% if index == 0 %>
+                  <div id = <%= team_name_color %>>
+                <% else %>
+                  <div id = <%= team_name_color %> style="border-top: solid; border-width: 1px;">
+                <% end %>
+                    <%= link_to team_reviewed_link_name, :controller => 'popup', :action => 'team_users_popup', :id => ri.reviewee_id, :id2 => ri.id, :assignment_id=>@id %>
+                    <%= list_review_submissions(r.id, ri.reviewee_id, ri.id) %>
+                    <!--Hard-coded Dr.Kidd's question in order to display link.-->
+                    <!--later we can create a hyperlink question type to deal with this situation.-->
+                    <%= list_hyperlink_submission(ri.id, 5386) if @id.to_i == 806 %>
+                  </div>
 
-              <!--Author feedback-->
-              <!--Dr.Kidd required to add a "author feedback" column that shows the average score the reviewers received from the authors. In this case, she can see all the data on a single screen.-->
-              <!--Dr.Kidd's course-->
-              <!--<% if @assignment.instructor_id == 2026 %>
+                <!--Author feedback-->
+                <!--Dr.Kidd required to add a "author feedback" column that shows the average score the reviewers received from the authors. In this case, she can see all the data on a single screen.-->
+                <!--Dr.Kidd's course-->
+                <!--<% if @assignment.instructor_id == 2026 %>
                   <% if index == 0 %>
                   <div>
                   <% else %>
@@ -97,48 +79,19 @@
                     <%= calcutate_average_author_feedback_score(@assignment.id, @assignment.max_team_size, ri.id, ri.reviewee_id) %>
                   </div>
                 <% end %>-->
-            <%end%>
+              <%end%>
           <%end %>
           </td>
           <!--Score awarded / Avg. score-->
-<<<<<<< HEAD
-          <td bgcolor=<%= @bgcolor %> align='left' >
-=======
           <td align = 'left' >
->>>>>>> dd33df44
           <% @response_maps.each_with_index do |ri, index| %>
             <% if Team.where(id: ri.reviewee_id).length > 0 %>
-              <%@team = Team.find(ri.reviewee_id) %>
-              <%= render partial: 'team_score',  locals: {bgcolor: @bgcolor, team_id: @team.id, reviewer_id: r.id} %>
+                <%@team = Team.find(ri.reviewee_id) %>
+                <%= render partial: 'team_score',  locals: {bgcolor: @bgcolor, team_id: @team.id, reviewer_id: r.id} %>
             <%end %>
           <%end %>
           </td>
           <!--Metrics-->
-<<<<<<< HEAD
-          <td bgcolor=<%= @bgcolor %> align='left'>
-          <%= display_volume_metric(r.overall_avg_vol, r.avg_vol_in_round_1, r.avg_vol_in_round_2, r.avg_vol_in_round_3) %>
-          </td>
-          <!--Assign grade and write comments-->
-          <td bgcolor=<%= @bgcolor %> align='left'>
-          <%= form_tag 'save_grade_and_comment_for_reviewer', remote: true do %>
-            <%= hidden_field_tag :participant_id, r.id %>
-            <%= hidden_field_tag :assignment_id, @id %>
-            <%= number_field_tag 'grade_for_reviewer', r.review_grade.try(:grade_for_reviewer) ,min: 0, max: 100, maxlength: 3, size: 3, placeholder: 'Grade' %><br/>
-            <%= text_area_tag 'comment_for_reviewer', r.review_grade.try(:comment_for_reviewer), placeholder: 'Comment', class: "awesome_input", 'data-multiple' => '',  'data-minchars' => "1"  %>
-            <table class="inline-transparent">
-              <tr>
-                <td>
-                  <%= image_tag 'text_macro.png', :border => 2, :title => 'Text Macro/Pastebin', :style => 'width: 24px; height:30px', :onclick => 'show_text_macros()'%>
-                </td>
-              </tr>
-              <tr>
-                <td>
-                  <%= submit_tag 'Save' %>
-                </td>
-              </tr>
-            </table>
-          <% end %>
-=======
           <td align = 'left'>
             <%= display_volume_metric_chart(r) %>
           </td>
@@ -162,44 +115,42 @@
                   </tr>
                 </table>
             <% end %>
->>>>>>> dd33df44
           </td>
-        <%end %>
-      </tr>
-    <%end %>
-    </table>
+        <%end %>  
+        </tr>
+      <%end %>
+</table>
 
-  <p> **In "Team reviewed" column, text in <i style = "color:red">red</i> indicates that the review is not yet completed;
-    text in <i style = "color:blue">blue</i> indicates that the review grade is not assigned or updated;
-    text in <i style = "color: #986633">brown</i> indicates that the review grade has been assigned;
-  text in <i style = "color:green">green</i> indicates that there is no work to review</p>
+  <p> **In "Team reviewed" column, text in <i style = "color:red">red</i> indicates that the review is not yet completed; text in <i style = "color:blue">blue</i> indicates that the review grade is not assigned or updated; text in <i style = "color: #986633">brown</i> indicates that the review grade has been assigned.</p>
 </div>
-<!--Partial for text macro form-->
-<%= render :partial => '/user_pastebins/save_text_macros'%>
+  <!--Partial for text macro form-->
+ <%= render :partial => '/user_pastebins/save_text_macros'%>
 
 <script>
-    $(function () {
-        /*Function for sorting the table */
-        $("#myTable").tablesorter({
-            sortList: [[0,0]], //sort First Column by default when page loads
-            widgets: ['zebra'], // Make sure to update the css when column is sorted
-            headers: {
-                4: {
-                    sorter: 'customParser' //custom Parser to parse Metrics data for the custom parser
-                }
-            }
-        });
-    });
-    $.tablesorter.addParser({
-        id: "customParser",                                       //customParser for sorting by volume
-        is: function (stringValue) {
-            return false;
-        },
-        format: function (stringValue) {
-            var stringNumericPart = stringValue.split(" ");         //split the data by spaces
-            var numericValue = parseInt(stringNumericPart[2],10);   //extract the numeric data
-            return numericValue ;
-        },
-        type: 'numeric'
-    });
-</script>+$(function () {
+  /*Function for sorting the table */
+		 $("#myTable").tablesorter({
+		sortList: [[0,0]], //sort First Column by default when page loads
+         widgets: ['zebra'], // Make sure to update the css when column is sorted
+         headers: {
+     		   4: {
+      			  sorter: 'customParser' //custom Parser to parse Metrics data for the custom parser
+     		      }
+   		 }
+		});
+	});
+
+
+$.tablesorter.addParser({
+  id: "customParser",                                       //customParser for sorting by volume
+  is: function (stringValue) {
+    return false;
+  },
+  format: function (stringValue) {
+    var stringNumericPart = stringValue.split(" ");         //split the data by spaces
+    var numericValue = parseInt(stringNumericPart[2],10);   //extract the numeric data
+    return numericValue ;
+  },
+  type: 'numeric'
+});
+</script>
