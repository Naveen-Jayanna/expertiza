--- conflicted
+++ resolved
@@ -1,32 +1,6 @@
 <!-- the table creation is changed top accommodate functionality of tablesorter, which requires thead and tbody seperately. Previously, headers were in tbody only -->
 <div class='reviewreport'>
   <!-- Added headers for tablesorter -->
-<<<<<<< HEAD
-  
-<script type='text/javascript'>
-$(window).load(function(){
-  $("#myTable tbody").sortable().disableSelection();
-
-  <% sort_reviewer_by_review_volume_desc.each do |r| %>
-    td_height = $("#assign_grade" + <%= r.id.to_s %> ).height()
-    form_height = $("#assign_grade" + <%= r.id.to_s %> + " form").height()
-
-    if(td_height > form_height){
-      difference = td_height - form_height
-      new_height = 40 + difference
-      $("#assign_grade" + <%= r.id.to_s %> + " form textarea").height(new_height)
-    }
-  <%end %>
-});
-</script>
-
-  <table id="myTable" class="table table-striped" width="100%" cellspacing='0' cellpadding='2' border='0' style="font-size: 15px">
-    <thead>
-    <tr>
-  <!-- class value decides whether the column should be sortable or not  -->
-      <th width = "16%" class="sorter-true">Reviewer <span></span></th>
-      <th width = "10%" class="sorter-false">Reviews done<span></span></th>
-=======
 
   <script type='text/javascript'>
       $(window).load(function () {
@@ -50,7 +24,6 @@
       <!-- class value decides whether the column should be sortable or not  -->
       <th width="16%" class="sorter-true">Reviewer <span></span></th>
       <th width="10%" class="sorter-false">Reviews done<span></span></th>
->>>>>>> 6d4aa072
       <!--Dr.Kidd's course
       <% if @assignment.instructor_id == 2026 %>
         <th width = "14%" class="sorter-false">Team reviewed <span></span></th>
@@ -71,7 +44,6 @@
       <tr>
         <% if r.id != -1 %>
           <% user = Participant.find(r.id).user %>
-<<<<<<< HEAD
             <!--reviewer-->
             <td>
               <%= link_to user.name(session[:ip]), impersonate_impersonate_path(:user => {:name => user.name(session[:ip])}), :method => :post %>
@@ -91,34 +63,12 @@
             <!--For assignments with team member 1, team reviewed column should show username instead of team name, which is randomly generated.-->
             <% team_name_color = get_team_name_color_in_review_report(ri) %>
             <% team_reviewed_link_name = get_team_reviewed_link_name(@assignment.max_team_size, ri.response, ri.reviewee_id) %>
-=======
-          <!--reviewer-->
-          <td>
-            <%= link_to user.name(session[:ip]), impersonate_impersonate_path(:user => {:name => user.name(session[:ip])}), :method => :post %>
-            (<%= user.fullname(session[:ip]) %>)
-          </td>
-          <!--# reviews done-->
-          <td align='left'>
-            <% (1..@assignment.num_review_rounds).each do |round| %>
-              <%= instance_variable_get("@review_in_round_" + round.to_s) %>/<%= @rspan %>
-              <%= ', ' unless round == @assignment.num_review_rounds %>
-            <% end %>
-            <%= link_to "summary", {:controller => 'popup', :action => 'view_review_scores_popup', :reviewer_id => r.id, :assignment_id => @id}, target: :_blank %>
-          </td>
-          <!--Team reviewed / Author feedback-->
-          <td align='left'>
-            <% @response_maps.each_with_index do |ri, index| %>
-              <!--For assignments with team member 1, team reviewed column should show username instead of team name, which is randomly generated.-->
-              <% team_name_color = get_team_name_color_in_review_report(ri) %>
-              <% team_reviewed_link_name = get_team_reviewed_link_name(@assignment.max_team_size, ri.response, ri.reviewee_id) %>
->>>>>>> 6d4aa072
               <% if Team.where(id: ri.reviewee_id).length > 0 %>
                 <!--Team reviewed-->
                 <% if index == 0 %>
                   <div id= <%= team_name_color %>>
                 <% else %>
-<<<<<<< HEAD
-                  <div id = <%= team_name_color %> >
+                  <div id = <%= team_name_color %> style="border-top: solid; border-width: 1px;">
                 <% end %>
                     <%= link_to team_reviewed_link_name, :controller => 'popup', :action => 'team_users_popup', :id => ri.reviewee_id, :id2 => ri.id, :assignment_id=>@id %>
                     <%= list_review_submissions(r.id, ri.reviewee_id, ri.id) %>
@@ -126,17 +76,6 @@
                     <!--later we can create a hyperlink question type to deal with this situation.-->
                     <%= list_hyperlink_submission(ri.id, 5386) if Assignment.find_by(id: @id.to_i).course.instructor.name == 'Jkidd' %>
                   </div>
-=======
-                  <div id=<%= team_name_color %> style="border-top: solid; border-width: 1px;
-                  ">
-                <% end %>
-                <%= link_to team_reviewed_link_name, :controller => 'popup', :action => 'team_users_popup', :id => ri.reviewee_id, :id2 => ri.id, :assignment_id => @id %>
-                <%= list_review_submissions(r.id, ri.reviewee_id, ri.id) %>
-                <!--Hard-coded Dr.Kidd's question in order to display link.-->
-                <!--later we can create a hyperlink question type to deal with this situation.-->
-                <%= list_hyperlink_submission(ri.id, 5386) if @id.to_i == 806 %>
-                </div>
->>>>>>> 6d4aa072
 
                 <!--Author feedback-->
                 <!--Dr.Kidd required to add a "author feedback" column that shows the average score the reviewers received from the authors. In this case, she can see all the data on a single screen.-->
@@ -155,42 +94,6 @@
             <% end %>
           </td>
           <!--Score awarded / Avg. score-->
-<<<<<<< HEAD
-          <td align = 'left' >
-          <% @response_maps.each_with_index do |ri, index| %>
-            <% if Team.where(id: ri.reviewee_id).length > 0 %>
-                <%@team = Team.find(ri.reviewee_id) %>
-                <%= render partial: 'team_score',  locals: {bgcolor: @bgcolor, team_id: @team.id, reviewer_id: r.id} %>
-            <%end %>
-          <%end %>
-          </td>
-          <!--Metrics-->
-          <td align = 'left'>
-            <%= display_volume_metric(r.overall_avg_vol, r.avg_vol_in_round_1, r.avg_vol_in_round_2, r.avg_vol_in_round_3) %>
-            <p>
-            <%= link_to "tone analysis chart", {:controller => 'popup', :action => 'tone_analysis_chart_popup', :reviewer_id => r.id, :assignment_id=>@id}, target: :_blank %>
-            </p>
-          </td>
-          <!--Assign grade and write comments-->
-          <td align = 'left' style="" id=<%= "assign_grade" + r.id.to_s %>>
-            <%= form_tag 'save_grade_and_comment_for_reviewer', :style => "height:100%; width:100%; position:relative;", remote: true do%>
-              <%= hidden_field_tag :participant_id, r.id %>
-              <%= hidden_field_tag :assignment_id, @id %>
-              <%= number_field_tag 'grade_for_reviewer', r.review_grade.try(:grade_for_reviewer) ,min: 0, max: 100, maxlength: 3, size: 3, placeholder: 'Grade', :class => "form-control", :style => "width: 100px;"%>
-              <%= text_area_tag 'comment_for_reviewer', r.review_grade.try(:comment_for_reviewer), placeholder: 'Comment', class: "form-control", 'data-multiple' => '',  'data-minchars' => "1", :style => "width: 100%;"  %>
-                <table class="" style="width: 100%">
-                  <tbody width="100%">
-                    <tr>
-                      <td>
-                        <%= image_tag 'text_macro.png', :border => 2, :title => 'Text Macro/Pastebin', :style => 'width: 24px; height:30px', :onclick => 'show_text_macros()'%>
-                      </td>
-                      <td style="text-align: right">
-                        <%= submit_tag 'Save', :class => "btn btn-sm btn-default" %>
-                      </td>
-                    </tr>
-                  </tbody>
-                </table>
-=======
           <td align='left'>
             <% @response_maps.each_with_index do |ri, index| %>
               <% if Team.where(id: ri.reviewee_id).length > 0 %>
@@ -223,7 +126,6 @@
                   </td>
                 </tr>
               </table>
->>>>>>> 6d4aa072
             <% end %>
           </td>
         <% end %>
