

<div class = "reviewreport">
<<<<<<< HEAD
    <table width="100%" cellspacing="0" cellpadding="2" border="0">
        <tr bgcolor="#CCCCCC">
            <th width = "16%">
                Reviewer
            </th>
            <th width = "14%">
               # reviews done
            </th>
            <th width = "20%">
                Team reviewed
            </th>
            <th width = "8%">
                Score awarded
            </th>
			<th width = "8%">
                Avg. score
            </th>
            <th width = "16%">
                Score range
            </th>
            <th width = "20%">
                Reviewed at 
            </th>
        </tr>
		
        <%@l = -1 %>
        <% @reviewers.each do |r| %>
		<% @this_reviewer = r.reviewer_id %>
            <% @count = 0 %>
            <% @rspan = 0 %>
            <%@l = @l+1 %>
            <% (ResponseMap.find(:all, :conditions => ["reviewed_object_id = ? AND reviewer_id = ? AND type = ?", @id, r.reviewer_id,@type])).each do |ri| %>
                <% if (Response.find_by_map_id(ri.id)) %>
                    <% @count = @count + 1 %>
                <% end %>
                <% if (Team.find(:all, :conditions => { :id => ri.reviewee_id}).length > 0) %>
                    <% @rspan = @rspan + 1 %>
                <% end %>
            <%end %>
            <%if r.reviewer_id != -1 %>
		        <% parid = Participant.find(r.reviewer_id).user_id%>
		        <% username = User.find(parid).fullname%>

                <% if (@l%2) == 0 %>
                    <tr bgcolor="#ffffff">
                        <td bgcolor="#ffffff" rowspan= <%= @rspan%>>
                            <%= link_to_remote_redbox  username, :url => {:controller => 'popup', :action => 'reviewer_details_popup', :id => r.reviewer_id} %>
                        </td>
                 <%else %>
                    <tr bgcolor="#DDDDBB">
                        <td bgcolor="#DDDDBB" rowspan=<%= @rspan%>>
                            <%= link_to_remote_redbox  username, :url => {:controller => 'popup', :action => 'reviewer_details_popup', :id => r.reviewer_id} %>
                        </td>

                <%end %>

                <%if (@count == (ResponseMap.find(:all, :conditions => ["reviewed_object_id = ? AND reviewer_id = ?", @id, r.reviewer_id])).length) %>
                    <td align = "center" rowspan= <%= @rspan%>>
                        <%= @count %>/<%= @rspan %>
                    </td>
                <%else %>
                    <td align = "center" rowspan= <%= @rspan%> style = "color:#DD3300">
                        <%= @count %>/<%= @rspan %>
                    </td>
                <%end %>

                <% (ResponseMap.find(:all, :conditions => ["reviewed_object_id = ? AND reviewer_id = ? AND type = ?", @id, r.reviewer_id, @type])).each do |ri| %>
                    <% if (Response.find_by_map_id(ri.id)) %>
                         <%if Team.find(:all, :conditions => { :id => ri.reviewee_id}).length > 0 %>
                            <%@team = Team.find(ri.reviewee_id) %>
                            <% @teamid = @team.id%>
                                <% if (@l%2) == 0 %>
                                    <td id = "green" bgcolor="#ffffff" align = 'center' colspan=1>
                                <%else %>
                                    <td id = "green" bgcolor="#DDDDBB" align = 'center' colspan=1>
                                <%end %>
                                <% if Team.find(ri.reviewee_id).users.size==1 %>
                                    <%=  Team.find(ri.reviewee_id).users.first.name %>
                                <% else %>
                                    <%=  Team.find(ri.reviewee_id).name %>
                                <% end %>

                                <%#= link_to_remote_redbox Team.find(ri.reviewee_id).name,:url => {:controller => 'popup', :action => 'team_users_popup', :id => ri.reviewee_id, :id2 => ri.id} %>
                                </td>
                            <%= render :partial => 'teamscore' %>

                            <% if (@l%2) == 0 %>
                                <td bgcolor="#ffffff" align = 'center'>
                            <%else %>
                                <td bgcolor="#DDDDBB" align = 'center'>
                            <%end %>
                            <%=  Response.find(:first,:conditions=>["map_id = ?", ri.id]).updated_at.to_time.strftime("%m/%d/%Y - %I:%M%p") %>
                               </td>
                        </tr>

                        <%end %>

                    <% else %>
                        <%if Team.find(:all, :conditions => { :id => ri.reviewee_id}).length > 0 %>
                            <% if (@l%2) == 0 %>
                                <td id = "red" bgcolor="#ffffff" style ="color:#DD3300" align = 'center' colspan=1>
                            <%else %>
                                <td id = "red" bgcolor="#DDDDBB" style ="color:#DD3300" align = 'center' colspan=1>
                            <%end %>
                            <%@team = Team.find(ri.reviewee_id) %>
                            <% @teamid = @team.id%>
                            <%= link_to_remote_redbox Team.find(ri.reviewee_id).name, :url => {:controller => 'popup', :action => 'team_users_popup', :id => ri.reviewee_id, :id2 => nil} %>
                            </td>
                            <%= render :partial => 'teamscore' %>
                            <% if (@l%2) == 0 %>
                                <td bgcolor="#ffffff" style ="color:#DD3300" align = 'center'>
                            <%else %>
                                <td bgcolor="#DDDDBB" style ="color:#DD3300" align = 'center'>
                            <%end %>
                            No
                            </td>
                            </tr>
=======
  <table width="100%" cellspacing="0" cellpadding="2" border="0">
    <tr bgcolor="#CCCCCC">
      <th width = "16%">
        Reviewer
      </th>
      <th width = "14%">
        # reviews done
      </th>
      <th width = "20%">
        <% if @assignment.team_assignment %>
            Team reviewed
        <% else %>
            Participant reviewed
        <% end %>
      </th>
      <th width = "8%">
        Score awarded
      </th>
      <th width = "8%">
        Avg. score
      </th>
      <th width = "16%">
        Score range
      </th>
      <th width = "20%">
        Reviewed at
      </th>
    </tr>

    <tr>
      <%@l = -1 %>
      <% @reviewers.each do |r| %>
          <% @this_reviewer = r.reviewer_id %>
          <% @count = 0 %>
          <% @rspan = 0 %>
          <%@l = @l+1 %>
          <% (ResponseMap.find(:all, :conditions => ["reviewed_object_id = ? AND reviewer_id = ? AND type = ?", @id, r.reviewer_id,@type])).each do |ri| %>
              <% if (Response.find_by_map_id(ri.id)) %>
                  <% @count = @count + 1 %>
              <% end %>
              <% if (Team.find(:all, :conditions => { :id => ri.reviewee_id}).length > 0) %>
                  <% @rspan = @rspan + 1 %>
              <% end %>
          <%end %>
          <%if r.reviewer_id != -1 %>
              <% parid = Participant.find(r.reviewer_id).user_id%>
              <% username = User.find(parid).fullname%>

              <% if (@l%2) == 0 %>

                  <td bgcolor="#ffffff" rowspan= <%= @rspan%>>
                    <%= link_to_remote_redbox  username, :url => {:controller => 'popup', :action => 'reviewer_details_popup', :id => r.reviewer_id} %>
                  </td>

              <%else %>

                  <td bgcolor="#DDDDBB" rowspan=<%= @rspan%>>
                    <%= link_to_remote_redbox  username, :url => {:controller => 'popup', :action => 'reviewer_details_popup', :id => r.reviewer_id} %>
                  </td>

              <%end %>

              <%if (@count == (ResponseMap.find(:all, :conditions => ["reviewed_object_id = ? AND reviewer_id = ?", @id, r.reviewer_id])).length) %>
                  <td align = "center" rowspan= <%= @rspan%>>
                    <%= @count %>/<%= @rspan %>
                  </td>
              <%else %>
                  <td align = "center" rowspan= <%= @rspan%>>
                    <%= @count %>/<%= @rspan %>
                  </td>
              <%end %>

              <% (ResponseMap.find(:all, :conditions => ["reviewed_object_id = ? AND reviewer_id = ? AND type = ?", @id, r.reviewer_id, @type])).each do |ri| %>
                  <% if (Response.find_by_map_id(ri.id)) %>
                      <%if @assignment.team_assignment? && Team.find(:all, :conditions => { :id => ri.reviewee_id}).length > 0 %>
                          <%@team = Team.find(ri.reviewee_id) %>
                          <% @teamid = @team.id%>
                          <% if (@l%2) == 0 %>
                              <td id = "green" bgcolor="#ffffff" align = 'center' colspan=1>
                          <%else %>
                              <td id = "green" bgcolor="#DDDDBB" align = 'center' colspan=1>
                          <%end %>
                          <%= link_to_remote_redbox Team.find(ri.reviewee_id).name, :url => {:controller => 'popup', :action => 'team_users_popup', :id => ri.reviewee_id, :id2 => ri.id} %>
                          </td>
                          <%= render :partial => 'teamscore' %>

                          <% if (@l%2) == 0 %>
                              <td bgcolor="#ffffff" align = 'center'>
                          <%else %>
                              <td bgcolor="#DDDDBB" align = 'center'>
                          <%end %>
                          <%=  Response.find(:first,:conditions=>["map_id = ?", ri.id]).updated_at.to_time.strftime("%m/%d/%Y - %I:%M%p") %>
                          </td>


                      <% elsif !@assignment.team_assignment? %>
                          <% @participantid = (Participant.find(ri.reviewee_id)).user_id %>
                          <% @myuser = 0%>
                          <% @myuser = ri.reviewee_id%>
                          <% participant = User.find(@participantid) %>
                          <% if (@l%2) == 0 %>
                              <td id = "green" bgcolor="#ffffff" align = 'center' colspan=1>
                          <%else %>
                              <td id = "green" bgcolor="#DDDDBB" align = 'center' colspan=1>
                          <%end %>
                          <%= link_to_remote_redbox participant.fullname, :url => {:controller => 'popup', :action => 'participants_popup', :id => ri.reviewee_id, :id2 => ri.id} %>
                          </td>
                          <%= render :partial => 'participantscore' %>
                          <!-- write ur partial here to print score -->
                          <% if (@l%2) == 0 %>
                              <td bgcolor="#ffffff" align = 'center'>
                          <%else %>
                              <td bgcolor="#DDDDBB" align = 'center'>
                          <%end %>
                          <%=  Response.find(:first,:conditions=>["map_id = ?", ri.id]).updated_at.to_time.strftime("%m/%d/%Y - %I:%M%p") %>

                          </td>

                      <%end %>

                  <% else %>
                      <%if @assignment.team_assignment? && Team.find(:all, :conditions => { :id => ri.reviewee_id}).length > 0 %>
                          <% if (@l%2) == 0 %>
                              <td id = "red" bgcolor="#ffffff" style ="color:#DD3300" align = 'center' colspan=1>
                          <%else %>
                              <td id = "red" bgcolor="#DDDDBB" style ="color:#DD3300" align = 'center' colspan=1>
                          <%end %>
                          <%@team = Team.find(ri.reviewee_id) %>
                          <% @teamid = @team.id%>
                          <%= link_to_remote_redbox Team.find(ri.reviewee_id).name, :url => {:controller => 'popup', :action => 'team_users_popup', :id => ri.reviewee_id, :id2 => nil} %>
                          </td>
                          <%= render :partial => 'teamscore' %>
                          <% if (@l%2) == 0 %>
                              <td bgcolor="#ffffff" style ="color:#DD3300" align = 'center'>
                          <%else %>
                              <td bgcolor="#DDDDBB" style ="color:#DD3300" align = 'center'>
                          <%end %>
                          No
                          </td>

                      <% elsif !@assignment.team_assignment? %>
                          <% @participantid = Participant.find(ri.reviewee_id).user_id %>
                          <% @myuser = 0%>
                          <% @myuser = ri.reviewee_id%>

                          <% participant = User.find(@participantid) %>

                          <% if (@l%2) == 0 %>
                              <td id = "red" style ="color:#DD3300" align = 'center' colspan=1 bgcolor="#ffffff" >
                          <%else%>
                              <td  id = "red" style ="color:#DD3300" align = 'center' colspan=1 bgcolor="#DDDDBB"  >
                          <%end%>
                          <%= link_to_remote_redbox participant.fullname, :url => {:controller => 'popup', :action => 'participants_popup', :id => ri.reviewee_id, :id2 => nil} %>
                          </td><!-- write ur partial here to print score -->
                          <%= render :partial => 'participantscore' %>
                          <% if (@l%2) == 0 %>
                              <td bgcolor="#ffffff" align = 'center'>
                          <%else %>
                              <td bgcolor="#DDDDBB" align = 'center'>
                          <%end %>
                          No
                          </td>
                          </tr>
>>>>>>> 9c298edc
                      <%end %>
                  <%end %>
              <%end %>
          <%end %>
      <%end %>

      </table>
</div><|MERGE_RESOLUTION|>--- conflicted
+++ resolved
@@ -1,7 +1,6 @@
 
 
 <div class = "reviewreport">
-<<<<<<< HEAD
     <table width="100%" cellspacing="0" cellpadding="2" border="0">
         <tr bgcolor="#CCCCCC">
             <th width = "16%">
@@ -27,6 +26,7 @@
             </th>
         </tr>
 		
+    <tr>
         <%@l = -1 %>
         <% @reviewers.each do |r| %>
 		<% @this_reviewer = r.reviewer_id %>
@@ -46,12 +46,12 @@
 		        <% username = User.find(parid).fullname%>
 
                 <% if (@l%2) == 0 %>
-                    <tr bgcolor="#ffffff">
+
                         <td bgcolor="#ffffff" rowspan= <%= @rspan%>>
                             <%= link_to_remote_redbox  username, :url => {:controller => 'popup', :action => 'reviewer_details_popup', :id => r.reviewer_id} %>
                         </td>
                  <%else %>
-                    <tr bgcolor="#DDDDBB">
+
                         <td bgcolor="#DDDDBB" rowspan=<%= @rspan%>>
                             <%= link_to_remote_redbox  username, :url => {:controller => 'popup', :action => 'reviewer_details_popup', :id => r.reviewer_id} %>
                         </td>
@@ -63,7 +63,7 @@
                         <%= @count %>/<%= @rspan %>
                     </td>
                 <%else %>
-                    <td align = "center" rowspan= <%= @rspan%> style = "color:#DD3300">
+                  <td align = "center" rowspan= <%= @rspan%>>
                         <%= @count %>/<%= @rspan %>
                     </td>
                 <%end %>
@@ -95,124 +95,6 @@
                             <%end %>
                             <%=  Response.find(:first,:conditions=>["map_id = ?", ri.id]).updated_at.to_time.strftime("%m/%d/%Y - %I:%M%p") %>
                                </td>
-                        </tr>
-
-                        <%end %>
-
-                    <% else %>
-                        <%if Team.find(:all, :conditions => { :id => ri.reviewee_id}).length > 0 %>
-                            <% if (@l%2) == 0 %>
-                                <td id = "red" bgcolor="#ffffff" style ="color:#DD3300" align = 'center' colspan=1>
-                            <%else %>
-                                <td id = "red" bgcolor="#DDDDBB" style ="color:#DD3300" align = 'center' colspan=1>
-                            <%end %>
-                            <%@team = Team.find(ri.reviewee_id) %>
-                            <% @teamid = @team.id%>
-                            <%= link_to_remote_redbox Team.find(ri.reviewee_id).name, :url => {:controller => 'popup', :action => 'team_users_popup', :id => ri.reviewee_id, :id2 => nil} %>
-                            </td>
-                            <%= render :partial => 'teamscore' %>
-                            <% if (@l%2) == 0 %>
-                                <td bgcolor="#ffffff" style ="color:#DD3300" align = 'center'>
-                            <%else %>
-                                <td bgcolor="#DDDDBB" style ="color:#DD3300" align = 'center'>
-                            <%end %>
-                            No
-                            </td>
-                            </tr>
-=======
-  <table width="100%" cellspacing="0" cellpadding="2" border="0">
-    <tr bgcolor="#CCCCCC">
-      <th width = "16%">
-        Reviewer
-      </th>
-      <th width = "14%">
-        # reviews done
-      </th>
-      <th width = "20%">
-        <% if @assignment.team_assignment %>
-            Team reviewed
-        <% else %>
-            Participant reviewed
-        <% end %>
-      </th>
-      <th width = "8%">
-        Score awarded
-      </th>
-      <th width = "8%">
-        Avg. score
-      </th>
-      <th width = "16%">
-        Score range
-      </th>
-      <th width = "20%">
-        Reviewed at
-      </th>
-    </tr>
-
-    <tr>
-      <%@l = -1 %>
-      <% @reviewers.each do |r| %>
-          <% @this_reviewer = r.reviewer_id %>
-          <% @count = 0 %>
-          <% @rspan = 0 %>
-          <%@l = @l+1 %>
-          <% (ResponseMap.find(:all, :conditions => ["reviewed_object_id = ? AND reviewer_id = ? AND type = ?", @id, r.reviewer_id,@type])).each do |ri| %>
-              <% if (Response.find_by_map_id(ri.id)) %>
-                  <% @count = @count + 1 %>
-              <% end %>
-              <% if (Team.find(:all, :conditions => { :id => ri.reviewee_id}).length > 0) %>
-                  <% @rspan = @rspan + 1 %>
-              <% end %>
-          <%end %>
-          <%if r.reviewer_id != -1 %>
-              <% parid = Participant.find(r.reviewer_id).user_id%>
-              <% username = User.find(parid).fullname%>
-
-              <% if (@l%2) == 0 %>
-
-                  <td bgcolor="#ffffff" rowspan= <%= @rspan%>>
-                    <%= link_to_remote_redbox  username, :url => {:controller => 'popup', :action => 'reviewer_details_popup', :id => r.reviewer_id} %>
-                  </td>
-
-              <%else %>
-
-                  <td bgcolor="#DDDDBB" rowspan=<%= @rspan%>>
-                    <%= link_to_remote_redbox  username, :url => {:controller => 'popup', :action => 'reviewer_details_popup', :id => r.reviewer_id} %>
-                  </td>
-
-              <%end %>
-
-              <%if (@count == (ResponseMap.find(:all, :conditions => ["reviewed_object_id = ? AND reviewer_id = ?", @id, r.reviewer_id])).length) %>
-                  <td align = "center" rowspan= <%= @rspan%>>
-                    <%= @count %>/<%= @rspan %>
-                  </td>
-              <%else %>
-                  <td align = "center" rowspan= <%= @rspan%>>
-                    <%= @count %>/<%= @rspan %>
-                  </td>
-              <%end %>
-
-              <% (ResponseMap.find(:all, :conditions => ["reviewed_object_id = ? AND reviewer_id = ? AND type = ?", @id, r.reviewer_id, @type])).each do |ri| %>
-                  <% if (Response.find_by_map_id(ri.id)) %>
-                      <%if @assignment.team_assignment? && Team.find(:all, :conditions => { :id => ri.reviewee_id}).length > 0 %>
-                          <%@team = Team.find(ri.reviewee_id) %>
-                          <% @teamid = @team.id%>
-                          <% if (@l%2) == 0 %>
-                              <td id = "green" bgcolor="#ffffff" align = 'center' colspan=1>
-                          <%else %>
-                              <td id = "green" bgcolor="#DDDDBB" align = 'center' colspan=1>
-                          <%end %>
-                          <%= link_to_remote_redbox Team.find(ri.reviewee_id).name, :url => {:controller => 'popup', :action => 'team_users_popup', :id => ri.reviewee_id, :id2 => ri.id} %>
-                          </td>
-                          <%= render :partial => 'teamscore' %>
-
-                          <% if (@l%2) == 0 %>
-                              <td bgcolor="#ffffff" align = 'center'>
-                          <%else %>
-                              <td bgcolor="#DDDDBB" align = 'center'>
-                          <%end %>
-                          <%=  Response.find(:first,:conditions=>["map_id = ?", ri.id]).updated_at.to_time.strftime("%m/%d/%Y - %I:%M%p") %>
-                          </td>
 
 
                       <% elsif !@assignment.team_assignment? %>
@@ -238,27 +120,27 @@
 
                           </td>
 
-                      <%end %>
+                        <%end %>
 
-                  <% else %>
-                      <%if @assignment.team_assignment? && Team.find(:all, :conditions => { :id => ri.reviewee_id}).length > 0 %>
-                          <% if (@l%2) == 0 %>
-                              <td id = "red" bgcolor="#ffffff" style ="color:#DD3300" align = 'center' colspan=1>
-                          <%else %>
-                              <td id = "red" bgcolor="#DDDDBB" style ="color:#DD3300" align = 'center' colspan=1>
-                          <%end %>
-                          <%@team = Team.find(ri.reviewee_id) %>
-                          <% @teamid = @team.id%>
-                          <%= link_to_remote_redbox Team.find(ri.reviewee_id).name, :url => {:controller => 'popup', :action => 'team_users_popup', :id => ri.reviewee_id, :id2 => nil} %>
-                          </td>
-                          <%= render :partial => 'teamscore' %>
-                          <% if (@l%2) == 0 %>
-                              <td bgcolor="#ffffff" style ="color:#DD3300" align = 'center'>
-                          <%else %>
-                              <td bgcolor="#DDDDBB" style ="color:#DD3300" align = 'center'>
-                          <%end %>
-                          No
-                          </td>
+                    <% else %>
+                        <%if Team.find(:all, :conditions => { :id => ri.reviewee_id}).length > 0 %>
+                            <% if (@l%2) == 0 %>
+                                <td id = "red" bgcolor="#ffffff" style ="color:#DD3300" align = 'center' colspan=1>
+                            <%else %>
+                                <td id = "red" bgcolor="#DDDDBB" style ="color:#DD3300" align = 'center' colspan=1>
+                            <%end %>
+                            <%@team = Team.find(ri.reviewee_id) %>
+                            <% @teamid = @team.id%>
+                            <%= link_to_remote_redbox Team.find(ri.reviewee_id).name, :url => {:controller => 'popup', :action => 'team_users_popup', :id => ri.reviewee_id, :id2 => nil} %>
+                            </td>
+                            <%= render :partial => 'teamscore' %>
+                            <% if (@l%2) == 0 %>
+                                <td bgcolor="#ffffff" style ="color:#DD3300" align = 'center'>
+                            <%else %>
+                                <td bgcolor="#DDDDBB" style ="color:#DD3300" align = 'center'>
+                            <%end %>
+                            No
+                            </td>
 
                       <% elsif !@assignment.team_assignment? %>
                           <% @participantid = Participant.find(ri.reviewee_id).user_id %>
@@ -282,13 +164,12 @@
                           <%end %>
                           No
                           </td>
-                          </tr>
->>>>>>> 9c298edc
+                            </tr>
                       <%end %>
                   <%end %>
               <%end %>
           <%end %>
       <%end %>
-
-      </table>
+	
+    </table>
 </div>