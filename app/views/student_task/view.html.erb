--- conflicted
+++ resolved
@@ -1,53 +1,3 @@
-<<<<<<< HEAD
-<h1>Submit or Review work for <%= @assignment.name %></h1>
-<div class="flash_note">
-Next: Click the activity you wish to perform on the assignment titled: <%= @assignment.name %>
-</div>
-<% if @assignment.spec_location && @assignment.spec_location.length > 0 %>
-  <a href="<%= @assignment.spec_location %>" target="new">Assignment Description</a>
-<% end %>
-<ul>
-	<%if SignUpTopic.find_by_assignment_id(@assignment.id)%>
-		<li> <%= link_to 'Signup sheet', :controller=>'sign_up_sheet', :action => 'signup_topics', :id => @participant.parent_id%>
-		(Sign up for a topic)
-		</li>
-	<%end%>
-	<%if @assignment.team_assignment %>
-		<li> <%= link_to 'Your team', :controller=>'student_team', :action => 'view', :id => @participant.id %> 
-		(View and manage your team)
-		</li>
-	<%end%>	
-	<li>
-	    <% if @assignment.submission_allowed(@participant.topic_id) %>
-	    	<%= link_to 'Your work', :controller => 'submitted_content', :action => 'edit', :id => @participant.id %>
-	    <% else %>
-	        <%= link_to 'Your work', :controller => 'submitted_content', :action => 'view', :id => @participant.id %>
-        <% end %>	    		
-		(Submit and view your work)
-	</li>
-	<li>
-		<% if @assignment.review_allowed(@reviewee_topic_id) or @assignment.metareview_allowed(nil) or @assignment.get_current_stage(@participant.topic_id) == "Complete" %>
-			<%= link_to "Others' work",{:controller => 'student_review', :action => 'list', :id => @participant.id} %>
-		<% else %>
-			<font color="gray">Others' work</font>
-		<% end %> (Give feedback to others on their work)
-	</li>
-  <% puts(@participant.id) %>
-	<li><%= link_to "Your scores",{:controller => 'grades', :action => 'view_my_scores', :id => @participant.id} %> (View feedback on your work)</li>
-	<%if @can_provide_suggestions == true %>
-	<li><%= link_to "Suggest a topic",{:controller => 'suggestion', :action => 'new', :id => @assignment.id} %></li>
-	<% end %>
-
-
-    <% if @assignment.get_current_stage(@participant.topic_id) == "Complete" %>
-	<!-- removed code for survey assignment add in line above && SurveyHelper::is_user_eligible_for_survey?	(@assignment.id, session[:user].id)  -->
-		<li><%= link_to "Take a survey",{:controller => 'survey_response', :action => 'begin_survey', :id => @assignment.id} %> (This will log you out)</li>
-	<% end %>
-	<li><%= link_to "Change your handle", {:controller => 'participants', :action => 'change_handle', :id => @participant.id} %> (Provide a different handle for this assignment)</li>
-</ul>
-<br>
-<a href="javascript:window.history.back()">Back</a>
-=======
 <h1>Submit or Review work for <%= @assignment.name %></h1>
 <div class="flash_note">
 Next: Click the activity you wish to perform on the assignment titled: <%= @assignment.name %>
@@ -97,5 +47,4 @@
 	<li><%= link_to "Change your handle", {:controller => 'participants', :action => 'change_handle', :id => @participant.id} %> (Provide a different handle for this assignment)</li>
 </ul>
 <br>
-<a href="javascript:window.history.back()">Back</a>
->>>>>>> f9e2ba1b
+<a href="javascript:window.history.back()">Back</a>