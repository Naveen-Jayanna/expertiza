--- conflicted
+++ resolved
@@ -96,11 +96,7 @@
             </td>
           <% end %>
         <% else %>
-<<<<<<< HEAD
-      	  <td>Begin</td><td> (Work has not yet been submitted)</td>for
-=======
-      	  <td>Begin</td><td> (Work has not yet been submitted)</td>
->>>>>>> 6ded2321
+          <td>Begin</td><td> (Work has not yet been submitted)</td>
         <% end %>         
       <% review_no += 1 %>
       </tr>
