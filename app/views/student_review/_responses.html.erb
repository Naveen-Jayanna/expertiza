--- conflicted
+++ resolved
@@ -95,15 +95,10 @@
               <% end %>
             </td>
           <% end %>
-<<<<<<< HEAD
-        <% else %>
-          <td>Begin</td><td> (Work has not yet been submitted)</td>
-=======
         <% else %><%#- Deadline has passed, and the work was not submitted -%>
-      	  <td>Begin</td><td> (Work has not yet been submitted)</td>for
->>>>>>> 9cecdebf
-        <% end %>         
-      <% review_no += 1 %>
+          <td>Begin</td><td> (Work has not yet been submitted)</td>for
+        <% end %>
+        <% review_no += 1 %>
       </tr>
     <% end %>
         
