<<<<<<< HEAD
<h1>New Assignment</h1>

<% form_tag( {:action => 'create'}, :onsubmit => 'return checkForm();', :onload => 'addElement();')do %>
  <%= render :partial => 'content' %>
  <hr/>
  <%= render :partial => 'rubrics' %>
  <%= render :partial => 'review_strategy'  %>
  <hr/>
  <%= render :partial => 'due_dates' %>
  <% if @course != nil %>
  	<%= hidden_field_tag('assignment[course_id]', @course.id) %>
  <% else %>
    <%= hidden_field_tag('assignment[course_id]', nil) %>
  <% end %>
  <%= hidden_field_tag('assignment[private]',@private) %>
   <%= render :partial => 'availability_flag' %>
  &nbsp;&nbsp;<%= submit_tag "Save assignment", :name=>"save" %>
<% end %>
<br />
<div style="padding: 15px">
<%= render :partial => '/shared_scripts/back' %>
</div>
=======
<h1>New Assignment</h1>

<% form_tag(:action => 'create') do %>
    <%= hidden_field_tag('assignment[instructor_id]', @assignment.instructor_id) %>
    <%= hidden_field_tag('assignment[course_id]', @assignment.course_id) %>
    <%= hidden_field_tag('assignment[wiki_type_id]', @assignment.wiki_type_id) %>

    <%= label_tag('assignment[name]', 'Name:') %>
    <%= text_field_tag('assignment[name]') %>
    <br/><br/>

    <%= submit_tag('Create') %> |
    <%= render :partial => '/shared_scripts/back' %>
    <br/>
<% end %>
>>>>>>> 2013b6f4
<|MERGE_RESOLUTION|>--- conflicted
+++ resolved
@@ -1,27 +1,3 @@
-<<<<<<< HEAD
-<h1>New Assignment</h1>
-
-<% form_tag( {:action => 'create'}, :onsubmit => 'return checkForm();', :onload => 'addElement();')do %>
-  <%= render :partial => 'content' %>
-  <hr/>
-  <%= render :partial => 'rubrics' %>
-  <%= render :partial => 'review_strategy'  %>
-  <hr/>
-  <%= render :partial => 'due_dates' %>
-  <% if @course != nil %>
-  	<%= hidden_field_tag('assignment[course_id]', @course.id) %>
-  <% else %>
-    <%= hidden_field_tag('assignment[course_id]', nil) %>
-  <% end %>
-  <%= hidden_field_tag('assignment[private]',@private) %>
-   <%= render :partial => 'availability_flag' %>
-  &nbsp;&nbsp;<%= submit_tag "Save assignment", :name=>"save" %>
-<% end %>
-<br />
-<div style="padding: 15px">
-<%= render :partial => '/shared_scripts/back' %>
-</div>
-=======
 <h1>New Assignment</h1>
 
 <% form_tag(:action => 'create') do %>
@@ -37,4 +13,3 @@
     <%= render :partial => '/shared_scripts/back' %>
     <br/>
 <% end %>
->>>>>>> 2013b6f4
