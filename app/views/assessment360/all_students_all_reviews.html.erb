<div>
  <table cellpadding=2 border="1" frame="below" cellspacing="0" style="border-style:1px solid black;">
    <tr>
      <th rowspan=2>Students</th>
      <% count = 0%>
      <% @assignments.each do |assignment| %>
        <% count = count +1 %>
        <th colspan=2 width="300"> <%= assignment.name.to_s %> </th>
      <% end %>
      <th colspan="2" width="300">Aggregate Score</th>
    </tr>
    <tr>
      <% 1.upto @assignments.count + 1 do %>
        <td><b>Metareviews</b></td><td><b>Teammate Reviews</b></td>
      <% end %>
    </tr>
<<<<<<< HEAD
    <br>
    <% overall_teammate_average = 0; overall_teammate_count=0 %>
    <% overall_meta_average = 0; overall_meta_count=0 %>
    <% @students.each do |student| %>
      <tr>
        <td align="center"><%= link_to student.fullname.to_s, :action => 'one_student_all_reviews' , :student_id => student.id, :course_id => @course.id  %> </td>
        <% teammate_aggregate = 0;meta_aggregate=0; teammate_count =0;meta_count=0 %>
        <% @assignments.each do |assignment| %>
          <% assignment_participant = assignment.participants.find_by_user_id(student.user_id) %>
          <% if assignment_participant.nil? %>
            <td></td><td></td>
          <% else %>
            <% teammate_reviews = assignment_participant.teammate_reviews() ; meta_reviews = assignment_participant.metareviews() %>
            <% if !teammate_reviews.nil? %>
              <% teammate_average = 0 %>
              <% teammate_reviews.each do |teammate_review| %>
                <% teammate_average = teammate_average + teammate_review.average_score %>
              <% end %>
              <% if teammate_reviews.count.to_i > 0.to_i %>
                <% teammate_average = (teammate_average.to_f/teammate_reviews.count.to_f).to_f.round(3) %>
              <% end %>
            <% end %>
            <% if teammate_average.to_f > 0.to_f %>
              <% teammate_aggregate = teammate_aggregate + teammate_average %>
              <% teammate_count = teammate_count+1 %>
            <% end %>
            <% meta_average = 0.to_i %>
            <% if !meta_reviews.nil? %>
              <% meta_reviews.each do |meta_review| %>
                <% meta_average = meta_average + meta_review.average_score %>
              <% end %>
              <% if meta_reviews.count > 0 %>
                <% meta_average = (meta_average.to_f/meta_reviews.count.to_f).to_f.round(3) %>
                <% end end %>
                <% if meta_average > 0 %>
                  <% meta_aggregate = meta_aggregate + meta_average %>
                  <% meta_count = meta_count+1 %>
                <% end %>
                <td align="center" width="150"> <%= meta_average  %> </td> <td align="center" width="150"><%= teammate_average %></td>
              <% end %>
            <% end %>

            <td align="center" width="150"> <% if meta_count.to_i > 0 %>
              <%= (meta_aggregate/meta_count).to_f.round(2) %>
              <% overall_meta_average =  overall_meta_average + (meta_aggregate/meta_count)%>
              <% overall_meta_count=overall_meta_count+1%>
            <% end %> </td>
          <td align="center" width="150"> <% if teammate_count.to_i > 0 %>
            <%= (teammate_aggregate/teammate_count).to_f.round(2) %>
            <% overall_teammate_average =  overall_teammate_average + (teammate_aggregate/teammate_count)%>
            <% overall_teammate_count=overall_teammate_count+1%>
          <% end %></td>
      </tr>
    <% end %>
    <tr>
      <td><b>Class Average</b></td>
      <% 1.upto @assignments.count do %>
        <td border="0"></td><td border="0"></td>
      <% end %>
      <% if overall_meta_count > 0 %>
        <td><center><%= (overall_meta_average/overall_meta_count).to_f.round(2) %></center></td>
      <% else %>
        <td></td>
      <% end %>
      <% if overall_teammate_count > 0 %>
        <td><center><%= (overall_teammate_average/overall_teammate_count).to_f.round(2) %></center></td>
      <% else %>
=======
   <br>

    <% meta_hash = Hash.new %>
    <% meta_count_hash = Hash.new %>
       <% teammate_hash = Hash.new %>
       <% teammate_count_hash = Hash.new %>
       <% @assignments.each do |assignment|   %>
          <% teammate_hash[assignment.name.to_s] = 0 %>
          <% teammate_count_hash[assignment.name.to_s] = 0 %>
          <% meta_hash[assignment.name.to_s] = 0 %>
          <% meta_count_hash[assignment.name.to_s] = 0 %>
          <% end %>


   <% overall_teammate_average = 0; overall_teammate_count=0 %>
   <% overall_meta_average = 0; overall_meta_count=0 %>
   <% @students.each do |student| %>
     <tr>
      <td align="center"><%= link_to student.fullname.to_s, :action => 'one_student_all_reviews' , :student_id => student.id, :course_id => @course.id  %> </td>
       <% teammate_aggregate = 0;meta_aggregate=0; teammate_count =0;meta_count=0 %>
       <% @assignments.each do |assignment| %>
         <% assignment_participant = assignment.participants.find_by_user_id(student.user_id) %>
         <% if assignment_participant.nil? %>
           <td></td><td></td>
         <% else %>
         <% teammate_reviews = assignment_participant.get_teammate_reviews() ; meta_reviews = assignment_participant.get_metareviews() %>
         <% if !teammate_reviews.nil? %>
          <% teammate_average = 0 %>
          <% teammate_reviews.each do |teammate_review| %>
          <% teammate_average = teammate_average + teammate_review.get_average_score %>
         <% end %>
                   <% if teammate_reviews.count.to_i > 0.to_i %>
                      <% teammate_average = (teammate_average.to_f/teammate_reviews.count.to_f).to_f.round() %>
                      <% teammate_count_hash[assignment.name.to_s] = teammate_count_hash[assignment.name.to_s] + 1 %>
         <% end %>
       <% end %>
       <% if teammate_average.to_f > 0.to_f %>
        <% teammate_aggregate = teammate_aggregate + teammate_average %>
        <% teammate_count = teammate_count+1 %>
       <% end %>
       <% meta_average = 0.to_i %>
        <% if !meta_reviews.nil? %>
         <% meta_reviews.each do |meta_review| %>
         <% meta_average = meta_average + meta_review.get_average_score %>
        <% end %>
        <% if meta_reviews.count > 0 %>
         <% meta_average = (meta_average.to_f/meta_reviews.count.to_f).to_f.round() %>
         <% meta_count_hash[assignment.name.to_s] = meta_count_hash[assignment.name.to_s] + 1 %>
        <% end end %>
        <% if meta_average > 0 %>
         <% meta_aggregate = meta_aggregate + meta_average %>
         <% meta_count = meta_count+1 %>
        <% end %>
              <% teammate_hash[assignment.name.to_s] = teammate_hash[assignment.name.to_s] + teammate_average %>
              <% meta_hash[assignment.name.to_s] = meta_hash[assignment.name.to_s] + meta_average %>

        <td align="center" width="150"> <%= meta_average  %> </td> <td align="center" width="150"><%= teammate_average %></td>
        <% end %>
      <% end %>
    
    <td align="center" width="150"> <% if meta_count.to_i > 0 %>
                          <%= (meta_aggregate/meta_count).to_f.round() %>
                          <% overall_meta_average =  overall_meta_average + (meta_aggregate/meta_count)%>
                          <% overall_meta_count=overall_meta_count+1%>
                          <% end %> </td>
    <td align="center" width="150"> <% if teammate_count.to_i > 0 %>
                          <%= (teammate_aggregate/teammate_count).to_f.round() %>
                          <% overall_teammate_average =  overall_teammate_average + (teammate_aggregate/teammate_count)%>
                          <% overall_teammate_count=overall_teammate_count+1%>
                          <% end %></td>
     </tr>
    <% end %>
    <tr>
        <td><b>Class Average</b></td>
      <% @assignments.each do |assignment| %>
          <% if meta_count_hash[assignment.name.to_s] > 0 %>
              <td border="0"><b><%= (meta_hash[assignment.name.to_s]/meta_count_hash[assignment.name.to_s]).to_f.round()%></b></td>
          <% else %>
              <td border="0"></td>
          <% end %>
          <% if teammate_count_hash[assignment.name.to_s] > 0 %>
              <td border="0"><b><%= (teammate_hash[assignment.name.to_s]/teammate_count_hash[assignment.name.to_s]).to_f.round() %></b></td>
          <% else %>
              <td border="0"></td>
          <% end %>
      <% end %>
        <% if overall_meta_count > 0 %>   
	<td><b><center><%= (overall_meta_average/overall_meta_count).to_f.round() %></center></b></td>
        <% else %>
        <td></td>
        <% end %> 
        <% if overall_teammate_count > 0 %>   
	<td><b><center><%= (overall_teammate_average/overall_teammate_count).to_f.round() %></center></b></td>
        <% else %>
>>>>>>> f47a1d5e
        <td></td>
      <% end %>
    </tr>

  </table>
</div><|MERGE_RESOLUTION|>--- conflicted
+++ resolved
@@ -14,8 +14,20 @@
         <td><b>Metareviews</b></td><td><b>Teammate Reviews</b></td>
       <% end %>
     </tr>
-<<<<<<< HEAD
     <br>
+
+    <% meta_hash = Hash.new %>
+    <% meta_count_hash = Hash.new %>
+       <% teammate_hash = Hash.new %>
+       <% teammate_count_hash = Hash.new %>
+       <% @assignments.each do |assignment|   %>
+          <% teammate_hash[assignment.name.to_s] = 0 %>
+          <% teammate_count_hash[assignment.name.to_s] = 0 %>
+          <% meta_hash[assignment.name.to_s] = 0 %>
+          <% meta_count_hash[assignment.name.to_s] = 0 %>
+          <% end %>
+
+
     <% overall_teammate_average = 0; overall_teammate_count=0 %>
     <% overall_meta_average = 0; overall_meta_count=0 %>
     <% @students.each do |student| %>
@@ -34,7 +46,8 @@
                 <% teammate_average = teammate_average + teammate_review.average_score %>
               <% end %>
               <% if teammate_reviews.count.to_i > 0.to_i %>
-                <% teammate_average = (teammate_average.to_f/teammate_reviews.count.to_f).to_f.round(3) %>
+                      <% teammate_average = (teammate_average.to_f/teammate_reviews.count.to_f).to_f.round() %>
+                      <% teammate_count_hash[assignment.name.to_s] = teammate_count_hash[assignment.name.to_s] + 1 %>
               <% end %>
             <% end %>
             <% if teammate_average.to_f > 0.to_f %>
@@ -47,23 +60,27 @@
                 <% meta_average = meta_average + meta_review.average_score %>
               <% end %>
               <% if meta_reviews.count > 0 %>
-                <% meta_average = (meta_average.to_f/meta_reviews.count.to_f).to_f.round(3) %>
+         <% meta_average = (meta_average.to_f/meta_reviews.count.to_f).to_f.round() %>
+         <% meta_count_hash[assignment.name.to_s] = meta_count_hash[assignment.name.to_s] + 1 %>
                 <% end end %>
                 <% if meta_average > 0 %>
                   <% meta_aggregate = meta_aggregate + meta_average %>
                   <% meta_count = meta_count+1 %>
                 <% end %>
+              <% teammate_hash[assignment.name.to_s] = teammate_hash[assignment.name.to_s] + teammate_average %>
+              <% meta_hash[assignment.name.to_s] = meta_hash[assignment.name.to_s] + meta_average %>
+
                 <td align="center" width="150"> <%= meta_average  %> </td> <td align="center" width="150"><%= teammate_average %></td>
               <% end %>
             <% end %>
 
             <td align="center" width="150"> <% if meta_count.to_i > 0 %>
-              <%= (meta_aggregate/meta_count).to_f.round(2) %>
+                          <%= (meta_aggregate/meta_count).to_f.round() %>
               <% overall_meta_average =  overall_meta_average + (meta_aggregate/meta_count)%>
               <% overall_meta_count=overall_meta_count+1%>
             <% end %> </td>
           <td align="center" width="150"> <% if teammate_count.to_i > 0 %>
-            <%= (teammate_aggregate/teammate_count).to_f.round(2) %>
+                          <%= (teammate_aggregate/teammate_count).to_f.round() %>
             <% overall_teammate_average =  overall_teammate_average + (teammate_aggregate/teammate_count)%>
             <% overall_teammate_count=overall_teammate_count+1%>
           <% end %></td>
@@ -71,92 +88,6 @@
     <% end %>
     <tr>
       <td><b>Class Average</b></td>
-      <% 1.upto @assignments.count do %>
-        <td border="0"></td><td border="0"></td>
-      <% end %>
-      <% if overall_meta_count > 0 %>
-        <td><center><%= (overall_meta_average/overall_meta_count).to_f.round(2) %></center></td>
-      <% else %>
-        <td></td>
-      <% end %>
-      <% if overall_teammate_count > 0 %>
-        <td><center><%= (overall_teammate_average/overall_teammate_count).to_f.round(2) %></center></td>
-      <% else %>
-=======
-   <br>
-
-    <% meta_hash = Hash.new %>
-    <% meta_count_hash = Hash.new %>
-       <% teammate_hash = Hash.new %>
-       <% teammate_count_hash = Hash.new %>
-       <% @assignments.each do |assignment|   %>
-          <% teammate_hash[assignment.name.to_s] = 0 %>
-          <% teammate_count_hash[assignment.name.to_s] = 0 %>
-          <% meta_hash[assignment.name.to_s] = 0 %>
-          <% meta_count_hash[assignment.name.to_s] = 0 %>
-          <% end %>
-
-
-   <% overall_teammate_average = 0; overall_teammate_count=0 %>
-   <% overall_meta_average = 0; overall_meta_count=0 %>
-   <% @students.each do |student| %>
-     <tr>
-      <td align="center"><%= link_to student.fullname.to_s, :action => 'one_student_all_reviews' , :student_id => student.id, :course_id => @course.id  %> </td>
-       <% teammate_aggregate = 0;meta_aggregate=0; teammate_count =0;meta_count=0 %>
-       <% @assignments.each do |assignment| %>
-         <% assignment_participant = assignment.participants.find_by_user_id(student.user_id) %>
-         <% if assignment_participant.nil? %>
-           <td></td><td></td>
-         <% else %>
-         <% teammate_reviews = assignment_participant.get_teammate_reviews() ; meta_reviews = assignment_participant.get_metareviews() %>
-         <% if !teammate_reviews.nil? %>
-          <% teammate_average = 0 %>
-          <% teammate_reviews.each do |teammate_review| %>
-          <% teammate_average = teammate_average + teammate_review.get_average_score %>
-         <% end %>
-                   <% if teammate_reviews.count.to_i > 0.to_i %>
-                      <% teammate_average = (teammate_average.to_f/teammate_reviews.count.to_f).to_f.round() %>
-                      <% teammate_count_hash[assignment.name.to_s] = teammate_count_hash[assignment.name.to_s] + 1 %>
-         <% end %>
-       <% end %>
-       <% if teammate_average.to_f > 0.to_f %>
-        <% teammate_aggregate = teammate_aggregate + teammate_average %>
-        <% teammate_count = teammate_count+1 %>
-       <% end %>
-       <% meta_average = 0.to_i %>
-        <% if !meta_reviews.nil? %>
-         <% meta_reviews.each do |meta_review| %>
-         <% meta_average = meta_average + meta_review.get_average_score %>
-        <% end %>
-        <% if meta_reviews.count > 0 %>
-         <% meta_average = (meta_average.to_f/meta_reviews.count.to_f).to_f.round() %>
-         <% meta_count_hash[assignment.name.to_s] = meta_count_hash[assignment.name.to_s] + 1 %>
-        <% end end %>
-        <% if meta_average > 0 %>
-         <% meta_aggregate = meta_aggregate + meta_average %>
-         <% meta_count = meta_count+1 %>
-        <% end %>
-              <% teammate_hash[assignment.name.to_s] = teammate_hash[assignment.name.to_s] + teammate_average %>
-              <% meta_hash[assignment.name.to_s] = meta_hash[assignment.name.to_s] + meta_average %>
-
-        <td align="center" width="150"> <%= meta_average  %> </td> <td align="center" width="150"><%= teammate_average %></td>
-        <% end %>
-      <% end %>
-    
-    <td align="center" width="150"> <% if meta_count.to_i > 0 %>
-                          <%= (meta_aggregate/meta_count).to_f.round() %>
-                          <% overall_meta_average =  overall_meta_average + (meta_aggregate/meta_count)%>
-                          <% overall_meta_count=overall_meta_count+1%>
-                          <% end %> </td>
-    <td align="center" width="150"> <% if teammate_count.to_i > 0 %>
-                          <%= (teammate_aggregate/teammate_count).to_f.round() %>
-                          <% overall_teammate_average =  overall_teammate_average + (teammate_aggregate/teammate_count)%>
-                          <% overall_teammate_count=overall_teammate_count+1%>
-                          <% end %></td>
-     </tr>
-    <% end %>
-    <tr>
-        <td><b>Class Average</b></td>
       <% @assignments.each do |assignment| %>
           <% if meta_count_hash[assignment.name.to_s] > 0 %>
               <td border="0"><b><%= (meta_hash[assignment.name.to_s]/meta_count_hash[assignment.name.to_s]).to_f.round()%></b></td>
@@ -169,15 +100,14 @@
               <td border="0"></td>
           <% end %>
       <% end %>
-        <% if overall_meta_count > 0 %>   
+      <% if overall_meta_count > 0 %>
 	<td><b><center><%= (overall_meta_average/overall_meta_count).to_f.round() %></center></b></td>
-        <% else %>
+      <% else %>
         <td></td>
-        <% end %> 
-        <% if overall_teammate_count > 0 %>   
+      <% end %>
+      <% if overall_teammate_count > 0 %>
 	<td><b><center><%= (overall_teammate_average/overall_teammate_count).to_f.round() %></center></b></td>
-        <% else %>
->>>>>>> f47a1d5e
+      <% else %>
         <td></td>
       <% end %>
     </tr>
