<% level += 1 %>
<% items.each do |item_id|
  item = session[:menu].get_item(item_id)
  selected = session[:menu].selected?(item.id)
  long_name = item.name.split(/\W/).collect{|word| word.capitalize}.join(' ')
%>
    <% if level == 1 %>
<<<<<<< HEAD
    <ul class="dropdown-menu pull-left">
      <%= render :partial => 'menu_items/suckerfish', :locals => {:items => item.children, :level => level} %>
    </ul>
=======
        <li class="dropdown first-level">
    <% elsif level == 2 %>
        <li class="dropdown-submenu">
>>>>>>> ee6803e9
    <% else %>
        <li class="dropdown">
    <% end %>
    <a href=<%= URI.encode("/menu/#{item.name}") %>
                 <%= if item.children
                       ' class="daddy"'
                     end %>title='<%= long_name %>'><%= item.label.html_safe %></a>
    <% if item.children -%>
        <% if level == 1 %>
            <ul class="dropdown-menu pull-left">
              <%= render :partial => 'menu_items/suckerfish', :locals => {:items => item.children, :level => level} %>
            </ul>
        <% else %>
            <ul class="dropdown-menu">
              <%= render :partial => 'menu_items/suckerfish', :locals => {:items => item.children, :level => level} %>
            </ul>
        <% end %>
    <% end -%>
    </li>
<% end -%><|MERGE_RESOLUTION|>--- conflicted
+++ resolved
@@ -5,15 +5,9 @@
   long_name = item.name.split(/\W/).collect{|word| word.capitalize}.join(' ')
 %>
     <% if level == 1 %>
-<<<<<<< HEAD
-    <ul class="dropdown-menu pull-left">
-      <%= render :partial => 'menu_items/suckerfish', :locals => {:items => item.children, :level => level} %>
-    </ul>
-=======
         <li class="dropdown first-level">
     <% elsif level == 2 %>
         <li class="dropdown-submenu">
->>>>>>> ee6803e9
     <% else %>
         <li class="dropdown">
     <% end %>
