--- conflicted
+++ resolved
@@ -1,81 +1,3 @@
-<<<<<<< HEAD
-<h1>Publishing Rights</h1>
-
-<table class="listing" cellpadding=2>
-<!-- if the user has a certificate then we wil display the options to grant, otherwise they will get a notice
-and have to follow a link to generate their private keys -->
-<% if @user.digital_certificate.nil?  %>
-<tr><td>
-	<div class="flash_note">
-		In order for your work to be published on our website, you need to grant us 
-		publishing rights for your work.  Before doing so you must generate a set of public and private keys so
-		you can digitally sign your granting action.
-    
-    <h3><%= link_to 'generate a key pair', {:controller => :users, :action => :keys, :id => @user.id} %></h3>
-
-
-	</div></td></tr>
-<% else %>
-	<tr>
-					
-		<td colspan=5>
-			<div class="flash_note">
-				In order for your work to be published on our website, you need to need to grant us 
-				publishing rights for your work. You may do this on a per assignment basis, or if
-				you wish you can grant or deny rights to all your past work.
-			</div>
-		</td>
-	</tr>
-	<tr>
-		<td colspan=4><h3>Past assignments</h3></td>
-		<td></td>
-	</tr>
-	<tr>
-		<td colspan=4><%= link_to 'Grant', :action =>'update_publish_permissions', :allow => 1 %> publishing rights to all my past work.</td>
-		<td></td>
-	</tr>
-	<tr>
-		<td colspan=4><%= link_to 'Deny', :action =>'update_publish_permissions', :allow => 0 %> publishing rights to all my past work.</td>
-		<td></td>
-	</tr>
-	<tr>
-		<td colspan=4></td>
-		<td></td>
-	</tr>
-  <tr>
-		<th></th>
-	  <th>Assignment</th>
-	  <th>Publishing Rights</th>
-	  <th>Digital Signature</th>
-		<td></td>
-  </tr>
-	
-<% @participants.each{
-    |participant| %>
-  <tr class="listingRow">
-		<td>&nbsp;</td>
-		<td><%= link_to participant.assignment.name, :controller => 'student_task', :action => 'view', :id => participant.id %></td>
-	  	<%if participant.permission_granted %>
-  	    <td align="center">granted</td>
-		<td align="center">
-			<% if (!participant.digital_signature.nil?) %>
-			  <%= (participant.verify_digital_signature(participant.digital_signature) ? "verified" : "invalid") %>
-		    <% end %>
-		  &nbsp;	  
-		</td>
-	  	<td><%= link_to 'Deny', :action =>'set_publish_permission', :id => participant.id, :allow => 0 %></td>
-	    <% else %>
-  	    <td align=center>denied</td>
-		<td>&nbsp;</td>
-		<td><%= link_to 'Grant', :action =>'grant', :id => participant.id %></td>
-		<% end %>
-		
-		<td width=30%>&nbsp;</td>
-	</tr>
-<% } %>
-<% end %>
-</table>
-=======
 <h1>Publishing Rights</h1>
 
 <table class="listing" cellpadding=2>
@@ -149,5 +71,4 @@
                   </tr>
                 <% end %>
                                       <% end %>
-                                    </table>
->>>>>>> 2013b6f4
+                                    </table>