--- conflicted
+++ resolved
@@ -1,23 +1,6 @@
 <div class = "exp">
-  <%if user_list.length > 0%>
+<%if user_list.length > 0%>
 
-<<<<<<< HEAD
-    <table>
-      <tr ><th colspan=5></th><th colspan=3 class="head">E-mail on ...</th>
-        <tr><th class="head">Name</th><th class="head">Full Name</th class="head"><th class="head">Email Address</th><th class="head">Role</th><th class="head">Parent</th><th class="head">Review</th><th class="head">Submission</th><th class="head">Metareview</th><th class="head">Handle</th></tr>
-          <% for participant in user_list
-               user = User.find(participant.user_id) %>
-             <tr class= "exp">
-               <td ><%= link_to user.name, :controller=> 'users', :action => 'show', :id => user.id %></td>
-               <td ><%= user.fullname %></td>
-               <td ><%= user.email %></td>
-               <td ><%= link_to user.role.name, :controller => 'roles', :action => 'show', :id => user.role.id %></td>
-               <td  align="center"><%= (User.find_by_id(user.parent_id)).name %></td>
-               <td ><%= User.yesorno(user.email_on_review) %></td>
-               <td ><%= User.yesorno(user.email_on_submission) %></td>
-               <td ><%= User.yesorno(user.email_on_review_of_review) %></td>
-               <td ><%= participant.handle %></td>
-=======
 <table>
   <tr ><th colspan=5></th><th colspan=3 class="head">E-mail on ...</th>
   <tr><th class="head">Name</th><th class="head">Full Name</th class="head"><th class="head">Email Address</th><th class="head">Role</th><th class="head">Parent</th><th class="head">Review</th><th class="head">Submission</th><th class="head">Metareview</th><th class="head">Handle</th></tr>
@@ -48,12 +31,5 @@
 <% end -%>
 </table>
 <% end -%>
->>>>>>> f47a1d5e
 
-               <td ><%= link_to 'Remove', :controller => controller, :action => 'delete', :method => :post, :id => participant.id %></td>
-             </tr>
-           <% end -%>
-         </table>
-       <% end -%>
-
-     </div>+</div>    