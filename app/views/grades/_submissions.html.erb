<<<<<<< HEAD
<!-- SUBMISSIONS --> 
<% session[:return_to] = request.request_uri %>
<%= render :partial => 'submitted_content/main', :locals => {:participant => participant, :stage => participant.assignment.get_current_stage(participant.topic_id)} %>

<% if controller.action_name != "view_my_scores" %>
   <% reviewer = AssignmentParticipant.find_by_user_id_and_parent_id(session[:user].id, @assignment.id) 
      if reviewer != nil and participant.assignment.team_assignment
         reviewee = participant.team  
         map = TeamReviewResponseMap.find_by_reviewee_id_and_reviewer_id(reviewee.id, reviewer.id)        
      elsif reviewer != nil
         reviewee = participant
         map = ParticipantReviewResponseMap.find_by_reviewee_id_and_reviewer_id(reviewee.id, reviewer.id)
      end       
            
      if map != nil and map.response != nil
      	display = "Edit Review"
      else
        display = "Create Review"
      end
   %>      
      <%= link_to display, :action => "instructor_review", :id => participant.id %> 
<% end %>   	     
=======
<!-- SUBMISSIONS --> 
<% session[:return_to] = request.request_uri %>
<%= render :partial => 'submitted_content/main', :locals => {:participant => participant, :stage => participant.assignment.get_current_stage(participant.topic_id)} %>

<% if controller.action_name != "view_my_scores" %>
   <% reviewer = AssignmentParticipant.find_by_user_id_and_parent_id(session[:user].id, @assignment.id)
      #ACS Map the reviewee to a team or an individual depending on whether the team size is greater than or equal to 1
      if reviewer != nil and participant.assignment.max_team_size > 1
         reviewee = participant.team  
         map = TeamReviewResponseMap.find_by_reviewee_id_and_reviewer_id(reviewee.id, reviewer.id)        
      elsif reviewer != nil
         reviewee = participant
         map = ParticipantReviewResponseMap.find_by_reviewee_id_and_reviewer_id(reviewee.id, reviewer.id)
      end       
            
      if map != nil and map.response != nil
      	display = "Edit Review"
      else
        display = "Create Review"
      end
   %>      
      <%= link_to display, :action => "instructor_review", :id => participant.id %> 
<% end %>   	     
>>>>>>> 2013b6f4
<!-- END SUBMISSIONS --> <|MERGE_RESOLUTION|>--- conflicted
+++ resolved
@@ -1,27 +1,3 @@
-<<<<<<< HEAD
-<!-- SUBMISSIONS --> 
-<% session[:return_to] = request.request_uri %>
-<%= render :partial => 'submitted_content/main', :locals => {:participant => participant, :stage => participant.assignment.get_current_stage(participant.topic_id)} %>
-
-<% if controller.action_name != "view_my_scores" %>
-   <% reviewer = AssignmentParticipant.find_by_user_id_and_parent_id(session[:user].id, @assignment.id) 
-      if reviewer != nil and participant.assignment.team_assignment
-         reviewee = participant.team  
-         map = TeamReviewResponseMap.find_by_reviewee_id_and_reviewer_id(reviewee.id, reviewer.id)        
-      elsif reviewer != nil
-         reviewee = participant
-         map = ParticipantReviewResponseMap.find_by_reviewee_id_and_reviewer_id(reviewee.id, reviewer.id)
-      end       
-            
-      if map != nil and map.response != nil
-      	display = "Edit Review"
-      else
-        display = "Create Review"
-      end
-   %>      
-      <%= link_to display, :action => "instructor_review", :id => participant.id %> 
-<% end %>   	     
-=======
 <!-- SUBMISSIONS --> 
 <% session[:return_to] = request.request_uri %>
 <%= render :partial => 'submitted_content/main', :locals => {:participant => participant, :stage => participant.assignment.get_current_stage(participant.topic_id)} %>
@@ -45,5 +21,4 @@
    %>      
       <%= link_to display, :action => "instructor_review", :id => participant.id %> 
 <% end %>   	     
->>>>>>> 2013b6f4
 <!-- END SUBMISSIONS --> 