
<script>
    $(function () { 
      $("[data-toggle='tooltip']").tooltip(); 
      $("#scoresTable").tablesorter();
    });

</script>

<h1>Summary Report for assignment: <%= @assignment.name %></h1>
<h4>Team: <%= @team.name %></h4>

<!-- For each of the models in the list, generate a heatgrid table. this is the outer most loop -->

<% @vmlist.each do |vm| %>

    <% if (vm.questionnaire_display_type == "Metareview" or vm.questionnaire_display_type == "Author Feedback" or vm.questionnaire_display_type == "Teammate Review") and @current_role_name.eql?'Student' %>
    <% else %>
        <% if vm.list_of_reviewers.length > 0 %>

          <!-- display the list of questions for this questionnaire -->
          <div id="hid<%= vm.questionnaire_type + vm.round.to_s %>" class="accordion-body collapse" >
            <table class="tbl_questlist" >
              <thead>
<<<<<<< HEAD
              <th>#</th>
              <th>Question</th>
=======
              <tr>
                <th>Criterion</th>
                <th>Max</th>

                <% i = 1 %>
                <% vm.list_of_reviews.each do |review| %>
                    <!-- instructors (or higher level users) see reviewer name, students see anonymized string -->
                    <% if ['Student'].include? @current_role_name %>
                        <th> <a target="_blank" href="../response/view?id=<%= review.id.to_s %>"  data-toggle="tooltip" data-placement="right" title="Click to see details"><%= "Rev" + i.to_s %></a>  </th>
                        <% i += 1 %>
                    <% end %>
                    <% if ['Instructor', 'Teaching Assistant', 'Administrator', 'Super-Administrator'].include? @current_role_name %>
                        <% user_name = User.find(Participant.find(ResponseMap.find(Response.find(review.id).map_id).reviewer_id).user_id).fullname.to_s %>
                        <th > <a target="_blank" href="../response/view?id=<%= review.id.to_s %>"  data-toggle="tooltip" data-placement="right" title="Click to see details"><%= user_name.to_s %></a>  </th>
                        <% i += 1 %>
                    <% end %>
                <% end %>

                <th align="right">
                  Avg
                </th>
                <th>
                  <span  data-toggle="tooltip" data-placement="right" title="A count of comments, for the respective question, which have word count > 10. The purpose of this metric is to represent how many comments for the question are of a substantial length to provide quality feedback.">metric-1</span>
                </th>

              </tr>
>>>>>>> 9da766b8
              </thead>
              <% count = 0 %>
              <% vm.list_of_rows.each do |row| %>
                  <% if row.score_row.count > 0  %>
                      <tr style="background-color: #ffffff;">
                        <td><%= count += 1 %></td>
                        <td><%= row.questionText %></td>
                      </tr>
                  <% end %>
              <% end %>
            </table>
          </div>

          <!-- display the table title and tooltips -->
          <span style="width:100%;">
              <h4 style="font-weight:bold;display:inline-block;"><%= vm.questionnaire_display_type %>
                <% if vm.questionnaire_type == "ReviewQuestionnaire" %>
                    (Round: <%= vm.round.to_s  %> of <%= vm.rounds.to_s  %>)
                <%end %>
              </h4>
              <span class="spn_qsttog" data-toggle="collapse" class="accordion-toggle" data-target="#hid<%= vm.questionnaire_type + vm.round.to_s %>" data-toggle="tooltip" data-placement="right" title="Click to display/hide questions">toggle question list</span>
            <span class="spn_tooltip" data-toggle="tooltip" data-placement="right" title="Colors are scaled from poor to excellent in the following order: red, orange, yellow, light-green, dark-green">color legend</span>
            <span class="spn_tooltip" data-toggle="tooltip" data-placement="right" title="Click a row to see the comments for the respective question. Click 'Review Total' row to see Add'l Comments. Useful tip: decreasing your browser's zoom to 75% or 90% many improve your experience.">interaction legend</span>

          </span>

          <table id="scoresTable" class="tbl_heat tablesorter">
            <!-- display the header row of the heatgrid table. this involves iterating through reviewers.-->
            <thead>
            <tr>
              <th class="sorter-false">Question Id</th>
              <th class="sorter-false">Max</th>

              <% i = 1 %>
              <% vm.list_of_reviews.each do |review| %>
                  <!-- instructors (or higher level users) see reviewer name, students see anonymized string -->
                  <% if ['Student'].include? @current_role_name %>
                      <th class="sorter-false"> <a target="_blank" href="../response/view?id=<%= review.id.to_s %>"  data-toggle="tooltip" data-placement="right" title="Click to see details"><%= "Rev" + i.to_s %></a>  </th>
                      <% i += 1 %>
                  <% end %>
                  <% if ['Instructor', 'Teaching Assistant', 'Administrator', 'Super-Administrator'].include? @current_role_name %>
                      <% user_name = User.find(Participant.find(ResponseMap.find(Response.find(review.id).map_id).reviewer_id).user_id).fullname.to_s %>
                      <th class="sorter-false"> <a target="_blank" href="../response/view?id=<%= review.id.to_s %>"  data-toggle="tooltip" data-placement="right" title="Click to see details"><%= user_name.to_s %></a>  </th>
                      <% i += 1 %>
                  <% end %>
              <% end %>

              <th class="sorter-true" align="right" >
                Avg
              </th>
              <th class="sorter-false">
                <span  data-toggle="tooltip" data-placement="right" title="A count of comments, for the respective question, which have word count > 10. The purpose of this metric is to represent how many comments for the question are of a substantial length to provide quality feedback.">metric-1</span>
              </th>

            </tr>
            </thead>


            <% score_row_count = vm.list_of_rows.first.score_row.count %>
            <% j = 1 %>
            <!-- here, starts a series of nested loops. loops for the rows, and for the cells of the rows.-->
            <!-- additionally, there are hidden rows (expandable) which are also generated via iteration. -->
            <% vm.list_of_rows.each do |row| %>

                <!-- notice the data-target. because we're toggling via looped code, we need to dynamically generate the identifier. -->
                <tr data-toggle="collapse" class="accordion-toggle" data-target="#hid<%= row.question_id.to_s + vm.round.to_s %>">
                  <td class = 'cf' > <%= j.to_s %>   </td>
                  <td class = 'cf' > <%= row.question_max_score %>   </td>

                  <!-- actual cells with scores and colored background. -->
                  <% row.score_row.each do |score| %>
                      <td class="<%= score.color_code %>" align="center">
                        <%= score.score_value.to_s %>
                      </td>
                  <% end %>


                  <% if row.score_row.count == 0 %>
                      <% for index in 0 .. score_row_count - 1 %>
                          <td align="center">
                            <%= "" %>
                          </td>
                      <% end %>
                  <% end %>

                  <td  class = 'cf' align="right">
                    <%= row.average_score_for_row.to_s %>
                  </td>
                  <td  class = 'cf' align="center">
                    <%= row.countofcomments.to_s %>
                  </td>
                </tr>
                <!--loop that creates the collapsed-by-default row, which lists all comments. -->
                <tr class="tablesorter-childRow">
                  <td colspan="<%= (i+1).to_s %>" class="hiddenRow" ><div id="hid<%= row.question_id.to_s + vm.round.to_s %>" class="accordion-body collapse" style="margin-left:10px;">
                    <div style="background-color:lightblue;padding:4px;"><%= row.questionText %></div>
                    <div>
                      <table class="tbl_questlist">
                        <thead>
                        <th>Score</th>
                        <th>Comment</th>
                        </thead>
                        <% for index in 0 .. row.score_row.length - 1 %>
                            <tr><td class="<%= row.score_row[index].color_code.to_s %>" align="center" ><%= row.score_row[index].score_value.to_s %></td>
                              <td><%= row.score_row[index].comment %></td></tr>
                        <% end %>
                      </table>
                    </div>
                  </div>
                  </td>
                </tr>
                <% j += 1 %>
            <% end %>

            <!--displays the row for the add'l comments, by default: collapsed. -->
            <tr>
              <td colspan="<%= (i+1).to_s %>" class="hiddenRow" >
                <div id="hid<%= vm.questionnaire_type + vm.round.to_s + "comment" %>" class="accordion-body collapse" style="margin-left:10px;">
                  <div style="background-color:#A9A9F5;padding:4px;">
                    <table class="tbl_addlcmt">
                      <thead>
                      <th>Review</th>
                      <th >Additional Comments</th>
                      </thead>
                      <tbody>
                      <%k = 1%>
                      <% vm.list_of_reviews.each do |review| %>
                          <tr><td ><%= k %></td>
                            <td ><%= Response.find(review.id)["additional_comment"] %></td></tr>
                          <%k += 1%>
                      <% end %>
                      </tbody>
                    </table>
                  </div>
                </div>
              </td>
            </tr>

          </table>
          <!-- Display the list of team members, for Peer Reviews. -->
          <span> <%= vm.display_team_members %></span>

          <!-- this elsif terminates the heatgrid code.  -->
        <% elsif vm.questionnaire_type != "ReviewQuestionnaire" %>
            <div class="flash_error">NO REVIEW OF <%= vm.questionnaire_type %> TYPE EXISTS. </div>
        <% end %>
        <br/>   <br/>
    <% end %>
<% end %>
<!-- termination of the main outer loop. --><|MERGE_RESOLUTION|>--- conflicted
+++ resolved
@@ -22,37 +22,8 @@
           <div id="hid<%= vm.questionnaire_type + vm.round.to_s %>" class="accordion-body collapse" >
             <table class="tbl_questlist" >
               <thead>
-<<<<<<< HEAD
               <th>#</th>
               <th>Question</th>
-=======
-              <tr>
-                <th>Criterion</th>
-                <th>Max</th>
-
-                <% i = 1 %>
-                <% vm.list_of_reviews.each do |review| %>
-                    <!-- instructors (or higher level users) see reviewer name, students see anonymized string -->
-                    <% if ['Student'].include? @current_role_name %>
-                        <th> <a target="_blank" href="../response/view?id=<%= review.id.to_s %>"  data-toggle="tooltip" data-placement="right" title="Click to see details"><%= "Rev" + i.to_s %></a>  </th>
-                        <% i += 1 %>
-                    <% end %>
-                    <% if ['Instructor', 'Teaching Assistant', 'Administrator', 'Super-Administrator'].include? @current_role_name %>
-                        <% user_name = User.find(Participant.find(ResponseMap.find(Response.find(review.id).map_id).reviewer_id).user_id).fullname.to_s %>
-                        <th > <a target="_blank" href="../response/view?id=<%= review.id.to_s %>"  data-toggle="tooltip" data-placement="right" title="Click to see details"><%= user_name.to_s %></a>  </th>
-                        <% i += 1 %>
-                    <% end %>
-                <% end %>
-
-                <th align="right">
-                  Avg
-                </th>
-                <th>
-                  <span  data-toggle="tooltip" data-placement="right" title="A count of comments, for the respective question, which have word count > 10. The purpose of this metric is to represent how many comments for the question are of a substantial length to provide quality feedback.">metric-1</span>
-                </th>
-
-              </tr>
->>>>>>> 9da766b8
               </thead>
               <% count = 0 %>
               <% vm.list_of_rows.each do |row| %>
@@ -83,7 +54,7 @@
             <!-- display the header row of the heatgrid table. this involves iterating through reviewers.-->
             <thead>
             <tr>
-              <th class="sorter-false">Question Id</th>
+              <th class="sorter-false">Criterion/th>
               <th class="sorter-false">Max</th>
 
               <% i = 1 %>
