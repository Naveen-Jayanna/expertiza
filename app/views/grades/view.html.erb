--- conflicted
+++ resolved
@@ -1,30 +1,3 @@
-<<<<<<< HEAD
-<h1>Summary report for <%= @assignment.name %></h1>
-<BR/>
-<% if @scores[:teams] %>
-	<a href="#" onClick="toggleAll(<%= @scores[:teams].length %>);return false;" id="teamAll" name="teamAll">Show all teams</a>
-    <BR/><BR/>
-<% end %>
-<TABLE class="grades" width="100%">
-<% if @assignment.team_assignment && @scores[:teams].length > 0 %>
-  <%= render :partial => 'teams' %>
-<% elsif !@assignment.team_assignment && @scores[:participants].length > 0 %>
-  <%= render :partial => 'participants' %>
-<% else %>
-  <TR><TD>No <%if @assignment.team_assignment%>teams<%else%>participants<%end%> are defined for this assignment</TD></TR>
-<% end %>
-</TABLE>
-<BR/><BR/>
-<%= link_to 'Export '+'Grades',
-            :controller=>'export_file',
-            :action=>'start',
-            :model=>'Assignment',
-            :id=>@assignment.id %> <BR/><BR/>
-<a href="javascript:window.history.back()">Back</a>
-
-
-
-=======
 <h1>Summary report for <%= @assignment.name %></h1>
 <BR/>
 <% if @scores[:teams] %>
@@ -50,4 +23,3 @@
 <a href="javascript:window.history.back()">Back</a>
 
 
->>>>>>> 2013b6f4
