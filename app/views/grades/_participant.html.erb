<!-- PARTICIPANT -->
<% 
<<<<<<< HEAD
  participant = pscore[:participant]
  if pscore[:review]
    @rscore_review=Rscore.new(pscore,:review)
  end
  if pscore[:metareview]
    @rscore_metareview=Rscore.new(pscore,:metareview)
  end
  if pscore[:feedback]
    @rscore_feedback=Rscore.new(pscore,:feedback)
  end
  if pscore[:teammate]
    @rscore_teammate=Rscore.new(pscore,:teammate)
  end

%>
=======
participant = pscore[:participant]
    if pscore[:review]
@rscore_review=Rscore.new(pscore,:review)
    end
    if pscore[:metareview]
@rscore_metareview=Rscore.new(pscore,:metareview)
    end
    if pscore[:feedback]
@rscore_feedback=Rscore.new(pscore,:feedback)
    end
    if pscore[:teammate]
@rscore_teammate=Rscore.new(pscore,:teammate)
    end
    %>
>>>>>>> b37c6e9a

    <TR class="row" <% if team %> id="<%= prefix %>" style="display:none" <% end %>>
    <TD><%= participant.fullname %>
    <BR/><FONT SIZE="-1"><a href="#" id="<%=prefix%>_filesLink" name="<%=prefix%>_filesLink" onClick="toggleElement('<%=prefix%>_files','submission');return false;">show submission</a>
<<<<<<< HEAD
	<% if @topic %> (<%= @topic.topic_identifier %>) <% end %>
  <% if controller.action_name == "view_my_scores" %>
    <img src="<%= @grades_bar_charts[:reliability] %>" >
  <% end %>
	</FONT>
=======
    <% if @topic %> (<%= @topic.topic_identifier %>)<% end %>
    </FONT>
>>>>>>> b37c6e9a
    </TD>

    <% if @rscore_review.my_avg %>
    <TD ALIGN="CENTER" VALIGN="TOP"><%= sprintf("%.2f",@rscore_review.my_avg) %>%
    <BR/><FONT SIZE="-1"><a href="#" id="<%=prefix%>_reviewsLink" name="<%=prefix%>_reviewsLink" onClick="toggleElement('<%=prefix%>_reviews','reviews');return false;">show reviews</a> (<%= pscore[:review][:assessments].size %>)</FONT>
    </TD>    
    <TD ALIGN="CENTER" VALIGN="TOP"><%= sprintf("%.0f",@rscore_review.my_min) %>% - <%= sprintf("%.0f",@rscore_review.my_max) %>%
    <% if controller.action_name != "view_my_scores" %>
    <BR/><FONT SIZE="-1"><%= link_to 'email reviewers', :action => 'conflict_notification', :id => participant.id, :submission => 'review' %></FONT>
    <% end %>  	 
    </TD>
    <% else %>
    <TD ALIGN="CENTER">---</TD>
    <TD ALIGN="CENTER">---</TD>
    <% end %>

    <% if @rscore_metareview.my_avg %>
    <TD ALIGN="CENTER" VALIGN="TOP"><%= sprintf("%.2f",@rscore_metareview.my_avg) %>%
    <BR/><FONT SIZE="-1"><a href="#" id="<%=prefix%>_mreviewsLink" name="<%=prefix%>_mreviewsLink" onClick="toggleElement('<%=prefix%>_mreviews','metareviews');return false;">show metareviews</a> (<%= pscore[:metareview][:assessments].size %>)</FONT>
    </TD>
    <TD ALIGN="CENTER" VALIGN="TOP"><%= sprintf("%.0f",@rscore_metareview.my_min) %>% - <%= sprintf("%.0f",@rscore_metareview.my_max) %>%
    <% if controller.action_name != "view_my_scores" %>
    <BR/><FONT SIZE="-1"><%= link_to 'email metareviewers', :action => 'conflict_notification', :id => participant.id, :submission => 'review_of_review' %></FONT>
    <% end %>  	    
    </TD>
    <% else %>
    <TD ALIGN="CENTER">---</TD>
    <TD ALIGN="CENTER">---</TD>
    <% end %>

    <% if @rscore_feedback.my_avg %>
    <TD ALIGN="CENTER" VALIGN="TOP"><%= sprintf("%.2f",@rscore_feedback.my_avg) %>%
    <BR/><FONT SIZE="-1"><a href="#" id="<%=prefix%>_feedbackLink" name="<%=prefix%>_feedbackLink" onClick="toggleElement('<%=prefix%>_feedback','author feedbacks');return false;">show author feedbacks</a> (<%= pscore[:feedback][:assessments].size %>)</FONT>
    </TD>

    <TD ALIGN="CENTER" VALIGN="TOP"><%= sprintf("%.0f",@rscore_feedback.my_min) %>% - <%= sprintf("%.0f",@rscore_feedback.my_max) %>%
    <% if controller.action_name != "view_my_scores" %>
    <BR/><FONT SIZE="-1"><%= link_to 'email authors', :action => 'conflict_notification', :id => participant.id, :submission => 'review_feedback' %></FONT>
    <% end %>  	    
    </TD>
    <% else %>
    <TD ALIGN="CENTER">---</TD>
    <TD ALIGN="CENTER">---</TD>
    <% end %>
    <!--ACS Teammate review needs to be done only if there are more than one person in the team-->
    <% if @assignment.show_teammate_reviews %>
        <% if @rscore_teammate.my_avg %>
            <TD ALIGN="CENTER" VALIGN="TOP">
            <% @course_participant = CourseParticipant.all.select {|c| c.user_id == session[:user].id}.first %>
                <% avg_score = sprintf("%.2f",@rscore_teammate.my_avg) %>
                <%if @course_participant && @assignment%>
                    <%= link_to  avg_score, :controller => 'assessment360', :action => 'one_student_all_reviews', :student_id => @course_participant.id, :course_id => @assignment.course_id %>
                <%end%>
                <BR/><FONT SIZE="-1"><a href="#" id="<%=prefix%>_teammate_reviewsLink" name="<%=prefix%>_teammate_reviewsLink" onClick="toggleElement('<%=prefix%>_teammate_reviews','teammate reviews');return false;">show teammate reviews</a> (<%= pscore[:teammate][:assessments].size %>)</FONT>
            </TD>
            <TD ALIGN="CENTER" VALIGN="TOP">
            <% range =  sprintf("%.0f",@rscore_teammate.my_min) + '%' + ' - ' + sprintf("%.0f",@rscore_teammate.my_max) + '%' %>
            <%if @course_participant && @assignment %>
                <%= link_to range,  :controller => 'assessment360', :action => 'one_student_all_reviews', :student_id => @course_participant.id, :course_id => @assignment.course_id %>
            <% end %>
            <% if controller.action_name != "view_my_scores" %>
                <BR/><FONT SIZE="-1"><%= link_to 'email authors', :action => 'conflict_notification', :id => participant.id, :submission => 'teammate_review' %></FONT>
            <% end %>  	    
            </TD>
        <% else %>
            <TD ALIGN="CENTER">---</TD>
            <TD ALIGN="CENTER">---</TD>
        <% end %>    
    <% else %>
        <TD ALIGN="CENTER">---</TD>
        <TD ALIGN="CENTER">---</TD>
    <%end%>
    <!-- If we have a total point value, display in "out of" format rather than percentage for total score -->
    <% if pscore[:max_pts_available]
    score_postfix = sprintf(" / %.2f",pscore[:max_pts_available])
    else
    score_postfix = "%"
    end %>
    <% stage = @stage %>
    <% if controller.action_name == 'view' or controller.action_name == "view_my_scores" %>
    <TD ALIGN="CENTER">
    <% if stage == "Finished" %>

    <% if participant.grade
    total_score = participant.grade
    title = "A score in blue indicates that the value was overwritten by the instructor or teaching assistant."
    else
    total_score = pscore[:total_score]
    title = nil
    end %>

    <div <% if title %>title="<%=title%>" style="color:#0033FF"<% end %>><%= sprintf("%.2f",total_score) %><%= score_postfix %></div>
        <% if controller.action_name != "view_my_scores" %> 
            <BR/><FONT SIZE="-1"><%= link_to 'edit score', :action => 'edit', :id => participant.id %></FONT>
        <% end %>
    <% else %>
        <FONT SIZE="-1">(in <%= stage %>)</FONT>
    <% end %>      
    </TD>
    <% else %>
    <% if participant.grade %>
    <TD ALIGN="CENTER"><%= text_field("participant", "grade", :size => 10) %><%= score_postfix %></TD>
    <% else %>
    <TD ALIGN="CENTER"><%= text_field("participant", "grade", :size => 10, :value => sprintf("%.2f", pscore[:total_score])) %><%= score_postfix %></TD>
    <% end %>
    <% end %>
    </TR>
    <TR  class="row" id="<%= prefix %>_files" style="display:none">
    <TD COLSPAN="9"><%= render :partial=>'grades/submissions', :locals => {:participant => participant} %></TD>
    </TR>
    <TR  class="row" id="<%= prefix %>_reviews" style="display:none">
    <TD COLSPAN="9"><%= render :partial=>'grades/reviews', :locals => {:prefix => 'user', :participant => participant, :rscore => pscore[:review]} %></TD>
    </TR>
    <TR  class="row" id="<%= prefix %>_mreviews" style="display:none">
    <TD COLSPAN="9"><%= render :partial=>'grades/metareviews', :locals => {:prefix => prefix, :participant => participant, :rscore => pscore[:metareview]} %></TD>
    </TR>
    <TR  class="row" id="<%= prefix %>_feedback" style="display:none">
    <TD COLSPAN="9"><%= render :partial=>'grades/author_feedbacks', :locals => {:prefix => 'user', :participant => participant, :rscore => pscore[:feedback]} %></TD>
    </TR>
    <TR  class="row" id="<%= prefix %>_teammate_reviews" style="display:none">
    <TD COLSPAN="9"><%= render :partial=>'grades/teammate_reviews', :locals => {:prefix => prefix, :participant => participant, :rscore => pscore[:teammate]} %></TD>
    </TR>
    <!-- END PARTICIPANT -->
<|MERGE_RESOLUTION|>--- conflicted
+++ resolved
@@ -1,22 +1,5 @@
 <!-- PARTICIPANT -->
 <% 
-<<<<<<< HEAD
-  participant = pscore[:participant]
-  if pscore[:review]
-    @rscore_review=Rscore.new(pscore,:review)
-  end
-  if pscore[:metareview]
-    @rscore_metareview=Rscore.new(pscore,:metareview)
-  end
-  if pscore[:feedback]
-    @rscore_feedback=Rscore.new(pscore,:feedback)
-  end
-  if pscore[:teammate]
-    @rscore_teammate=Rscore.new(pscore,:teammate)
-  end
-
-%>
-=======
 participant = pscore[:participant]
     if pscore[:review]
 @rscore_review=Rscore.new(pscore,:review)
@@ -31,21 +14,12 @@
 @rscore_teammate=Rscore.new(pscore,:teammate)
     end
     %>
->>>>>>> b37c6e9a
 
     <TR class="row" <% if team %> id="<%= prefix %>" style="display:none" <% end %>>
     <TD><%= participant.fullname %>
     <BR/><FONT SIZE="-1"><a href="#" id="<%=prefix%>_filesLink" name="<%=prefix%>_filesLink" onClick="toggleElement('<%=prefix%>_files','submission');return false;">show submission</a>
-<<<<<<< HEAD
-	<% if @topic %> (<%= @topic.topic_identifier %>) <% end %>
-  <% if controller.action_name == "view_my_scores" %>
-    <img src="<%= @grades_bar_charts[:reliability] %>" >
-  <% end %>
-	</FONT>
-=======
     <% if @topic %> (<%= @topic.topic_identifier %>)<% end %>
     </FONT>
->>>>>>> b37c6e9a
     </TD>
 
     <% if @rscore_review.my_avg %>
