<% if rscore and rscore[:assessments].length > 0 %>

    <BR/>
    <%= render :partial => 'grades/review_table', :locals => {:ctrl => 'review', :caction => 'view_review', :symbol => "review".to_sym, :prefix => prefix, :assignment => participant.assignment, :reviews => rscore[:assessments], :collabel => "Review", :rowlabel => "Reviewer"} %>

    <HR/>
<<<<<<< HEAD
    <% count = 0 %>
    <% for review in rscore[:assessments] %>
      <% review_feedback = nil %>

      <% count = count + 1 %>

    <% file_url = nil
    review_questionnaire = @assignment.questionnaires.select {|x| x.display_type == 'Review'}
    @questionnaire = Questionnaire.find(review_questionnaire.first.id)
    if @questionnaire.section.eql? "Custom"
        @current_folder = DisplayOption.new
        @current_folder.name = ""
        @participant = Participant.find(review.map.reviewer_id)
        files_list = Dir[@participant.assignment.get_path.to_s + "/" + review.map.map_id.to_s + @current_folder.name + "/*"]
        files = Array.new
        for file in files_list
            if File.directory?(file) then
                dir_files = files_in_directory(file)
                dir_files.each{|f| files << f}
            end
            files << file
        end
        file = files[0]
        file_url = ""
        if !file.nil?
            # parentFolder = File.dirname(file)
            # location = parentFolder + File.basename(file)
            file_url = ""
            file_url = "<u><i> "
            file_url += link_to File.basename(file), :controller=>'submitted_content', :action=>'download', :download=>File.basename(file), 'current_folder[name]'=>File.dirname(file)
            file_url += " </i></u><br/>"
        end
    end
    %>

    <% if controller.action_name != "view_my_scores" %>
        <a name="<%=prefix+"_"+review.map.reviewer.name%>"></a><%= review.display_as_html(prefix) %>
        <% if @questionnaire.section.eql? "Custom" %>
                <%= render :partial => 'questionnaire', :locals => {:file_url => file_url, :review => review} %>
        <% end %>
    <% else %>
        <% if @questionnaire.section.eql? "Custom" %>
            <h2>Review <%= count %></h2>
            <!-- Display the latest review first -->
            <a name="<%=prefix+"_"+review.map.reviewer.name%>"></a>
            <%= review.display_as_html(prefix, count) %>
                <%= render :partial => 'questionnaire', :locals => {:file_url => file_url, :review => review} %>
            <!-- get all previous versions -->
            <% @sorted_array=Array.new %>
            <% @prev=Response.all %>
            <%for element in @prev     %>
                <%if(element.map_id==review.map.map_id)%>
                    <%array_not_empty=1 %>
                    <% @sorted_array << element %>
                <% end %>
            <% end %>
            <% @sorted=@sorted_array.sort { |m1,m2|(m1.version_num and m2.version_num) ? m2.version_num <=> m1.version_num : (m1.version_num ? -1 : 1)} %>
            <% if(@sorted.size>1) %>
                <h3>Previous versions</h3>
                <% for i in 1..@sorted.size-1 %>
                    <% @str = @sorted[i].id.to_s %>
                    <!-- display previous versions in descending order -->
                    <a name="<%=prefix+"_"+review.map.reviewer.name%>"></a>
                    <%= @sorted[i].display_as_html(prefix, count) %>
                    <%= render :partial => 'questionnaire', :locals => {:file_url => file_url, :review => review} %>
                    <br/>
                    <script>
                        toggleElement('reviews_<%=@str%>','review');
                    </script>
                <% end %>
                <!-- keep only latest version open -->
                <% for i in 1..@sorted.size-1 %>
                    <% @str = @sorted[i].id.to_s %>
                    <script>
                        toggleElement('review_<%=@str%>','review')
                    </script>
                <% end %>
            <% end %>
            <% map = FeedbackResponseMap.find_by_reviewed_object_id(review.id)
            review_feedback = map.try :response %>
            <% if review_feedback %>
                <%= link_to "View", :controller => 'response', :action => 'view', :id => review_feedback.id %> or
                <%= link_to "Edit", :controller => 'response', :action => 'edit', :id => review_feedback.id, :return => "feedback" %> feedback for Review <%= count %>
            <% else %>
                <%= link_to "Give feedback", :controller => 'response', :action => 'new_feedback', :id => review.id %> for Review <%= count %>
            <% end %>
            <BR/><HR/><BR/>
        <% else %>
            <h2>Review <%= count %></h2>
            <!-- Display the latest review first -->
            <%= review.display_as_html(nil,review.version_num, file_url) %><BR/><BR/>
            <!-- get all previous versions -->
            <% @sorted_array=Array.new %>
            <% @prev=Response.all %>
            <%for element in @prev     %>
                <%if(element.map_id==review.map.map_id)%>
                    <%array_not_empty=1 %>
                    <% @sorted_array << element %>
                <% end %>
=======

    <%= stylesheet_link_tag 'jquery-ui-timepicker-addon' %>
    <%= stylesheet_link_tag 'jquery-ui-1.10.3.custom.min' %>
    <script src="/javascripts/jquery-ui-1.10.3.custom.min.js"></script>
    <script src="/javascripts/jquery-ui-timepicker-addon.js"></script>

    <%= form_for @assignment, html: {id: 'review_form'} do %>

        <div id="reviewtabs">
          <ul>
            <% for i in 1..rscore[:assessments].length %>
                <li id="tab<%= i %>"><a href="#reviewtabs-<%= i %>">Review <%= i %></a></li>
>>>>>>> 31a9b522
            <% end %>
          </ul>

          <% count = 0 %>
          <% for review in rscore[:assessments] %>
              <% review_feedback = nil %>

              <% count = count + 1 %>



                <% file_url = nil
                   review_questionnaire = @assignment.questionnaires.select { |x| x.display_type == 'Review' }
                   @questionnaire = Questionnaire.find(review_questionnaire.first.id)
                   if @questionnaire.section.eql? "Custom"
                     @current_folder = DisplayOption.new
                     @current_folder.name = ""
                     @participant = Participant.find(review.map.reviewer_id)
                     files_list = Dir[@participant.assignment.get_path.to_s + "/" + review.map.id.to_s + @current_folder.name + "/*"]
                     files = Array.new
                     for file in files_list
                       if File.directory?(file) then
                         dir_files = get_files(file)
                         dir_files.each { |f| files << f }
                       end
                       files << file
                     end
                     file = files[0]
                     file_url = ""
                     if !file.nil?
                       # parentFolder = File.dirname(file)
                       # location = parentFolder + File.basename(file)
                       file_url = ""
                       file_url = "<u><i> "
                       file_url += link_to File.basename(file), :controller => 'submitted_content', :action => 'download', :download => File.basename(file), 'current_folder[name]' => File.dirname(file)
                       file_url += " </i></u><br/>"
                     end
                   end
                %>

                <% if controller.action_name != "view_my_scores" %>
                    <a name="<%= prefix+"_"+review.map.reviewer.name %>"></a><%= review.display_as_html(prefix) %>
                    <% if @questionnaire.section.eql? "Custom" %>
                        <%= render :partial => 'questionnaire', :locals => {:file_url => file_url, :review => review} %>
                    <% end %>
                <% else %>
                    <% if @questionnaire.section.eql? "Custom" %>

                      <div id="reviewtabs-<%= count %>">


                        <h2>Review <%= count %></h2>
                        <!-- Display the latest review first -->
                        <a name="<%= prefix+"_"+review.map.reviewer.name %>"></a>
                        <%= review.display_as_html(prefix, count) %>
                        <%= render :partial => 'questionnaire', :locals => {:file_url => file_url, :review => review} %>
                        <!-- get all previous versions -->
                        <% @sorted_array=Array.new %>
                        <% @prev=Response.all %>
                        <% for element in @prev %>
                            <% if (element.map_id==review.map.id) %>
                                <% array_not_empty=1 %>
                                <% @sorted_array << element %>
                            <% end %>
                        <% end %>
                        <% @sorted=@sorted_array.sort { |m1, m2| (m1.version_num and m2.version_num) ? m2.version_num <=> m1.version_num : (m1.version_num ? -1 : 1) } %>
                        <% if (@sorted.size>1) %>
                            <h3>Previous versions</h3>
                            <% for i in 1..@sorted.size-1 %>
                                <% @str = @sorted[i].id.to_s %>
                                <!-- display previous versions in descending order -->
                                <a name="<%= prefix+"_"+review.map.reviewer.name %>"></a>
                                <%= @sorted[i].display_as_html(prefix, count) %>
                                <%= render :partial => 'questionnaire', :locals => {:file_url => file_url, :review => review} %>
                                <br/>
                                <script>
                                    toggleElement('reviews_<%=@str%>', 'review');
                                </script>
                            <% end %>
                            <!-- keep only latest version open -->
                            <% for i in 1..@sorted.size-1 %>
                                <% @str = @sorted[i].id.to_s %>
                                <script>
                                    toggleElement('review_<%=@str%>', 'review')
                                </script>
                            <% end %>
                        <% end %>
                        <% map = FeedbackResponseMap.find_by_reviewed_object_id(review.id)
                           review_feedback = map.try :response %>
                        <% if review_feedback %>
                            <%= link_to "View", :controller => 'response', :action => 'view', :id => review_feedback.id %>
                            or
                            <%= link_to "Edit", :controller => 'response', :action => 'edit', :id => review_feedback.id, :return => "feedback" %>
                            feedback for Review <%= count %>
                        <% else %>
                            <%= link_to "Give feedback", :controller => 'response', :action => 'new_feedback', :id => review.id %>
                            for Review <%= count %>
                        <% end %>


                        </div>

                    <% else %>

                      <div id="reviewtabs-<%= count %>">

                        <h2>Review <%= count %></h2>
                        <!-- Display the latest review first -->
                        <%= review.display_as_html(nil, review.version_num, file_url) %>
                        <BR/><BR/>
                        <!-- get all previous versions -->
                        <% @sorted_array=Array.new %>
                        <% @prev=Response.all %>
                        <% for element in @prev %>
                            <% if (element.map_id==review.map.id) %>
                                <% array_not_empty=1 %>
                                <% @sorted_array << element %>
                            <% end %>
                        <% end %>
                        <% @sorted=@sorted_array.sort { |m1, m2| (m1.version_num and m2.version_num) ? m2.version_num <=> m1.version_num : (m1.version_num ? -1 : 1) } %>
                        <% if (@sorted.size>1) %>
                            <% for i in 1..@sorted.size-1 %>
                                <% @str = @sorted[i].id.to_s %>
                                <!-- display previous versions in descending order -->
                                <%= @sorted[i].display_as_html(nil, @sorted[i].version_num, file_url) %>
                                <br/>
                                <script>
                                    toggleElement('reviews_<%=@str%>', 'review');
                                </script>
                            <% end %>
                            <!-- keep only latest version open -->
                            <% for i in 1..@sorted.size-1 %>
                                <% @str = @sorted[i].id.to_s %>
                                <script>
                                    toggleElement('review_<%=@str%>', 'review')
                                </script>
                            <% end %>
                        <% end %>
                        <% map = FeedbackResponseMap.find_by_reviewed_object_id(review.id)
                           review_feedback = map.try :response %>
                        <% if review_feedback %>
                            <%= link_to "View", :controller => 'response', :action => 'view', :id => review_feedback.id %>
                            or
                            <%= link_to "Edit", :controller => 'response', :action => 'edit', :id => review_feedback.id, :return => "feedback" %>
                            feedback for Review <%= count %>
                        <% else %>
                            <%= link_to "Give feedback", :controller => 'response', :action => 'new_feedback', :id => review.id %>
                            for Review <%= count %>
                        <% end %>

                       </div>

                    <% end %>
                <% end %>

          <% end %>



        </div>


        <script>
            jQuery(document).ready(function () {
                jQuery("#reviewtabs").tabs();
            });
        </script>

    <% end %>



<% else %>
    <i>No reviews have been completed for this user's submissions.</i>
<% end %>


<|MERGE_RESOLUTION|>--- conflicted
+++ resolved
@@ -4,15 +4,31 @@
     <%= render :partial => 'grades/review_table', :locals => {:ctrl => 'review', :caction => 'view_review', :symbol => "review".to_sym, :prefix => prefix, :assignment => participant.assignment, :reviews => rscore[:assessments], :collabel => "Review", :rowlabel => "Reviewer"} %>
 
     <HR/>
-<<<<<<< HEAD
+
+    <%= stylesheet_link_tag 'jquery-ui-timepicker-addon' %>
+    <%= stylesheet_link_tag 'jquery-ui-1.10.3.custom.min' %>
+    <script src="/javascripts/jquery-ui-1.10.3.custom.min.js"></script>
+    <script src="/javascripts/jquery-ui-timepicker-addon.js"></script>
+
+    <%= form_for @assignment, html: {id: 'review_form'} do %>
+
+        <div id="reviewtabs">
+          <ul>
+            <% for i in 1..rscore[:assessments].length %>
+                <li id="tab<%= i %>"><a href="#reviewtabs-<%= i %>">Review <%= i %></a></li>
+            <% end %>
+          </ul>
+
     <% count = 0 %>
     <% for review in rscore[:assessments] %>
       <% review_feedback = nil %>
 
       <% count = count + 1 %>
 
+
+
     <% file_url = nil
-    review_questionnaire = @assignment.questionnaires.select {|x| x.display_type == 'Review'}
+                   review_questionnaire = @assignment.questionnaires.select { |x| x.display_type == 'Review' }
     @questionnaire = Questionnaire.find(review_questionnaire.first.id)
     if @questionnaire.section.eql? "Custom"
         @current_folder = DisplayOption.new
@@ -34,22 +50,26 @@
             # location = parentFolder + File.basename(file)
             file_url = ""
             file_url = "<u><i> "
-            file_url += link_to File.basename(file), :controller=>'submitted_content', :action=>'download', :download=>File.basename(file), 'current_folder[name]'=>File.dirname(file)
+                       file_url += link_to File.basename(file), :controller => 'submitted_content', :action => 'download', :download => File.basename(file), 'current_folder[name]' => File.dirname(file)
             file_url += " </i></u><br/>"
         end
     end
     %>
 
     <% if controller.action_name != "view_my_scores" %>
-        <a name="<%=prefix+"_"+review.map.reviewer.name%>"></a><%= review.display_as_html(prefix) %>
+                    <a name="<%= prefix+"_"+review.map.reviewer.name %>"></a><%= review.display_as_html(prefix) %>
         <% if @questionnaire.section.eql? "Custom" %>
                 <%= render :partial => 'questionnaire', :locals => {:file_url => file_url, :review => review} %>
         <% end %>
     <% else %>
         <% if @questionnaire.section.eql? "Custom" %>
+
+                      <div id="reviewtabs-<%= count %>">
+
+
             <h2>Review <%= count %></h2>
             <!-- Display the latest review first -->
-            <a name="<%=prefix+"_"+review.map.reviewer.name%>"></a>
+                        <a name="<%= prefix+"_"+review.map.reviewer.name %>"></a>
             <%= review.display_as_html(prefix, count) %>
                 <%= render :partial => 'questionnaire', :locals => {:file_url => file_url, :review => review} %>
             <!-- get all previous versions -->
@@ -61,41 +81,51 @@
                     <% @sorted_array << element %>
                 <% end %>
             <% end %>
-            <% @sorted=@sorted_array.sort { |m1,m2|(m1.version_num and m2.version_num) ? m2.version_num <=> m1.version_num : (m1.version_num ? -1 : 1)} %>
-            <% if(@sorted.size>1) %>
+                        <% @sorted=@sorted_array.sort { |m1, m2| (m1.version_num and m2.version_num) ? m2.version_num <=> m1.version_num : (m1.version_num ? -1 : 1) } %>
+                        <% if (@sorted.size>1) %>
                 <h3>Previous versions</h3>
                 <% for i in 1..@sorted.size-1 %>
                     <% @str = @sorted[i].id.to_s %>
                     <!-- display previous versions in descending order -->
-                    <a name="<%=prefix+"_"+review.map.reviewer.name%>"></a>
+                                <a name="<%= prefix+"_"+review.map.reviewer.name %>"></a>
                     <%= @sorted[i].display_as_html(prefix, count) %>
                     <%= render :partial => 'questionnaire', :locals => {:file_url => file_url, :review => review} %>
                     <br/>
                     <script>
-                        toggleElement('reviews_<%=@str%>','review');
+                                    toggleElement('reviews_<%=@str%>', 'review');
                     </script>
                 <% end %>
                 <!-- keep only latest version open -->
                 <% for i in 1..@sorted.size-1 %>
                     <% @str = @sorted[i].id.to_s %>
                     <script>
-                        toggleElement('review_<%=@str%>','review')
+                                    toggleElement('review_<%=@str%>', 'review')
                     </script>
                 <% end %>
             <% end %>
             <% map = FeedbackResponseMap.find_by_reviewed_object_id(review.id)
             review_feedback = map.try :response %>
             <% if review_feedback %>
-                <%= link_to "View", :controller => 'response', :action => 'view', :id => review_feedback.id %> or
-                <%= link_to "Edit", :controller => 'response', :action => 'edit', :id => review_feedback.id, :return => "feedback" %> feedback for Review <%= count %>
+                            <%= link_to "View", :controller => 'response', :action => 'view', :id => review_feedback.id %>
+                            or
+                            <%= link_to "Edit", :controller => 'response', :action => 'edit', :id => review_feedback.id, :return => "feedback" %>
+                            feedback for Review <%= count %>
             <% else %>
-                <%= link_to "Give feedback", :controller => 'response', :action => 'new_feedback', :id => review.id %> for Review <%= count %>
+                            <%= link_to "Give feedback", :controller => 'response', :action => 'new_feedback', :id => review.id %>
+                            for Review <%= count %>
             <% end %>
-            <BR/><HR/><BR/>
+
+
+                        </div>
+
         <% else %>
+
+                      <div id="reviewtabs-<%= count %>">
+
             <h2>Review <%= count %></h2>
             <!-- Display the latest review first -->
-            <%= review.display_as_html(nil,review.version_num, file_url) %><BR/><BR/>
+                        <%= review.display_as_html(nil, review.version_num, file_url) %>
+                        <BR/><BR/>
             <!-- get all previous versions -->
             <% @sorted_array=Array.new %>
             <% @prev=Response.all %>
@@ -104,174 +134,42 @@
                     <%array_not_empty=1 %>
                     <% @sorted_array << element %>
                 <% end %>
-=======
-
-    <%= stylesheet_link_tag 'jquery-ui-timepicker-addon' %>
-    <%= stylesheet_link_tag 'jquery-ui-1.10.3.custom.min' %>
-    <script src="/javascripts/jquery-ui-1.10.3.custom.min.js"></script>
-    <script src="/javascripts/jquery-ui-timepicker-addon.js"></script>
-
-    <%= form_for @assignment, html: {id: 'review_form'} do %>
-
-        <div id="reviewtabs">
-          <ul>
-            <% for i in 1..rscore[:assessments].length %>
-                <li id="tab<%= i %>"><a href="#reviewtabs-<%= i %>">Review <%= i %></a></li>
->>>>>>> 31a9b522
             <% end %>
-          </ul>
-
-          <% count = 0 %>
-          <% for review in rscore[:assessments] %>
-              <% review_feedback = nil %>
-
-              <% count = count + 1 %>
-
-
-
-                <% file_url = nil
-                   review_questionnaire = @assignment.questionnaires.select { |x| x.display_type == 'Review' }
-                   @questionnaire = Questionnaire.find(review_questionnaire.first.id)
-                   if @questionnaire.section.eql? "Custom"
-                     @current_folder = DisplayOption.new
-                     @current_folder.name = ""
-                     @participant = Participant.find(review.map.reviewer_id)
-                     files_list = Dir[@participant.assignment.get_path.to_s + "/" + review.map.id.to_s + @current_folder.name + "/*"]
-                     files = Array.new
-                     for file in files_list
-                       if File.directory?(file) then
-                         dir_files = get_files(file)
-                         dir_files.each { |f| files << f }
-                       end
-                       files << file
-                     end
-                     file = files[0]
-                     file_url = ""
-                     if !file.nil?
-                       # parentFolder = File.dirname(file)
-                       # location = parentFolder + File.basename(file)
-                       file_url = ""
-                       file_url = "<u><i> "
-                       file_url += link_to File.basename(file), :controller => 'submitted_content', :action => 'download', :download => File.basename(file), 'current_folder[name]' => File.dirname(file)
-                       file_url += " </i></u><br/>"
-                     end
-                   end
-                %>
-
-                <% if controller.action_name != "view_my_scores" %>
-                    <a name="<%= prefix+"_"+review.map.reviewer.name %>"></a><%= review.display_as_html(prefix) %>
-                    <% if @questionnaire.section.eql? "Custom" %>
-                        <%= render :partial => 'questionnaire', :locals => {:file_url => file_url, :review => review} %>
-                    <% end %>
-                <% else %>
-                    <% if @questionnaire.section.eql? "Custom" %>
-
-                      <div id="reviewtabs-<%= count %>">
-
-
-                        <h2>Review <%= count %></h2>
-                        <!-- Display the latest review first -->
-                        <a name="<%= prefix+"_"+review.map.reviewer.name %>"></a>
-                        <%= review.display_as_html(prefix, count) %>
-                        <%= render :partial => 'questionnaire', :locals => {:file_url => file_url, :review => review} %>
-                        <!-- get all previous versions -->
-                        <% @sorted_array=Array.new %>
-                        <% @prev=Response.all %>
-                        <% for element in @prev %>
-                            <% if (element.map_id==review.map.id) %>
-                                <% array_not_empty=1 %>
-                                <% @sorted_array << element %>
-                            <% end %>
-                        <% end %>
                         <% @sorted=@sorted_array.sort { |m1, m2| (m1.version_num and m2.version_num) ? m2.version_num <=> m1.version_num : (m1.version_num ? -1 : 1) } %>
                         <% if (@sorted.size>1) %>
-                            <h3>Previous versions</h3>
-                            <% for i in 1..@sorted.size-1 %>
-                                <% @str = @sorted[i].id.to_s %>
-                                <!-- display previous versions in descending order -->
-                                <a name="<%= prefix+"_"+review.map.reviewer.name %>"></a>
-                                <%= @sorted[i].display_as_html(prefix, count) %>
-                                <%= render :partial => 'questionnaire', :locals => {:file_url => file_url, :review => review} %>
-                                <br/>
-                                <script>
+                <% for i in 1..@sorted.size-1 %>
+                    <% @str = @sorted[i].id.to_s %>
+                    <!-- display previous versions in descending order -->
+                                <%= @sorted[i].display_as_html(nil, @sorted[i].version_num, file_url) %>
+                    <br/>
+                    <script>
                                     toggleElement('reviews_<%=@str%>', 'review');
-                                </script>
-                            <% end %>
-                            <!-- keep only latest version open -->
-                            <% for i in 1..@sorted.size-1 %>
-                                <% @str = @sorted[i].id.to_s %>
-                                <script>
+                    </script>
+                <% end %>
+                <!-- keep only latest version open -->
+                <% for i in 1..@sorted.size-1 %>
+                    <% @str = @sorted[i].id.to_s %>
+                    <script>
                                     toggleElement('review_<%=@str%>', 'review')
-                                </script>
-                            <% end %>
-                        <% end %>
-                        <% map = FeedbackResponseMap.find_by_reviewed_object_id(review.id)
-                           review_feedback = map.try :response %>
-                        <% if review_feedback %>
+                    </script>
+                <% end %>
+            <% end %>
+            <% map = FeedbackResponseMap.find_by_reviewed_object_id(review.id)
+                review_feedback = map.try :response %>
+            <% if review_feedback %>
                             <%= link_to "View", :controller => 'response', :action => 'view', :id => review_feedback.id %>
                             or
                             <%= link_to "Edit", :controller => 'response', :action => 'edit', :id => review_feedback.id, :return => "feedback" %>
                             feedback for Review <%= count %>
-                        <% else %>
+            <% else %>
                             <%= link_to "Give feedback", :controller => 'response', :action => 'new_feedback', :id => review.id %>
                             for Review <%= count %>
-                        <% end %>
-
-
-                        </div>
-
-                    <% else %>
-
-                      <div id="reviewtabs-<%= count %>">
-
-                        <h2>Review <%= count %></h2>
-                        <!-- Display the latest review first -->
-                        <%= review.display_as_html(nil, review.version_num, file_url) %>
-                        <BR/><BR/>
-                        <!-- get all previous versions -->
-                        <% @sorted_array=Array.new %>
-                        <% @prev=Response.all %>
-                        <% for element in @prev %>
-                            <% if (element.map_id==review.map.id) %>
-                                <% array_not_empty=1 %>
-                                <% @sorted_array << element %>
-                            <% end %>
-                        <% end %>
-                        <% @sorted=@sorted_array.sort { |m1, m2| (m1.version_num and m2.version_num) ? m2.version_num <=> m1.version_num : (m1.version_num ? -1 : 1) } %>
-                        <% if (@sorted.size>1) %>
-                            <% for i in 1..@sorted.size-1 %>
-                                <% @str = @sorted[i].id.to_s %>
-                                <!-- display previous versions in descending order -->
-                                <%= @sorted[i].display_as_html(nil, @sorted[i].version_num, file_url) %>
-                                <br/>
-                                <script>
-                                    toggleElement('reviews_<%=@str%>', 'review');
-                                </script>
-                            <% end %>
-                            <!-- keep only latest version open -->
-                            <% for i in 1..@sorted.size-1 %>
-                                <% @str = @sorted[i].id.to_s %>
-                                <script>
-                                    toggleElement('review_<%=@str%>', 'review')
-                                </script>
-                            <% end %>
-                        <% end %>
-                        <% map = FeedbackResponseMap.find_by_reviewed_object_id(review.id)
-                           review_feedback = map.try :response %>
-                        <% if review_feedback %>
-                            <%= link_to "View", :controller => 'response', :action => 'view', :id => review_feedback.id %>
-                            or
-                            <%= link_to "Edit", :controller => 'response', :action => 'edit', :id => review_feedback.id, :return => "feedback" %>
-                            feedback for Review <%= count %>
-                        <% else %>
-                            <%= link_to "Give feedback", :controller => 'response', :action => 'new_feedback', :id => review.id %>
-                            for Review <%= count %>
-                        <% end %>
+            <% end %>
 
                        </div>
 
-                    <% end %>
-                <% end %>
+        <% end %>
+    <% end %>
 
           <% end %>
 
