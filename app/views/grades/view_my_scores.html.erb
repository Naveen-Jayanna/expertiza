--- conflicted
+++ resolved
@@ -1,7 +1,6 @@
 <H1>Score for <%= @assignment.name %></H1>
-
+   
 <TABLE class="grades" >
-<<<<<<< HEAD
 <%= render :partial => 'grades/participant_title', :locals => {:prefix => nil} %>                      
 <%= render :partial => 'grades/participant', :locals => {:prefix => 'user',  :team => false, :pscore => @pscore} %>
 </TABLE>
@@ -84,89 +83,5 @@
         });
     </script>
 <% end %>
-=======
-  <%= render :partial => 'grades/participant_title', :locals => {:prefix => nil} %>
-  <%= render :partial => 'grades/participant', :locals => {:prefix => 'user',  :team => false, :pscore => @participant.get_scores(@questions)} %>
-</TABLE>
-<BR/>
-<hr>
-<h2>Class Statistics</h2>
-<hr>
-<br>
-<TABLE class='grades'>
-  <td> <b>Class Average </b>
-  <td>  <b>Class Low  </b>
-  <td>  <b>Class High </b>
-  <td>  <b>Average No. of Reviews </b>
-  <td>  <b>Average No. of Meta Reviews </b>
-  <td>  <b>Reviews Done </b>
-  <td>  <b>Reviews Remaining </b>
-  <td>  <b>MetaReviews Done </b>
-  <td>  <b>MetaReviews Remaining </b>
-    <tr class="row">
-      <td>
-        <%= @statistics[0]%>
-      <td>
-        <%= @statistics[1]%>
-      <td>
-        <%= @statistics[2]%>
-      <td>
-        <div id="test2"><%= @average_reviews %></div>
-      <td>
-        <div id="test3"><%= @average_metareviews %></div>
-
-        <% for x in @my_reviews %>
-            <% if x < 0 %>
-              <td>     <div id="test4"><%= 0 %></div>
-          <% else %>
-              <td>
-                <div id="test4"><%= x %></div>
-          <% end %>
-      <% end %>
-
-      <% for x in @my_metareviews %>
-          <% if x < 0 %>
-              <td>     <div id="test4"><%= 0 %></div>
-          <% else %>
-              <td>
-                <div id="test5"><%= x %></div>
-          <% end %>
-      <% end %>
-</TABLE>
-<hr>
-<div> <h2>Grade Distribution</h2></div>
-<hr>
-<div>
-  <img src= "<%= @chart1.to_url << "&chxr=0,0,100,10" %>"/>
-</div>
-
-<br />
-<div>
-  <%j=0%>
-  <table cellspacing="0" cellpadding="3" border="1" style = "font-size:small;">
-    <tr bgcolor="#cccccc">
-      <th> Range </th>
-      <%@scores.each do |s|%>
-          <% if s != 0%>
-              <td align = "center">(<%= j*10 %>-<%=(j+1) * 10 %>)%</td>
-          <% end %>
-          <% j+= 1%>
-      <%end%>
-
-    </tr>
-
-    <tr>
-      <th> Count </th>
-      <%@scores.each do |s|%>
-          <% if  s != 0%>
-              <td align = "center"><%= s %></td>
-          <% end %>
-      <%end%>
-    </tr>
-
-  </table>
-</div>
->>>>>>> 9ebd58cc
-
 
 <a href="javascript:window.history.back()">Back</a>