<head>
  <link rel="stylesheet" href="/assets/grades.scss">
</head>
<style>
th.tablesorter-headerAsc{
  background-image: url(<%= asset_path("up-arrow.png") %>);
  background-size: 15px 15px;
  background-repeat: no-repeat;
  background-position: center right;
  padding-right: 15px;
}

th.tablesorter-headerDesc{
  background-image: url(<%= asset_path("down-arrow.png") %>);
  background-size: 15px 15px;
  background-repeat: no-repeat;
  background-position: center right;
  padding-right: 15px;
}

th.sorter-true.tablesorter-headerUnSorted{
  background-image: url(<%= asset_path("sort.png") %>);
  background-size: 15px 7px;
  background-repeat: no-repeat;
  background-position: center right;
  padding-right: 15px;
}

</style>
<script type="text/javascript" src="/assets/view_team_in_grades.js"></script>
<script type = "text/javascript" language = "javascript">
  $( document ).ready(function() {
    $('#tag_prompt_toggler').click(function () {
      if ($('#tag_prompt_toggler').text() == "hide tags")
        $('#tag_prompt_toggler').text("show tags");
      else
        $('#tag_prompt_toggler').text("hide tags");
      $('.tag_prompt_container').toggle();
    });
  });

function toggleFunction(elementId) {
    var target = document.getElementById(elementId);
    if (target.style.display === 'none') {
        target.style.display = 'block';
    } else {
        target.style.display = 'none';
    }
}
      
</script>
<h1>Review Report for assignment: <%= @assignment.name %></h1>
<h4>Team: <%= @team.name %></h4>
<button class="btn btn-default" onclick="toggleFunction('<%= @type + @participant.id.to_s%>')">Show Submission</button>
<div id="<%= @type + @participant.id.to_s%>" style="display:none;">
<% if @participant.team.hyperlinks.try(:length) %>
  <%= render :partial => 'submitted_content/hyperlink', :locals => {participant: @participant, stage: @stage} %>
  <% else %>
 <b>No Submission</b>
<% end %>
</div><br>

<!-- For each of the models in the list, generate a heatgrid table. this is the outer most loop -->
<% table_count = 0 %>
<% @vmlist.each do |vm| %>

    <% if (vm.questionnaire_display_type == "Metareview" or vm.questionnaire_display_type == "Author Feedback" or vm.questionnaire_display_type == "Teammate Review") and @current_role_name.eql?'Student' %>
    <% else %>
        <% if vm.list_of_reviewers.length > 0 %>

          <!-- display the list of questions for this questionnaire -->
          <div id="hid<%= @type + @participant.id.to_s + vm.questionnaire_type + vm.round.to_s %>" class="accordion-body collapse" >
            <table class="table tbl_questlist" >
              <thead>
              <th>#</th>
              <th>Question</th>
              </thead>
              <% count = 0 %>
              <% vm.list_of_rows.each do |row| %>
                  <% if row.score_row.count > 0  %>
                      <tr style="background-color: #ffffff;">
                        <td><%= count += 1 %></td>
                        <td><%= row.question_text %></td>
                      </tr>
                  <% end %>
              <% end %>
            </table>
          </div>

          <!-- display the table title and tooltips -->
          <span style="width:100%;">
              <h4 style="font-weight:bold;display:inline-block;"><%= vm.questionnaire_display_type %>
                <% if vm.questionnaire_type == "ReviewQuestionnaire" %>
                    (Round: <%= vm.round.to_s  %> of <%= vm.rounds.to_s  %>)
                <%end %>
              </h4>
              <span class="spn_qsttog" data-toggle="collapse" class="accordion-toggle" data-target="#hid<%= @type + @participant.id.to_s + vm.questionnaire_type + vm.round.to_s %>" data-toggle="tooltip" data-placement="right" title="Click to display/hide questions">toggle question list</span>
            <% if @assignment.is_answer_tagging_allowed %>
            <span class="spn_qsttog" id="tag_prompt_toggler" title="">hide tags</span>
            <% end %>
            <span class="spn_tooltip" data-toggle="tooltip" data-placement="right" title="Colors are scaled from poor to excellent in the following order: red, orange, yellow, light-green, dark-green">color legend</span>
            <span class="spn_tooltip" data-toggle="tooltip" data-placement="right" title="Click a row to see the comments for the respective question. Click 'Review Total' row to see Add'l Comments. Useful tip: decreasing your browser's zoom to 75% or 90% many improve your experience.">interaction legend</span>

          </span>

          <table id='<%="scoresTable"+@type + @participant.id.to_s%>' class="table tbl_heat tablesorter">
            <!-- display the header row of the heatgrid table. this involves iterating through reviewers.-->
            <thead>
            <tr>
              <th class="sorter-true">Criterion<span></span></th>
              
              <% i = 1 %>
              <% vm.list_of_reviews.each do |review| %>
                  <!-- instructors (or higher level users) see reviewer name, students see anonymized string -->
                  <% if (['Student'].include? @current_role_name) && @assignment.is_anonymous%>
                      <th class="sorter-false"> <a target="_blank" href="../response/view?id=<%= review.id.to_s %>"  data-toggle="tooltip" data-placement="right" title="Click to see details"><%= "Review " + i.to_s %></a>  </th>
                  <% else %>
                      <% user_name = User.find(Participant.find(ResponseMap.find(Response.find(review.id).map_id).reviewer_id).user_id).fullname(session[:ip]).to_s %>
                      <th class="sorter-false"> <a target="_blank" href="../response/view?id=<%= review.id.to_s %>"  data-toggle="tooltip" data-placement="right" title="Click to see details"><%= user_name.to_s %></a>  </th>
                  <% end %>
                  <% i += 1 %>
              <% end %>

              <th class="sorter-true" align="right" >
                Avg<span></span>
              </th>
              <th class="sorter-false">
                <span  data-toggle="tooltip" data-placement="right" title="A count of comments, for the respective question, which have word count > 10. The purpose of this metric is to represent how many comments for the question are of a substantial length to provide quality feedback.">metric-1</span>
              </th>

            </tr>
            </thead>


            <% score_row_count = vm.list_of_rows.first.score_row.count %>
            <% j = 1 %>
            <!-- here, starts a series of nested loops. loops for the rows, and for the cells of the rows.-->
            <!-- additionally, there are hidden rows (expandable) which are also generated via iteration. -->
            <% vm.list_of_rows.each do |row| %>

                <!-- notice the data-target. because we're toggling via looped code, we need to dynamically generate the identifier. -->
                <tr data-toggle="collapse" class="accordion-toggle" data-target="#hid<%= @type + @participant.id.to_s + row.question_id.to_s + vm.round.to_s %>">
                  <td class = 'cf' data-toggle="tooltip" title="<%= row.question_text %>"> <div style='float: left'><%= j.to_s %></div><div style='float: right'> &#<%= type_and_max(row) %>;</div>  </td>
      

                  <!-- actual cells with scores and colored background. -->
                  <% row.score_row.each do |score| %>
                      <td class="<%= score.color_code %>" style="text-align:center;" data-toggle="tooltip" title="<%=score.comment%>">
                        <span class="<%=  underlined?(score) %>"><%= score.score_value.to_s %></span>
                      </td>
                  <% end %>


                  <% if row.score_row.count == 0 %>
                      <% for index in 0 .. score_row_count - 1 %>
                          <td align="center">
                            <%= "" %>
                          </td>
                      <% end %>
                  <% end %>

                  <td  class = 'cf' align="right">
                    <%= row.average_score_for_row.to_s %>
                  </td>
                  <td  class = 'cf' align="center">
                    <%= row.countofcomments.to_s %>
                  </td>
                </tr>
                <!--loop that creates the collapsed-by-default row, which lists all comments. -->
                <tr class="tablesorter-childRow">
                  <td colspan="<%= (i+1).to_s %>" class="hiddenRow" ><div id="hid<%= @type + @participant.id.to_s + row.question_id.to_s + vm.round.to_s %>" class="accordion-body collapse" style="margin-left:10px;">
<<<<<<< HEAD
                    <div style="background-color:lightblue;padding:4px;"><%= row.question_text %></div>
=======
                    <div style="padding-top: 10px; padding-bottom: 10px"><%= row.questionText %></div>
>>>>>>> f61fb34b
                    <div>
                      <table class="table tbl_questlist">
                        <thead>
                        <th>Review </th>
                        <th>Score</th>
                        <th>Comment</th>
                        </thead>
                        <% for index in 0 .. row.score_row.length - 1 %>
                            <tr>
                              <td>Review <%=index + 1%></td>
                              <td class="<%= row.score_row[index].color_code.to_s %>" align="center" ><%= row.score_row[index].score_value.to_s %></td>
                              <td>
                                <%= row.score_row[index].comment %>
                                <% if row.score_row[index].vm_prompts.count > 0 %>
                                    <div class="tag_prompt_container">
                                      <% row.score_row[index].vm_prompts.each do |vm_tag_prompt| %>
                                          <%= vm_tag_prompt.tag_prompt.html_control(vm_tag_prompt.tag_dep, vm_tag_prompt.answer, @current_user) %> &nbsp;
                                      <% end %>
                                    </div>
                                <% end %>
                              </td>
                            </tr>
                        <% end %>
                      </table>
                    </div>
                  </div>
                  </td>
                </tr>
                <% j += 1 %>
            <% end %>

            <!--displays the row for the add'l comments, by default: collapsed. -->
            <tr>
              <td colspan="<%= (i+1).to_s %>" class="hiddenRow" >
                <div id="hid<%= @type + @participant.id.to_s + vm.questionnaire_type + vm.round.to_s + "comment" %>" class="accordion-body collapse" style="margin-left:10px;">
                  <div style="background-color:#A9A9F5;padding:4px;">
                    <table class="table tbl_addlcmt">
                      <thead>
                      <th>Review</th>
                      <th >Additional Comments</th>
                      </thead>
                      <tbody>
                      <%k = 1%>
                      <% vm.list_of_reviews.each do |review| %>
                          <tr><td ><%= k %></td>
                            <td ><%= Response.find(review.id)["additional_comment"] %></td></tr>
                          <%k += 1%>
                      <% end %>
                      </tbody>
                    </table>
                  </div>
                </div>
              </td>
            </tr>

          </table>
          <!-- Display the list of team members, for Peer Reviews. -->
          <div style="margin-top:5px"></div>
          <input class="btn btn-default" type="button" href="#" onclick="col_sort(<%=table_count%>)" data-toggle="tooltip" title="Sort reviews in ascending/descending order of the total score. Consecutive clicks will alternate between ascending and descending sort order" value="Sort by total review score"/>
          <br>
          <% table_count += 1%>
          <span> <%= vm.display_team_members %></span>
          <!-- this elsif terminates the heatgrid code.  -->
        <%# elsif vm.questionnaire_type != "ReviewQuestionnaire" %>
            <!--<div class="flash_error">NO REVIEW OF <%= vm.questionnaire_type %> TYPE EXISTS. </div>-->
        <% end %>
        <br/> 
    <% end %>
<% end %>


<h4 style="font-weight:bold;display:inline-block;">Grade and comment for submission</h4><br/>
Grade: <%= label_tag 'grade_for_submission', @team.try(:grade_for_submission) %><br/>
Comment: <%= label_tag 'comment_for_submission', @team.try(:comment_for_submission) %>
<!-- termination of the main outer loop. --><|MERGE_RESOLUTION|>--- conflicted
+++ resolved
@@ -169,11 +169,7 @@
                 <!--loop that creates the collapsed-by-default row, which lists all comments. -->
                 <tr class="tablesorter-childRow">
                   <td colspan="<%= (i+1).to_s %>" class="hiddenRow" ><div id="hid<%= @type + @participant.id.to_s + row.question_id.to_s + vm.round.to_s %>" class="accordion-body collapse" style="margin-left:10px;">
-<<<<<<< HEAD
-                    <div style="background-color:lightblue;padding:4px;"><%= row.question_text %></div>
-=======
-                    <div style="padding-top: 10px; padding-bottom: 10px"><%= row.questionText %></div>
->>>>>>> f61fb34b
+                    <div style="padding-top: 10px; padding-bottom: 10px"><%= row.question_text %></div>
                     <div>
                       <table class="table tbl_questlist">
                         <thead>
