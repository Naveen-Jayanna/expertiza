<script type="text/javascript">
  function addQuestionnaireTableRow(questionnaire_type, questionnaire, assignment_questionnaire, questionnaire_options) {
    var questionnaire_table = jQuery('#assignment_questionnaire_table>tbody>tr');
        var row_id = 'questionnaire_table_' + questionnaire_type;
        var i = 0;
        var html = '';
        html += '<tr id="' + row_id + '">' +
                '<input name="assignment_form[assignment_questionnaire][][assignment_id]" type="hidden" value="' + <%= @assignment_form.assignment.id %> +'">';

      var id = assignment_questionnaire.id
      if(id == null){
          id='';
      }
      html +=
              '<input name="assignment_form[assignment_questionnaire][][id]" type="hidden" value="' + id +'">';

      html += '<td><label for="questionnaire_id">' + questionnaire.display_type + ':</label></td>' +
              '<td align="center">' +
              '<select id="questionnaire_id" name="assignment_form[assignment_questionnaire][][questionnaire_id]" style="width:300px">' +
              '<option value="">--None--</option>';

      for (i = 0; i < questionnaire_options.length; i++) {
          html += '<option value="' + questionnaire_options[i][1] + '">' + questionnaire_options[i][0] + '</option>'
        }

        html += '</select></td>';

      html += '<td align="center"><input name="assignment_form[assignment_questionnaire][][questionnaire_weight]" style="width:40px" type="text" value="' + assignment_questionnaire.questionnaire_weight + '">% </td>' +
              '<td align="center"><input name="assignment_form[assignment_questionnaire][][notification_limit]" style="width:40px" type="text" value="' + assignment_questionnaire.notification_limit + '">% </td>' +
              '</tr>';

      questionnaire_table.last().after(html);
        jQuery('#questionnaire_id').val(questionnaire.id).attr('id', '');
  }

    function removeQuestionnaireTableRow(questionnaire_type) {
      var row_id = 'questionnaire_table_' + questionnaire_type;
        jQuery('#' + row_id).remove();
    }

  </script>

  <script type="text/javascript">
    function metareview_due_date() {

      var metareview = document.getElementById("metareview_due_date_label");

        var dropdownIndex = document.getElementById('metareview_quest').selectedIndex;
        var dropdownValue = document.getElementById('metareview_quest')[dropdownIndex].value;
        if (dropdownValue != "0") {
          metareview.style.display = "";
        } else {
          metareview.style.display = "none";
        }
    }
  </script>

  <table class='exp' id='assignment_questionnaire_table' style='padding:10px'>
    <tr class='heading'>
      <th width="10%"></th>
      <th align='center' width="30%">Questionnaire</th>
      <th align='center' width="15%">Weight</th>
      <th align='center' width="15%">Notification Limit
        <img src="/assets/info.png" title="If two reviews differ by more than this amount, the instructor will be notified by e-mail.">
      </th>
      <th width='30%'></th>
    </tr>
    <script>
      jQuery(document).ready(function () {
        addQuestionnaireTableRow(
          'ReviewQuestionnaire',
<<<<<<< HEAD
          <%= questionnaire(@assignment, 'ReviewQuestionnaire').to_json.html_safe %>,
          <%= assignment_questionnaire(@assignment, 'ReviewQuestionnaire').to_json.html_safe %>,
          <%= questionnaire_options(@assignment, 'ReviewQuestionnaire').to_json.html_safe %>
        );
        addQuestionnaireTableRow(
          'MetareviewQuestionnaire',
          <%= questionnaire(@assignment, 'MetareviewQuestionnaire').to_json.html_safe %>,
          <%= assignment_questionnaire(@assignment, 'MetareviewQuestionnaire').to_json.html_safe %>,
          <%= questionnaire_options(@assignment, 'MetareviewQuestionnaire').to_json.html_safe %>
        );
        addQuestionnaireTableRow(
          'AuthorFeedbackQuestionnaire',
          <%= questionnaire(@assignment, 'AuthorFeedbackQuestionnaire').to_json.html_safe %>,
          <%= assignment_questionnaire(@assignment, 'AuthorFeedbackQuestionnaire').to_json.html_safe %>,
          <%= questionnaire_options(@assignment, 'AuthorFeedbackQuestionnaire').to_json.html_safe %>
        );
        addQuestionnaireTableRow(
          'TeammateReviewQuestionnaire',
          <%= questionnaire(@assignment, 'TeammateReviewQuestionnaire').to_json.html_safe %>,
          <%= assignment_questionnaire(@assignment, 'TeammateReviewQuestionnaire').to_json.html_safe %>,
          <%= questionnaire_options(@assignment, 'TeammateReviewQuestionnaire').to_json.html_safe %>
=======
                <%= questionnaire(@assignment_form.assignment, 'ReviewQuestionnaire').to_json.html_safe %>,
                <%= assignment_questionnaire(@assignment_form.assignment, 'ReviewQuestionnaire').to_json.html_safe %>,
                <%= questionnaire_options(@assignment_form.assignment, 'ReviewQuestionnaire').to_json.html_safe %>
        );
        addQuestionnaireTableRow(
          'MetareviewQuestionnaire',
                <%= questionnaire(@assignment_form.assignment, 'MetareviewQuestionnaire').to_json.html_safe %>,
                <%= assignment_questionnaire(@assignment_form.assignment, 'MetareviewQuestionnaire').to_json.html_safe %>,
                <%= questionnaire_options(@assignment_form.assignment, 'MetareviewQuestionnaire').to_json.html_safe %>
        );
        addQuestionnaireTableRow(
          'AuthorFeedbackQuestionnaire',
                <%= questionnaire(@assignment_form.assignment, 'AuthorFeedbackQuestionnaire').to_json.html_safe %>,
                <%= assignment_questionnaire(@assignment_form.assignment, 'AuthorFeedbackQuestionnaire').to_json.html_safe %>,
                <%= questionnaire_options(@assignment_form.assignment, 'AuthorFeedbackQuestionnaire').to_json.html_safe %>
        );
        addQuestionnaireTableRow(
          'TeammateReviewQuestionnaire',
                <%= questionnaire(@assignment_form.assignment, 'TeammateReviewQuestionnaire').to_json.html_safe %>,
                <%= assignment_questionnaire(@assignment_form.assignment, 'TeammateReviewQuestionnaire').to_json.html_safe %>,
                <%= questionnaire_options(@assignment_form.assignment, 'TeammateReviewQuestionnaire').to_json.html_safe %>
>>>>>>> 3df2fd01
        );
      }());
    </script>
  </table>


<|MERGE_RESOLUTION|>--- conflicted
+++ resolved
@@ -69,29 +69,6 @@
       jQuery(document).ready(function () {
         addQuestionnaireTableRow(
           'ReviewQuestionnaire',
-<<<<<<< HEAD
-          <%= questionnaire(@assignment, 'ReviewQuestionnaire').to_json.html_safe %>,
-          <%= assignment_questionnaire(@assignment, 'ReviewQuestionnaire').to_json.html_safe %>,
-          <%= questionnaire_options(@assignment, 'ReviewQuestionnaire').to_json.html_safe %>
-        );
-        addQuestionnaireTableRow(
-          'MetareviewQuestionnaire',
-          <%= questionnaire(@assignment, 'MetareviewQuestionnaire').to_json.html_safe %>,
-          <%= assignment_questionnaire(@assignment, 'MetareviewQuestionnaire').to_json.html_safe %>,
-          <%= questionnaire_options(@assignment, 'MetareviewQuestionnaire').to_json.html_safe %>
-        );
-        addQuestionnaireTableRow(
-          'AuthorFeedbackQuestionnaire',
-          <%= questionnaire(@assignment, 'AuthorFeedbackQuestionnaire').to_json.html_safe %>,
-          <%= assignment_questionnaire(@assignment, 'AuthorFeedbackQuestionnaire').to_json.html_safe %>,
-          <%= questionnaire_options(@assignment, 'AuthorFeedbackQuestionnaire').to_json.html_safe %>
-        );
-        addQuestionnaireTableRow(
-          'TeammateReviewQuestionnaire',
-          <%= questionnaire(@assignment, 'TeammateReviewQuestionnaire').to_json.html_safe %>,
-          <%= assignment_questionnaire(@assignment, 'TeammateReviewQuestionnaire').to_json.html_safe %>,
-          <%= questionnaire_options(@assignment, 'TeammateReviewQuestionnaire').to_json.html_safe %>
-=======
                 <%= questionnaire(@assignment_form.assignment, 'ReviewQuestionnaire').to_json.html_safe %>,
                 <%= assignment_questionnaire(@assignment_form.assignment, 'ReviewQuestionnaire').to_json.html_safe %>,
                 <%= questionnaire_options(@assignment_form.assignment, 'ReviewQuestionnaire').to_json.html_safe %>
@@ -113,7 +90,6 @@
                 <%= questionnaire(@assignment_form.assignment, 'TeammateReviewQuestionnaire').to_json.html_safe %>,
                 <%= assignment_questionnaire(@assignment_form.assignment, 'TeammateReviewQuestionnaire').to_json.html_safe %>,
                 <%= questionnaire_options(@assignment_form.assignment, 'TeammateReviewQuestionnaire').to_json.html_safe %>
->>>>>>> 3df2fd01
         );
       }());
     </script>
