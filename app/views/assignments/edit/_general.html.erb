--- conflicted
+++ resolved
@@ -207,12 +207,7 @@
       <%= check_box_tag('assignment[require_quiz]', 'true', @assignment.require_quiz, {:onChange => 'hasQuizChanged()'}) %>
       <%= label_tag('assignment[require_quiz]', 'Has Quiz?') %>
     </td>
-<<<<<<< HEAD
-
-    <td style='padding:5px' id='assignment_numbers_of_quiz_field' <%= 'hidden' unless @assignment.require_quiz %>>
-=======
     <td style='padding:5px' id='assignment_numbers_of_quiz_field' colspan="2" <%= 'hidden' unless @assignment.require_quiz %>>
->>>>>>> dd35f8cd
       <%= label_tag('assignment[num_quiz_questions]', 'Number of Quiz questions:') %>
       <%= text_field_tag('assignment[num_quiz_questions]', @assignment.num_quiz_questions, { :style => 'width:20px'}) %>
     </td>
