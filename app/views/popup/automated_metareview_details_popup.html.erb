--- conflicted
+++ resolved
@@ -1,4 +1,3 @@
-<<<<<<< HEAD
 <!DOCTYPE html PUBLIC "-//W3C//DTD HTML 4.0 Transitional//EN">
 <div id="details">
 <h2> <%= params[:type]%> </h2>
@@ -34,41 +33,4 @@
 	</td>			
 </tr>
 </table>										
-=======
-<!DOCTYPE html PUBLIC "-//W3C//DTD HTML 4.0 Transitional//EN">
-<div id="details">
-<h2> <%= @type + " Info"%> </h2>
-<table>
-<tr><td></td>
-	<td>
-	<% if @type == "Relevance"%>		
-		<i>Relevance</i> identifies the degree of relevance between your review and the author's submission. <br>
-		The value is on a scale of [0 - 1], where <font color="#FF0000">0 indicates no traces of relevance</font> and <font color="#008000"> 1 indicates highest relevance.</font>
-	<% elsif @type == "Content"%>		
-		<i>Content</i> identifies the extent to which your review contains praise, criticism, identifies problems or provides suggestions in the author's work. <br>
-		The value is on a scale of [0 - 1], where <font color="#FF0000"> 0 indicates no traces of the content type</font> and <font color="#008000"> 1 indicates maximum occurrence of the content type.</font>
-	<% elsif @type == "Summative Content"%>				
-		<font color="#FFA500"> [Good!]</font> The <i> summative content </i> metric identifies how much of your review contains criticisms or a summary of the author's work.
-	<% elsif @type == "Problem Content"%>				
-		<font color="#800080"> [Very useful to authors!]</font> The <i>problem content </i> metric identifies how much of your review identifies problems in the author's work.
-	<% elsif @type == "Advisory Content"%>				
-		<font color="#800000"> [Highly recommended!] </font> The <i>advisory content </i> metric identifies how much of your review provides the author with suggestions for improvement. 
-	<% elsif @type == "Tone"%>
-		<i>Tone</i> identifies the extent to which your review contains a positive, negative or a neutral tone. <br>
-		The value is on a scale of [0 - 1], where <font color="#FF0000">0 indicates no traces of the tone type</font> and <font color="#008000">1 indicates maximum occurrence of the tone type.</font>
-	<% elsif @type == "Positive Tone"%>
-		<font color="#FFA500"> [Good!]</font> A <i> positive tone </i> indicates that your review text has a positive orientation i.e., it mostly contains positive words. 
-	<% elsif @type == "Negative Tone"%>
-		<font color="#FF0000"> [Not recommended!]</font> A <i> negative tone </i> indicates that your review text has a negative orientation i.e., it mostly contains negative words.
-	<% elsif @type == "Neutral Tone"%>
-		<font color="#800000"> [Best!] </font> A <i> neutral tone </i> indicates that your review text has neither positive or negative words, or has a mix of both types of words.
-	<% elsif @type == "Quantity"%>
-		<font color="#800080"> [More the quantity, the better!] </font> <i>Quantity</i> indicates the amount of feedback provided in terms of the number of unique tokens in the review. 
-	<% elsif @type == "Plagiarism"%>
-		<font color="#FF0000"> [Avoid it!] </font> <i>Plagiarism</i> identifies if any part of the review has been copied.
-	<% end %>
-	</td>			
-</tr>
-</table>										
->>>>>>> 3c842558
 </div> 