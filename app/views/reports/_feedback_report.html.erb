<%= create_report_table_header("Rejoinder" => "16%",
                               "# author feedbacks done" => "14%",
                               "Review response rejoined" => "20%",
                               "Last rejoined at" => "20%") %>
    <%@l = -1 %>

    <% @authors.each do |r| %>
      <% next unless r %>
<<<<<<< HEAD
      <% if @assignment.varying_rubrics_by_round? %>
        <% get_each_review_and_feedback_response_map(r) %>
=======
      <% if @assignment.vary_by_round %>
        <% get_each_round_review_and_feedback_response_map_for_feedback_report(r) %> 
>>>>>>> 711decf8
      <% else %>
        <% get_certain_review_and_feedback_response_map(r) %>
      <% end %>

      <% @first_col_identifier = true %>
      <% if @assignment.vary_by_round %>
          <!--data prepare-->
          <% @count_round_one, @count_round_two, @count_round_three = 0, 0, 0 %>
          <% unless @feedback_response_maps_round_one.nil? %>
            <% @feedback_response_maps_round_one.each  do |rm| %>
              <% if Response.exists? map_id: rm.id %>
                <% @count_round_one += 1%>
              <% end %>
            <% end %>
          <% end %>
          <% unless @feedback_response_maps_round_two.nil? %>
            <% @feedback_response_maps_round_two.each {|rm| @count_round_two += 1 if Response.exists? map_id: rm.id} %>
          <% end %>
          <% unless @feedback_response_maps_round_three.nil? %>
            <% @feedback_response_maps_round_three.each {|rm| @count_round_three += 1 if Response.exists? map_id: rm.id} %>
          <% end %>

          <!--Rejoinder-->
        <% ['one', 'two', 'three'].each do |round| %>
          <% if @first_col_identifier == true %>
            <% @reviewer_name = r.user.fullname(session[:ip]) %>
            <tr><td rowspan= <%= @assignment.vary_by_round ? (@rspan_round_one + @rspan_round_two + @rspan_round_three) : @rspan %>>
              <%= link_to @reviewer_name, :controller => 'popup', :action => 'reviewer_details_popup', :id => r.id, :assignment_id => @id %>
            </td>
            <% @first_col_identifier = false %>
          <% end %>

          <!--# author feedbacks done-->
          <% @rspan_certain_round = instance_variable_get("@rspan_round_#{round}") %>
          <% @count_certain_round = instance_variable_get("@count_round_#{round}") %>
          <% unless @rspan_certain_round == 0 %>
            <% @l = @l+1 %>
            <% (@l % 2 == 0) ? @bgcolor = "#ffffff" : @bgcolor = "#f9f9f9" %>
            <td bgcolor=<%= @bgcolor %>  align="left" rowspan= <%= @rspan_certain_round %>>
              <%= @count_certain_round %>/<%= @rspan_certain_round %></td>
          <% end %>

          <% @review_responses_certain_round = instance_variable_get("@review_responses_round_#{round}") %>
          <% @review_responses_certain_round.each do |rr| %>
            <!--'FeedbackResponseMap' alias as 'frm' -->
            <% @frm = FeedbackResponseMap.where(["reviewed_object_id = ? and reviewer_id = ? and reviewee_id = ?", rr.id, r.id, rr.response_map.reviewer_id]).first %>

            <% if @frm.blank? %>
              <!--Review response rejoined-->
              <td id = "green" bgcolor=<%= @bgcolor %> style="color:#A90201" align = 'left' colspan=1>
                <%= link_to user_name = Participant.find(rr.response_map.reviewer_id).user.name(session[:ip]), impersonate_impersonate_path(:user => {:name => user_name}), :method => :post, :title => "Click here to impersonate this user" %>
                (<%= Participant.find(rr.response_map.reviewer_id).user.fullname(session[:ip]) %>)
              </td>
              <!--Last rejoined at-->
              <td bgcolor=<%= @bgcolor %> style="color:#A90201" align = 'left'>No</td></tr><tr>
            <% else %>
              <% @reviewee_name = Participant.find(@frm.reviewee_id).user.fullname(session[:ip]) %>
              <% if Response.exists?(map_id: @frm.id) %>
                <% feedback_response = Response.where(map_id: @frm.id).first %>
                <!--Review response rejoined-->
                <td id = "green" bgcolor=<%= @bgcolor %> align='left' colspan=1>
                  <%= link_to user_name = Participant.find(rr.response_map.reviewer_id).user.name(session[:ip]), impersonate_impersonate_path(:user => {:name => user_name}), :method => :post, :title => "Click here to impersonate this user" %>
                  (<%= link_to @reviewee_name, :controller => 'popup', :action => 'author_feedback_popup', :response_id => feedback_response.id, :reviewee_id => @frm.reviewee_id, :source => 'author_feedback' %>)
                </td>
                <!--Last rejoined at-->
                <td bgcolor=<%= @bgcolor %> align='left'>
                  <%= feedback_response.updated_at.to_time.strftime("%m/%d/%Y - %I:%M%p") %>
                </td></tr><tr>
              <% else %>
                <!--Review response rejoined-->
                <td id = "green" bgcolor=<%= @bgcolor %> style="color:#A90201" align = 'left' colspan=1>
                  <%= link_to user_name = Participant.find(rr.response_map.reviewer_id).user.name(session[:ip]), impersonate_impersonate_path(:user => {:name => user_name}), :method => :post, :title => "Click here to impersonate this user" %>
                  (<%= @reviewee_name %>)
                </td>
                <!--Last rejoined at-->
                <td bgcolor=<%= @bgcolor %> style="color:#A90201" align = 'left'>No</td></tr><tr>
              <% end %>
            <% end %>
          <% end %>
        <% end %>
      <% else %>
          <% @count = 0 %>
          <% @feedback_response_maps.each {|rm| @count += 1 if Response.exists? map_id: rm.id} %>
          <% @l = @l+1 %>
          <% (@l % 2 == 0) ? @bgcolor = "#ffffff" : @bgcolor = "#f9f9f9" %>
          <!--Rejoinder-->
          <tr><td bgcolor=<%= @bgcolor %> rowspan= <%= @assignment.vary_by_round ? (@rspan_round_one + @rspan_round_two + @rspan_round_three) : @rspan %>>
            <% @reviewer_name = r.user.fullname(session[:ip]) %>
            <%= link_to @reviewer_name, :controller => 'popup', :action => 'reviewer_details_popup', :id => r.id, :assignment_id => @id %>
          </td>

          <!--# author feedbacks done-->
          <% unless @rspan == 0 %>
            <td bgcolor=<%= @bgcolor %>  align="left" rowspan= <%= @rspan %>>
              <%= @count %>/<%= @rspan %>
            </td>
          <% end %>
          <% @review_responses.each do |rr| %>
            <!--'FeedbackResponseMap' alias as 'frm' -->
            <% @frm = FeedbackResponseMap.where(["reviewed_object_id = ? and reviewer_id = ? and reviewee_id = ?", rr.id, r.id, rr.response_map.reviewer_id]).first %>

            <% if @frm.blank? %>
              <!--Review response rejoined-->
              <td id = "green" bgcolor=<%= @bgcolor %> style="color:#A90201" align = 'left' colspan=1>
                <%= link_to user_name = Participant.find(rr.response_map.reviewer_id).user.name(session[:ip]), impersonate_impersonate_path(:user => {:name => user_name}), :method => :post, :title => "Click here to impersonate this user" %>
                (<%= reviewee_name = Participant.find(rr.response_map.reviewer_id).user.fullname(session[:ip]) %>)
              </td>
              <!--Last rejoined at-->
              <td bgcolor=<%= @bgcolor %> style="color:#A90201" align = 'left'>No</td></tr><tr>
            <% else %>
              <% @reviewee_name = Participant.find(@frm.reviewee_id).user.fullname(session[:ip]) %>
              <% if Response.exists?(map_id: @frm.id) %>
                <% feedback_response = Response.where(map_id: @frm.id).first %>
                <!--Review response rejoined-->
                <td id = "green" bgcolor=<%= @bgcolor %> align='left' colspan=1>
                  <%= link_to user_name = Participant.find(rr.response_map.reviewer_id).user.name(session[:ip]), impersonate_impersonate_path(:user => {:name => user_name}), :method => :post, :title => "Click here to impersonate this user"%>
                  (<%= link_to @reviewee_name, :controller => 'popup', :action => 'author_feedback_popup', :response_id => feedback_response.id, :reviewee_id => @frm.reviewee_id, :source => 'author_feedback' %>)
                </td>
                <!--Last rejoined at-->
                <td bgcolor=<%= @bgcolor %> align='left'>
                  <%= feedback_response.updated_at.to_time.strftime("%m/%d/%Y - %I:%M%p") %>
                </td></tr><tr>
              <% else %>
                <!--Review response rejoined-->
                <td id = "green" bgcolor=<%= @bgcolor %> style="color:#A90201" align = 'left' colspan=1>
                  <%= link_to user_name = Participant.find(rr.response_map.reviewer_id).user.name(session[:ip]), impersonate_impersonate_path(:user => {:name => user_name}), :method => :post, :title => "Click here to impersonate this user" %>
                  (<%= @reviewee_name %>)
                </td>
                <!--Last rejoined at-->
                <td bgcolor=<%= @bgcolor %> style="color:#A90201" align = 'left'>No</td></tr><tr>
              <% end %>
            <% end %>
          <% end %>
      <% end %>
    <% end %>
  </table>
</div><|MERGE_RESOLUTION|>--- conflicted
+++ resolved
@@ -6,13 +6,8 @@
 
     <% @authors.each do |r| %>
       <% next unless r %>
-<<<<<<< HEAD
-      <% if @assignment.varying_rubrics_by_round? %>
-        <% get_each_review_and_feedback_response_map(r) %>
-=======
       <% if @assignment.vary_by_round %>
         <% get_each_round_review_and_feedback_response_map_for_feedback_report(r) %> 
->>>>>>> 711decf8
       <% else %>
         <% get_certain_review_and_feedback_response_map(r) %>
       <% end %>
