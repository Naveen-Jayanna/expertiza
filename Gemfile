--- conflicted
+++ resolved
@@ -28,12 +28,8 @@
 gem 'haml-rails'
 gem 'hoptoad_notifier'
 gem 'jquery-rails'
-<<<<<<< HEAD
 gem 'jquery-ui-sass-rails'
-gem 'mysql'
-=======
-gem 'mysql2', '< 0.3'
->>>>>>> 56b6f2a4
+gem 'mysql2'
 gem 'nokogiri'
 gem 'open-uri-cached'
 gem 'paper_trail'
