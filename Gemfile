--- conflicted
+++ resolved
@@ -1,6 +1,7 @@
 source 'http://rubygems.org'
 
 gem 'rails', '~>3.0.0'
+
 ## Gems in Alphabetical Order
 gem 'bind-it'
 gem 'capistrano'
@@ -33,34 +34,26 @@
 
 group :development do
   gem 'daemons'
-#  gem 'debugger'
   gem 'sqlite3-ruby', :require => 'sqlite3'
   gem 'selenium-webdriver'
 end
 
 group :test do
-  gem 'capybara'
   gem 'cucumber-rails', require: false
   gem 'database_cleaner'
   gem 'gherkin'
   gem 'guard-rails'
   gem 'guard-rspec'
   gem 'launchy'
-  gem "rspec-rails"
-<<<<<<< HEAD
-  gem 'shoulda'
-
-  # OSS808 Change 27/10/2013
-  # Added to enable attachment of test reporter to test framework
-  gem "test-unit"
   gem "minitest"
   gem "minitest-reporters", '>= 0.5.0'
-=======
-  gem "capybara-webkit"
+  gem "rspec-rails"
+  gem 'shoulda'
+  gem "test-unit"
 end
 
 group :development, :test do
+  gem 'capybara'
+  gem "capybara-webkit"
   gem 'rspec-rails'
-  gem 'capybara'
->>>>>>> 51a3d792
 end