--- conflicted
+++ resolved
@@ -9,12 +9,8 @@
     - bundle install
     - "export DISPLAY=:99.0"
     - "sh -e /etc/init.d/xvfb start"
-<<<<<<< HEAD
+    - mysql -u root < db/grant_expertiza.sql     
     - bundle exec rake db:test:prepare
-=======
-    - bundle exec rake db:create:all
->>>>>>> 2d7b7e7a
-    - mysql -u root < db/grant_expertiza.sql     
 script:
     - "export DISPLAY=:99.0 && RAILS_ENV=test bundle exec rake db:migrate"
     - "export DISPLAY=:99.0 && bundle exec cucumber"
