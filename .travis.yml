--- conflicted
+++ resolved
@@ -5,10 +5,8 @@
   only:
     - master
     - production
-<<<<<<< HEAD
--   - rails4
-=======
->>>>>>> 13ca2a59
+    - rails4
+
 before_install:
     - uname -a
     - lsb_release -a
