branches:
  only:
    - master
    - production
language: ruby
rvm:
    - 1.8.7
before_install:  
    - sudo apt-get install aspell libaspell-dev aspell-en
    - gem install ruby-debug -- --with-ruby-include=$rvm_path/src/ruby-1.8.7-head/
    - gem install raspell -- --with-ruby-include=$rvm_path/src/ruby-1.8.7-head/
    - bundle config build.raspell --with-opt-dir=
before_script:
    - bundle install
    - "export DISPLAY=:99.0"
    - "sh -e /etc/init.d/xvfb start"
    - mysql -u root < db/grant_expertiza.sql     
    - bundle exec rake db:migrate
    - bundle exec rake db:test:prepare
script:
<<<<<<< HEAD
    - "export DISPLAY=:99.0 && RAILS_ENV=test bundle exec rake db:migrate"
    - "export DISPLAY=:99.0 && bundle exec cucumber"
=======
    - "export DISPLAY=:99.0 && RUBYOPT=W0 bundle exec rake cucumber --trace"
>>>>>>> cf1a6c33
    # - "export DISPLAY=:99.0 && bundle exec rspec spec/"
notifications:
    email:
      recipients:
        - pamela.ocampo@gmail.com
      on_success: change
      on_failure: change<|MERGE_RESOLUTION|>--- conflicted
+++ resolved
@@ -1,29 +1,33 @@
+language: ruby
+rvm:
+    - 1.8.7
 branches:
   only:
     - master
     - production
-language: ruby
-rvm:
-    - 1.8.7
-before_install:  
-    - sudo apt-get install aspell libaspell-dev aspell-en
+before_install:
+    - uname -a
+    - lsb_release -a
+    - sudo apt-get update
+    - sudo apt-get install git-core curl
+    - sudo apt-get --no-install-recommends install build-essential openssl libreadline6 libreadline6-dev curl git-core zlib1g zlib1g-dev libssl-dev libyaml-dev libsqlite3-dev sqlite3 libxml2-dev libxslt-dev autoconf libc6-dev libgdbm-dev ncurses-dev automake libtool bison subversion pkg-config libffi-dev
+    - sudo apt-get install libaspell-dev openjdk-6-jdk gcc libxml2 libxml2-dev libxslt1-dev mysql-server mysql-client
+    - sudo apt-get install libmysqlclient-dev
+    - sudo apt-get install graphviz
+    - unset RAILS_ENV
     - gem install ruby-debug -- --with-ruby-include=$rvm_path/src/ruby-1.8.7-head/
     - gem install raspell -- --with-ruby-include=$rvm_path/src/ruby-1.8.7-head/
     - bundle config build.raspell --with-opt-dir=
 before_script:
+    - mysql -u root < db/grant_expertiza.sql
+    - export JAVA_HOME=/usr/lib/jvm/java-6-openjdk-amd64 
     - bundle install
+    - bundle exec rake db:migrate
+    - bundle exec rake db:test:prepare
     - "export DISPLAY=:99.0"
     - "sh -e /etc/init.d/xvfb start"
-    - mysql -u root < db/grant_expertiza.sql     
-    - bundle exec rake db:migrate
-    - bundle exec rake db:test:prepare
 script:
-<<<<<<< HEAD
-    - "export DISPLAY=:99.0 && RAILS_ENV=test bundle exec rake db:migrate"
-    - "export DISPLAY=:99.0 && bundle exec cucumber"
-=======
     - "export DISPLAY=:99.0 && RUBYOPT=W0 bundle exec rake cucumber --trace"
->>>>>>> cf1a6c33
     # - "export DISPLAY=:99.0 && bundle exec rspec spec/"
 notifications:
     email:
