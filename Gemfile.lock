--- conflicted
+++ resolved
@@ -116,16 +116,9 @@
       json
     engtagger (0.2.0)
     erubis (2.7.0)
-<<<<<<< HEAD
-    eventmachine (1.0.3-x86-mingw32)
-    eventmachine (1.0.4)
-    execjs (2.2.1)
-    faraday (0.9.0)
-=======
     eventmachine (1.0.7)
     execjs (2.5.2)
     faraday (0.9.1)
->>>>>>> 0e0cc6bc
       multipart-post (>= 1.2, < 3)
     fastercsv (1.5.5)
     ffi (1.9.8)
