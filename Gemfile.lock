GIT
  remote: git://github.com/expertiza/authlogic.git
  revision: 3da5247c72587b9132cf82b7b09c0b964e553b8c
  specs:
    expertiza-authlogic (3.2.0)
      activerecord (>= 3.0.0)
      activesupport (>= 3.0.0)

GEM
  remote: http://rubygems.org/
  specs:
    RedCloth (4.2.9)
    actionmailer (4.2.1)
      actionpack (= 4.2.1)
      actionview (= 4.2.1)
      activejob (= 4.2.1)
      mail (~> 2.5, >= 2.5.4)
      rails-dom-testing (~> 1.0, >= 1.0.5)
    actionpack (4.2.1)
      actionview (= 4.2.1)
      activesupport (= 4.2.1)
      rack (~> 1.6)
      rack-test (~> 0.6.2)
      rails-dom-testing (~> 1.0, >= 1.0.5)
      rails-html-sanitizer (~> 1.0, >= 1.0.2)
    actionview (4.2.1)
      activesupport (= 4.2.1)
      builder (~> 3.1)
      erubis (~> 2.7.0)
      rails-dom-testing (~> 1.0, >= 1.0.5)
      rails-html-sanitizer (~> 1.0, >= 1.0.2)
    activejob (4.2.1)
      activesupport (= 4.2.1)
      globalid (>= 0.3.0)
    activemodel (4.2.1)
      activesupport (= 4.2.1)
      builder (~> 3.1)
    activerecord (4.2.1)
      activemodel (= 4.2.1)
      activesupport (= 4.2.1)
      arel (~> 6.0)
    activerecord-session_store (0.1.1)
      actionpack (>= 4.0.0, < 5)
      activerecord (>= 4.0.0, < 5)
      railties (>= 4.0.0, < 5)
<<<<<<< HEAD
    activesupport (4.2.4)
      i18n (~> 0.6)
=======
    activesupport (4.2.1)
      i18n (~> 0.7)
>>>>>>> c7cda2cc
      json (~> 1.7, >= 1.7.7)
      minitest (~> 5.1)
      thread_safe (~> 0.3, >= 0.3.4)
      tzinfo (~> 1.1)
    addressable (2.3.8)
    algorithms (0.6.1)
    arel (6.0.3)
    awesome_nested_set (3.0.2)
      activerecord (>= 4.0.0, < 5)
    babel-source (5.8.23)
    babel-transpiler (0.7.0)
      babel-source (>= 4.0, < 6)
      execjs (~> 2.0)
    bind-it (0.2.7)
      rjb (~> 1.4.3)
    builder (3.2.2)
    capistrano (3.4.0)
      i18n
      rake (>= 10.0.0)
      sshkit (~> 1.3)
    capistrano-bundler (1.1.4)
      capistrano (~> 3.1)
      sshkit (~> 1.2)
    capistrano-db-tasks (0.4)
      capistrano (>= 3.0.0)
    capistrano-rails (1.1.3)
      capistrano (~> 3.1)
      capistrano-bundler (~> 1.1)
    capybara (2.5.0)
      mime-types (>= 1.16)
      nokogiri (>= 1.3.3)
      rack (>= 1.0.0)
      rack-test (>= 0.5.4)
      xpath (~> 2.0)
    childprocess (0.5.6)
      ffi (~> 1.0, >= 1.0.11)
    coderay (1.1.0)
    coffee-rails (4.1.0)
      coffee-script (>= 2.2.0)
      railties (>= 4.0.0, < 5.0)
    coffee-script (2.4.1)
      coffee-script-source
      execjs
    coffee-script-source (1.9.1.1)
    colorize (0.7.7)
    connection_pool (2.2.0)
    coveralls (0.8.2)
      json (~> 1.8)
      rest-client (>= 1.6.8, < 2)
      simplecov (~> 0.10.0)
      term-ansicolor (~> 1.3)
      thor (~> 0.19.1)
    daemons (1.2.3)
    database_cleaner (1.4.1)
    delayed_job (4.0.6)
      activesupport (>= 3.0, < 5.0)
    delayed_job_active_record (4.0.3)
      activerecord (>= 3.0, < 5.0)
      delayed_job (>= 3.0, < 4.1)
    diff-lcs (1.2.5)
    docile (1.1.5)
    domain_name (0.5.24)
      unf (>= 0.0.5, < 1.0.0)
    dynamic_form (1.1.4)
    edavis10-ruby-web-search (0.0.2)
      json
    engtagger (0.2.0)
    erubis (2.7.0)
    eventmachine (1.0.8)
    execjs (2.6.0)
    faraday (0.9.1)
      multipart-post (>= 1.2, < 3)
    fastercsv (1.5.5)
    ffi (1.9.10)
    ffi-aspell (1.1.0)
      ffi
    font-awesome-rails (4.4.0.0)
      railties (>= 3.2, < 5.0)
    formatador (0.2.5)
    gchartrb (0.8)
    gdata (1.1.2)
    gherkin (2.12.2)
      multi_json (~> 1.3)
    globalid (0.3.6)
      activesupport (>= 4.1.0)
    googlecharts (1.6.12)
    graphviz (0.1.0)
    guard (2.13.0)
      formatador (>= 0.2.4)
      listen (>= 2.7, <= 4.0)
      lumberjack (~> 1.0)
      nenv (~> 0.1)
      notiffany (~> 0.0)
      pry (>= 0.9.12)
      shellany (~> 0.0)
      thor (>= 0.18.1)
    guard-compat (1.2.1)
    guard-rails (0.7.2)
      guard (~> 2.11)
      guard-compat (~> 1.0)
    guard-rspec (4.6.4)
      guard (~> 2.1)
      guard-compat (~> 1.1)
      rspec (>= 2.99.0, < 4.0)
    haml (4.0.7)
      tilt
    haml-rails (0.9.0)
      actionpack (>= 4.0.1)
      activesupport (>= 4.0.1)
      haml (>= 4.0.6, < 5.0)
      html2haml (>= 1.0.1)
      railties (>= 4.0.1)
    hashie (3.4.2)
    hoptoad_notifier (2.4.11)
      activesupport
      builder
    html2haml (2.0.0)
      erubis (~> 2.7.0)
      haml (~> 4.0.0)
      nokogiri (~> 1.6.0)
      ruby_parser (~> 3.5)
    http-cookie (1.0.2)
      domain_name (~> 0.5)
    i18n (0.7.0)
    jquery-datetimepicker-rails (2.4.1.0)
    jquery-rails (4.0.4)
      rails-dom-testing (~> 1.0)
      railties (>= 4.2.0)
      thor (>= 0.14, < 2.0)
    jquery-ui-rails (4.0.3)
      jquery-rails
      railties (>= 3.1.0)
    jquery-ui-sass-rails (4.0.3.0)
      jquery-rails
      jquery-ui-rails (= 4.0.3)
      railties (>= 3.1.0)
    json (1.8.3)
    jwt (1.5.1)
    launchy (2.4.3)
      addressable (~> 2.3)
    libv8 (3.16.14.11)
    listen (3.0.3)
      rb-fsevent (>= 0.9.3)
      rb-inotify (>= 0.9)
    loofah (2.0.3)
      nokogiri (>= 1.5.9)
    lumberjack (1.0.9)
    mail (2.6.3)
      mime-types (>= 1.16, < 3)
    method_source (0.8.2)
    mime-types (2.6.1)
    mini_portile (0.6.2)
    minitest (5.8.0)
    multi_json (1.11.2)
    multi_xml (0.5.5)
    multipart-post (2.0.0)
    mysql2 (0.3.20)
    nenv (0.2.0)
    net-scp (1.2.1)
      net-ssh (>= 2.6.5)
    net-ssh (2.9.2)
    netrc (0.10.3)
    nokogiri (1.6.6.2)
      mini_portile (~> 0.6.0)
    notiffany (0.0.7)
      nenv (~> 0.1)
      shellany (~> 0.0)
    oauth2 (1.0.0)
      faraday (>= 0.8, < 0.10)
      jwt (~> 1.0)
      multi_json (~> 1.3)
      multi_xml (~> 0.5)
      rack (~> 1.2)
    omniauth (1.2.2)
      hashie (>= 1.2, < 4)
      rack (~> 1.0)
    omniauth-google-oauth2 (0.2.6)
      omniauth (> 1.0)
      omniauth-oauth2 (~> 1.1)
    omniauth-oauth2 (1.3.1)
      oauth2 (~> 1.0)
      omniauth (~> 1.2)
    open-uri-cached (0.0.5)
    paper_trail (4.0.0)
      activerecord (>= 3.0, < 6.0)
      activesupport (>= 3.0, < 6.0)
      request_store (~> 1.1)
    pg (0.18.2)
    power_assert (0.2.4)
    protected_attributes (1.1.3)
      activemodel (>= 4.0.1, < 5.0)
    pry (0.10.1)
      coderay (~> 1.1.0)
      method_source (~> 0.8.1)
      slop (~> 3.4)
    pry-nav (0.2.4)
      pry (>= 0.9.10, < 0.11.0)
    pry-remote (0.1.8)
      pry (~> 0.9)
      slop (~> 3.0)
    quiet_assets (1.1.0)
      railties (>= 3.1, < 5.0)
    rack (1.6.4)
    rack-test (0.6.3)
      rack (>= 1.0)
    rails (4.2.1)
      actionmailer (= 4.2.1)
      actionpack (= 4.2.1)
      actionview (= 4.2.1)
      activejob (= 4.2.1)
      activemodel (= 4.2.1)
      activerecord (= 4.2.1)
      activesupport (= 4.2.1)
      bundler (>= 1.3.0, < 2.0)
      railties (= 4.2.1)
      sprockets-rails
    rails-deprecated_sanitizer (1.0.3)
      activesupport (>= 4.2.0.alpha)
    rails-dom-testing (1.0.7)
      activesupport (>= 4.2.0.beta, < 5.0)
      nokogiri (~> 1.6.0)
      rails-deprecated_sanitizer (>= 1.0.1)
    rails-html-sanitizer (1.0.2)
      loofah (~> 2.0)
    rails4-autocomplete (1.1.1)
      rails (>= 3.0)
    rails_12factor (0.0.3)
      rails_serve_static_assets
      rails_stdout_logging
    rails_serve_static_assets (0.0.4)
    rails_stdout_logging (0.0.4)
    railties (4.2.1)
      actionpack (= 4.2.1)
      activesupport (= 4.2.1)
      rake (>= 0.8.7)
      thor (>= 0.18.1, < 2.0)
    rake (10.4.2)
    rb-fsevent (0.9.5)
    rb-inotify (0.9.5)
      ffi (>= 0.5.0)
    rb-readline (0.5.3)
    react-rails (1.2.0)
      babel-transpiler (>= 0.7.0)
      coffee-script-source (~> 1.8)
      connection_pool
      execjs
      rails (>= 3.2)
      tilt
    ref (2.0.0)
    request_store (1.2.0)
    rest-client (1.8.0)
      http-cookie (>= 1.0.2, < 2.0)
      mime-types (>= 1.16, < 3.0)
      netrc (~> 0.7)
    rgl (0.5.1)
      algorithms (~> 0.6.1)
      stream (~> 0.5.0)
    rjb (1.4.9)
    rspec (3.3.0)
      rspec-core (~> 3.3.0)
      rspec-expectations (~> 3.3.0)
      rspec-mocks (~> 3.3.0)
    rspec-core (3.3.2)
      rspec-support (~> 3.3.0)
    rspec-expectations (3.3.1)
      diff-lcs (>= 1.2.0, < 2.0)
      rspec-support (~> 3.3.0)
    rspec-mocks (3.3.2)
      diff-lcs (>= 1.2.0, < 2.0)
      rspec-support (~> 3.3.0)
    rspec-rails (3.3.3)
      actionpack (>= 3.0, < 4.3)
      activesupport (>= 3.0, < 4.3)
      railties (>= 3.0, < 4.3)
      rspec-core (~> 3.3.0)
      rspec-expectations (~> 3.3.0)
      rspec-mocks (~> 3.3.0)
      rspec-support (~> 3.3.0)
    rspec-support (3.3.0)
    ruby_parser (3.7.1)
      sexp_processor (~> 4.1)
    rubyzip (1.1.7)
    rwordnet (0.1.3)
    sass (3.4.18)
    sass-rails (5.0.3)
      railties (>= 4.0.0, < 5.0)
      sass (~> 3.1)
      sprockets (>= 2.8, < 4.0)
      sprockets-rails (>= 2.0, < 4.0)
      tilt (~> 1.1)
    seer (0.10.0)
    selenium-webdriver (2.47.1)
      childprocess (~> 0.5)
      multi_json (~> 1.0)
      rubyzip (~> 1.0)
      websocket (~> 1.0)
    sexp_processor (4.6.0)
    shellany (0.0.1)
    shoulda (3.5.0)
      shoulda-context (~> 1.0, >= 1.0.1)
      shoulda-matchers (>= 1.4.1, < 3.0)
    shoulda-context (1.2.1)
    shoulda-matchers (2.8.0)
      activesupport (>= 3.0.0)
    simplecov (0.10.0)
      docile (~> 1.1.0)
      json (~> 1.8)
      simplecov-html (~> 0.10.0)
    simplecov-html (0.10.0)
    slop (3.6.0)
    sprockets (3.3.3)
      rack (~> 1.0)
    sprockets-rails (2.3.2)
      actionpack (>= 3.0)
      activesupport (>= 3.0)
      sprockets (>= 2.8, < 4.0)
    sqlite3 (1.3.10)
    sqlite3-ruby (1.3.3)
      sqlite3 (>= 1.3.3)
    sshkit (1.7.1)
      colorize (>= 0.7.0)
      net-scp (>= 1.1.2)
      net-ssh (>= 2.8.0)
    stanford-core-nlp (0.5.1)
      bind-it (~> 0.2.5)
    stream (0.5)
    superfish-rails (1.6.0.1)
    term-ansicolor (1.3.2)
      tins (~> 1.0)
    test-unit (3.1.3)
      power_assert
    therubyracer (0.12.2)
      libv8 (~> 3.16.14.0)
      ref
    thin (1.6.3)
      daemons (~> 1.0, >= 1.0.9)
      eventmachine (~> 1.0)
      rack (~> 1.0)
    thor (0.19.1)
    thread_safe (0.3.5)
    tilt (1.4.1)
    tins (1.6.0)
    tzinfo (1.2.2)
      thread_safe (~> 0.1)
    uglifier (2.7.2)
      execjs (>= 0.3.0)
      json (>= 1.8.0)
    unf (0.1.4)
      unf_ext
    unf_ext (0.0.7.1)
    websocket (1.2.2)
    will_paginate (3.0.7)
    xpath (2.0.0)
      nokogiri (~> 1.3)
    zip-zip (0.3)
      rubyzip (>= 1.0.0)

PLATFORMS
  ruby

DEPENDENCIES
  RedCloth
  activerecord-session_store
  awesome_nested_set
  bind-it
  capistrano
  capistrano-db-tasks
  capistrano-rails
  capybara
  coffee-rails
  coveralls
  daemons
  database_cleaner
  delayed_job_active_record
  dynamic_form
  edavis10-ruby-web-search
  engtagger
  expertiza-authlogic!
  fastercsv
  ffi-aspell
  font-awesome-rails
  gchartrb
  gdata
  gherkin
  googlecharts
  graphviz
  guard-rails
  guard-rspec
  haml-rails
  hoptoad_notifier
  jquery-datetimepicker-rails
  jquery-rails
  jquery-ui-sass-rails
  launchy
  mysql2
  nokogiri
  omniauth-google-oauth2 (~> 0.2.6)
  open-uri-cached
  paper_trail
  pg
  protected_attributes
  pry
  pry-nav
  pry-remote
  quiet_assets
  rails (~> 4.2.1)
  rails4-autocomplete
  rails_12factor
  rake
  rb-readline
  react-rails (~> 1.0)
  rgl
  rjb
  rspec-rails
  rubyzip
  rwordnet (= 0.1.3)
  sass-rails (= 5.0.3)
  seer
  selenium-webdriver
  shoulda
  simplecov
  sprockets
  sqlite3-ruby
  stanford-core-nlp
  superfish-rails
  test-unit
  therubyracer
  thin
  uglifier
  will_paginate
  zip-zip<|MERGE_RESOLUTION|>--- conflicted
+++ resolved
@@ -43,13 +43,8 @@
       actionpack (>= 4.0.0, < 5)
       activerecord (>= 4.0.0, < 5)
       railties (>= 4.0.0, < 5)
-<<<<<<< HEAD
-    activesupport (4.2.4)
+    activesupport (4.2.1)
       i18n (~> 0.6)
-=======
-    activesupport (4.2.1)
-      i18n (~> 0.7)
->>>>>>> c7cda2cc
       json (~> 1.7, >= 1.7.7)
       minitest (~> 5.1)
       thread_safe (~> 0.3, >= 0.3.4)
