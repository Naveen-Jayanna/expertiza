GIT
  remote: https://github.com/expertiza/authlogic.git
  revision: d678b39a6d050a1804edc6ed16c025441a9a195b
  specs:
    expertiza-authlogic (3.4.6)
      activerecord (>= 3.2)
      activesupport (>= 3.2)
      request_store (~> 1.0)
      scrypt (>= 1.2, < 3.0)

GEM
  remote: https://rubygems.org/
  specs:
    RedCloth (4.3.2)
    abstract_type (0.0.7)
    actionmailer (4.2.7.1)
      actionpack (= 4.2.7.1)
      actionview (= 4.2.7.1)
      activejob (= 4.2.7.1)
      mail (~> 2.5, >= 2.5.4)
      rails-dom-testing (~> 1.0, >= 1.0.5)
    actionpack (4.2.7.1)
      actionview (= 4.2.7.1)
      activesupport (= 4.2.7.1)
      rack (~> 1.6)
      rack-test (~> 0.6.2)
      rails-dom-testing (~> 1.0, >= 1.0.5)
      rails-html-sanitizer (~> 1.0, >= 1.0.2)
    actionview (4.2.7.1)
      activesupport (= 4.2.7.1)
      builder (~> 3.1)
      erubis (~> 2.7.0)
      rails-dom-testing (~> 1.0, >= 1.0.5)
      rails-html-sanitizer (~> 1.0, >= 1.0.2)
    activejob (4.2.7.1)
      activesupport (= 4.2.7.1)
      globalid (>= 0.3.0)
    activemodel (4.2.7.1)
      activesupport (= 4.2.7.1)
      builder (~> 3.1)
    activerecord (4.2.7.1)
      activemodel (= 4.2.7.1)
      activesupport (= 4.2.7.1)
      arel (~> 6.0)
    activerecord-session_store (1.1.0)
      actionpack (>= 4.0, < 5.2)
      activerecord (>= 4.0, < 5.2)
      multi_json (~> 1.11, >= 1.11.2)
      rack (>= 1.5.2, < 3)
      railties (>= 4.0, < 5.2)
    activesupport (4.2.7.1)
      i18n (~> 0.7)
      json (~> 1.7, >= 1.7.7)
      minitest (~> 5.1)
      thread_safe (~> 0.3, >= 0.3.4)
      tzinfo (~> 1.1)
    adamantium (0.2.0)
      ice_nine (~> 0.11.0)
      memoizable (~> 0.4.0)
    addressable (2.5.2)
      public_suffix (>= 2.0.2, < 4.0)
    airbrake (7.2.0)
      airbrake-ruby (~> 2.5)
    airbrake-ruby (2.8.1)
    airbrussh (1.3.0)
      sshkit (>= 1.6.1, != 1.7.0)
    anima (0.3.0)
      abstract_type (~> 0.0.7)
      adamantium (~> 0.2)
      equalizer (~> 0.0.11)
    arel (6.0.4)
    ast (2.4.0)
    awesome_nested_set (3.1.3)
      activerecord (>= 4.0.0, < 5.2)
    babel-source (5.8.35)
    babel-transpiler (0.7.0)
      babel-source (>= 4.0, < 6)
      execjs (~> 2.0)
    bind-it (0.2.7)
      rjb (~> 1.4.3)
    builder (3.2.3)
    capistrano (3.10.1)
      airbrussh (>= 1.0.0)
      i18n
      rake (>= 10.0.0)
      sshkit (>= 1.9.0)
    capistrano-bundler (1.3.0)
      capistrano (~> 3.1)
      sshkit (~> 1.2)
    capistrano-db-tasks (0.6)
      capistrano (>= 3.0.0)
    capistrano-passenger (0.2.0)
      capistrano (~> 3.0)
    capistrano-rails (1.3.1)
      capistrano (~> 3.1)
      capistrano-bundler (~> 1.1)
    capistrano-rvm (0.1.2)
      capistrano (~> 3.0)
      sshkit (~> 1.2)
    capybara (2.17.0)
      addressable
      mini_mime (>= 0.1.3)
      nokogiri (>= 1.3.3)
      rack (>= 1.0.0)
      rack-test (>= 0.5.4)
      xpath (>= 2.0, < 4.0)
    childprocess (0.8.0)
      ffi (~> 1.0, >= 1.0.11)
    coderay (1.1.2)
    coffee-rails (4.2.2)
      coffee-script (>= 2.2.0)
      railties (>= 4.0.0)
    coffee-script (2.4.1)
      coffee-script-source
      execjs
    coffee-script-source (1.12.2)
    concord (0.1.5)
      adamantium (~> 0.2.0)
      equalizer (~> 0.0.9)
    concurrent-ruby (1.0.5)
    connection_pool (2.2.1)
    coveralls (0.8.21)
      json (>= 1.8, < 3)
      simplecov (~> 0.14.1)
      term-ansicolor (~> 1.3)
      thor (~> 0.19.4)
      tins (~> 1.6)
    crass (1.0.3)
    daemons (1.2.6)
    database_cleaner (1.6.2)
    delayed_job (4.1.4)
      activesupport (>= 3.0, < 5.2)
    delayed_job_active_record (4.1.2)
      activerecord (>= 3.0, < 5.2)
      delayed_job (>= 3.0, < 5)
    diff-lcs (1.3)
    docile (1.1.5)
    domain_name (0.5.20170404)
      unf (>= 0.0.5, < 1.0.0)
    dynamic_form (1.1.4)
    edavis10-ruby-web-search (0.0.2)
      json
    engtagger (0.2.1)
    equalizer (0.0.11)
    erubis (2.7.0)
    eventmachine (1.2.5)
    execjs (2.7.0)
    factory_bot (4.8.2)
      activesupport (>= 3.0.0)
    factory_bot_rails (4.8.2)
      factory_bot (~> 4.8.2)
      railties (>= 3.0.0)
    faraday (0.12.2)
      multipart-post (>= 1.2, < 3)
    fastercsv (1.5.5)
    ffi (1.9.18)
    ffi-compiler (1.0.1)
      ffi (>= 1.0.0)
      rake
    font-awesome-rails (4.7.0.3)
      railties (>= 3.2, < 5.2)
    formatador (0.2.5)
    gchartrb (0.8)
    gdata (1.1.2)
    gherkin (5.0.0)
    globalid (0.4.1)
      activesupport (>= 4.2.0)
    googlecharts (1.6.12)
    guard (2.14.2)
      formatador (>= 0.2.4)
      listen (>= 2.7, < 4.0)
      lumberjack (>= 1.0.12, < 2.0)
      nenv (~> 0.1)
      notiffany (~> 0.0)
      pry (>= 0.9.12)
      shellany (~> 0.0)
      thor (>= 0.18.1)
    guard-compat (1.2.1)
    guard-rails (0.8.1)
      guard (~> 2.11)
      guard-compat (~> 1.0)
    guard-rspec (4.7.3)
      guard (~> 2.1)
      guard-compat (~> 1.1)
      rspec (>= 2.99.0, < 4.0)
    haml (5.0.4)
      temple (>= 0.8.0)
      tilt
    haml-rails (1.0.0)
      actionpack (>= 4.0.1)
      activesupport (>= 4.0.1)
      haml (>= 4.0.6, < 6.0)
      html2haml (>= 1.0.1)
      railties (>= 4.0.1)
    hashie (3.5.7)
    html2haml (2.2.0)
      erubis (~> 2.7.0)
      haml (>= 4.0, < 6)
      nokogiri (>= 1.6.0)
      ruby_parser (~> 3.5)
    http-cookie (1.0.3)
      domain_name (~> 0.5)
    i18n (0.9.3)
      concurrent-ruby (~> 1.0)
    ice_nine (0.11.2)
    jquery-colorbox-rails (1.7.0)
      railties (>= 3.1)
    jquery-datetimepicker-rails (2.4.1.0)
    jquery-rails (4.3.1)
      rails-dom-testing (>= 1, < 3)
      railties (>= 4.2.0)
      thor (>= 0.14, < 2.0)
    jquery-tablesorter (1.24.4)
      railties (>= 3.2, < 6)
    jquery-ui-rails (4.0.3)
      jquery-rails
      railties (>= 3.1.0)
    jquery-ui-sass-rails (4.0.3.0)
      jquery-rails
      jquery-ui-rails (= 4.0.3)
      railties (>= 3.1.0)
    json (1.8.6)
    jwt (1.5.6)
    launchy (2.4.3)
      addressable (~> 2.3)
    lazy_priority_queue (0.1.1)
    libv8 (3.16.14.19)
    lingua (0.6.2)
    listen (3.1.5)
      rb-fsevent (~> 0.9, >= 0.9.4)
      rb-inotify (~> 0.9, >= 0.9.7)
      ruby_dep (~> 1.2)
    loofah (2.1.1)
      crass (~> 1.0.2)
      nokogiri (>= 1.5.9)
    lumberjack (1.0.12)
    mail (2.7.0)
      mini_mime (>= 0.1.1)
    memoizable (0.4.2)
      thread_safe (~> 0.3, >= 0.3.1)
    method_source (0.8.2)
    mime-types (2.99.3)
    mini_mime (1.0.0)
    mini_portile2 (2.3.0)
    minitest (5.11.3)
    morpher (0.2.6)
      abstract_type (~> 0.0.7)
      adamantium (~> 0.2.0)
      anima (~> 0.3.0)
      ast (~> 2.2)
      concord (~> 0.1.5)
      equalizer (~> 0.0.9)
      ice_nine (~> 0.11.0)
      procto (~> 0.0.2)
    multi_json (1.13.1)
    multi_xml (0.6.0)
    multipart-post (2.0.0)
    mutant (0.8.14)
      abstract_type (~> 0.0.7)
      adamantium (~> 0.2.0)
      anima (~> 0.3.0)
      ast (~> 2.2)
      concord (~> 0.1.5)
      diff-lcs (~> 1.3)
      equalizer (~> 0.0.9)
      ice_nine (~> 0.11.1)
      memoizable (~> 0.4.2)
      morpher (~> 0.2.6)
      parallel (~> 1.3)
      parser (>= 2.3.1.4, < 2.5)
      procto (~> 0.0.2)
      regexp_parser (~> 0.4.3)
      unparser (~> 0.2.5)
    mutant-rspec (0.8.14)
      mutant (~> 0.8.14)
      rspec-core (>= 3.4.0, < 3.7.0)
    mysql2 (0.4.10)
    nenv (0.3.0)
    net-scp (1.2.1)
      net-ssh (>= 2.6.5)
    net-ssh (4.2.0)
    netrc (0.11.0)
    nokogiri (1.8.2)
      mini_portile2 (~> 2.3.0)
    notiffany (0.1.1)
      nenv (~> 0.1)
      shellany (~> 0.0)
    oauth2 (1.4.0)
      faraday (>= 0.8, < 0.13)
      jwt (~> 1.0)
      multi_json (~> 1.3)
      multi_xml (~> 0.5)
      rack (>= 1.2, < 3)
    omniauth (1.8.1)
      hashie (>= 3.4.6, < 3.6.0)
      rack (>= 1.6.2, < 3)
    omniauth-google-oauth2 (0.2.10)
      addressable (~> 2.3)
      jwt (~> 1.0)
      multi_json (~> 1.3)
      omniauth (>= 1.1.1)
      omniauth-oauth2 (~> 1.3.1)
    omniauth-oauth2 (1.3.1)
      oauth2 (~> 1.0)
      omniauth (~> 1.2)
    open-uri-cached (0.0.5)
    paper_trail (8.1.2)
      activerecord (>= 4.2, < 5.2)
      request_store (~> 1.1)
    parallel (1.12.1)
    parser (2.4.0.2)
      ast (~> 2.3)
    powerpack (0.1.1)
    pragmatic_segmenter (0.3.17)
      unicode
    procto (0.0.3)
    protected_attributes (1.1.4)
      activemodel (>= 4.0.1, < 5.0)
    pry (0.10.4)
      coderay (~> 1.1.0)
      method_source (~> 0.8.1)
      slop (~> 3.4)
    pry-nav (0.2.4)
      pry (>= 0.9.10, < 0.11.0)
    pry-remote (0.1.8)
      pry (~> 0.9)
      slop (~> 3.0)
    public_suffix (3.0.1)
    quiet_assets (1.1.0)
      railties (>= 3.1, < 5.0)
    rack (1.6.8)
    rack-test (0.6.3)
      rack (>= 1.0)
    rails (4.2.7.1)
      actionmailer (= 4.2.7.1)
      actionpack (= 4.2.7.1)
      actionview (= 4.2.7.1)
      activejob (= 4.2.7.1)
      activemodel (= 4.2.7.1)
      activerecord (= 4.2.7.1)
      activesupport (= 4.2.7.1)
      bundler (>= 1.3.0, < 2.0)
      railties (= 4.2.7.1)
      sprockets-rails
    rails-deprecated_sanitizer (1.0.3)
      activesupport (>= 4.2.0.alpha)
    rails-dom-testing (1.0.9)
      activesupport (>= 4.2.0, < 5.0)
      nokogiri (~> 1.6)
      rails-deprecated_sanitizer (>= 1.0.1)
    rails-html-sanitizer (1.0.3)
      loofah (~> 2.0)
    rails4-autocomplete (1.1.1)
      rails (>= 3.0)
    railties (4.2.7.1)
      actionpack (= 4.2.7.1)
      activesupport (= 4.2.7.1)
      rake (>= 0.8.7)
      thor (>= 0.18.1, < 2.0)
    rainbow (3.0.0)
    rake (12.3.0)
    rb-fsevent (0.10.2)
    rb-inotify (0.9.10)
      ffi (>= 0.5.0, < 2)
    rb-readline (0.5.5)
    react-rails (1.11.0)
      babel-transpiler (>= 0.7.0)
      connection_pool
      execjs
      railties (>= 3.2)
      tilt
    recaptcha (4.6.4)
      json
    redis (4.0.1)
    redis-actionpack (5.0.2)
      actionpack (>= 4.0, < 6)
      redis-rack (>= 1, < 3)
      redis-store (>= 1.1.0, < 2)
    redis-activesupport (5.0.4)
      activesupport (>= 3, < 6)
      redis-store (>= 1.3, < 2)
    redis-namespace (1.6.0)
      redis (>= 3.0.4)
    redis-rack (2.0.4)
      rack (>= 1.5, < 3)
      redis-store (>= 1.2, < 2)
    redis-rails (5.0.2)
      redis-actionpack (>= 5.0, < 6)
      redis-activesupport (>= 5.0, < 6)
      redis-store (>= 1.2, < 2)
    redis-store (1.4.1)
      redis (>= 2.2, < 5)
    ref (2.0.0)
    regexp_parser (0.4.9)
    request_store (1.4.0)
      rack (>= 1.4)
    rest-client (1.8.0)
      http-cookie (>= 1.0.2, < 2.0)
      mime-types (>= 1.16, < 3.0)
      netrc (~> 0.7)
    rgl (0.5.3)
      lazy_priority_queue (~> 0.1.0)
      stream (~> 0.5.0)
    rjb (1.4.9)
    rspec (3.6.0)
      rspec-core (~> 3.6.0)
      rspec-expectations (~> 3.6.0)
      rspec-mocks (~> 3.6.0)
    rspec-core (3.6.0)
      rspec-support (~> 3.6.0)
    rspec-expectations (3.6.0)
      diff-lcs (>= 1.2.0, < 2.0)
      rspec-support (~> 3.6.0)
    rspec-mocks (3.6.0)
      diff-lcs (>= 1.2.0, < 2.0)
      rspec-support (~> 3.6.0)
    rspec-rails (3.6.1)
      actionpack (>= 3.0)
      activesupport (>= 3.0)
      railties (>= 3.0)
      rspec-core (~> 3.6.0)
      rspec-expectations (~> 3.6.0)
      rspec-mocks (~> 3.6.0)
      rspec-support (~> 3.6.0)
    rspec-support (3.6.0)
    rubocop (0.52.1)
      parallel (~> 1.10)
      parser (>= 2.4.0.2, < 3.0)
      powerpack (~> 0.1)
      rainbow (>= 2.2.2, < 4.0)
      ruby-progressbar (~> 1.7)
      unicode-display_width (~> 1.0, >= 1.0.1)
    ruby-progressbar (1.9.0)
    ruby_dep (1.5.0)
    ruby_parser (3.10.1)
      sexp_processor (~> 4.9)
    rubyzip (1.2.1)
    rwordnet (0.1.3)
    sass (3.5.5)
      sass-listen (~> 4.0.0)
    sass-listen (4.0.0)
      rb-fsevent (~> 0.9, >= 0.9.4)
      rb-inotify (~> 0.9, >= 0.9.7)
    sass-rails (5.0.7)
      railties (>= 4.0.0, < 6)
      sass (~> 3.1)
      sprockets (>= 2.8, < 4.0)
      sprockets-rails (>= 2.0, < 4.0)
      tilt (>= 1.1, < 3)
    scrypt (2.1.1)
      ffi-compiler (>= 0.0.2)
      rake
    seer (0.10.0)
    selenium-webdriver (3.8.0)
      childprocess (~> 0.5)
      rubyzip (~> 1.0)
    sexp_processor (4.10.0)
    shellany (0.0.1)
    shoulda (3.5.0)
      shoulda-context (~> 1.0, >= 1.0.1)
      shoulda-matchers (>= 1.4.1, < 3.0)
    shoulda-context (1.2.2)
    shoulda-matchers (2.8.0)
      activesupport (>= 3.0.0)
    simplecov (0.14.1)
      docile (~> 1.1.0)
      json (>= 1.8, < 3)
      simplecov-html (~> 0.10.0)
    simplecov-html (0.10.2)
    slop (3.6.0)
    sprockets (3.7.1)
      concurrent-ruby (~> 1.0)
      rack (> 1, < 3)
    sprockets-rails (3.2.1)
      actionpack (>= 4.0)
      activesupport (>= 4.0)
      sprockets (>= 3.0.0)
    sshkit (1.15.1)
      net-scp (>= 1.1.2)
      net-ssh (>= 2.8.0)
    stanford-core-nlp (0.5.3)
      bind-it (~> 0.2.7)
    stream (0.5)
    superfish-rails (1.6.0.1)
    temple (0.8.0)
    term-ansicolor (1.6.0)
      tins (~> 1.0)
    therubyracer (0.12.3)
      libv8 (~> 3.16.14.15)
      ref
    thin (1.7.2)
      daemons (~> 1.0, >= 1.0.9)
      eventmachine (~> 1.0, >= 1.0.4)
      rack (>= 1, < 3)
    thor (0.19.4)
    thread_safe (0.3.6)
    tilt (2.0.8)
    timecop (0.8.1)
    tins (1.16.3)
    tinymce-rails (4.4.3)
      railties (>= 3.1.1)
    tzinfo (1.2.4)
      thread_safe (~> 0.1)
    uglifier (4.1.5)
      execjs (>= 0.3.0, < 3)
    unf (0.1.4)
      unf_ext
    unf_ext (0.0.7.4)
    unicode (0.4.4.4)
    unicode-display_width (1.3.0)
    unparser (0.2.6)
      abstract_type (~> 0.0.7)
      adamantium (~> 0.2.0)
      concord (~> 0.1.5)
      diff-lcs (~> 1.3)
      equalizer (~> 0.0.9)
      parser (>= 2.3.1.2, < 2.5)
      procto (~> 0.0.2)
    will_paginate (3.1.6)
    xpath (3.0.0)
      nokogiri (~> 1.8)
    zip-zip (0.3)
      rubyzip (>= 1.0.0)

PLATFORMS
  ruby

DEPENDENCIES
  RedCloth
  activerecord-session_store
  activesupport (~> 4.2.7.1)
  airbrake
  awesome_nested_set
  bind-it
  capistrano
  capistrano-bundler
  capistrano-db-tasks
  capistrano-passenger
  capistrano-rails
  capistrano-rvm
  capybara (~> 2.7, >= 2.7.1)
  coffee-rails
  coveralls
  daemons
  database_cleaner
  delayed_job_active_record
  dynamic_form
  edavis10-ruby-web-search
  engtagger
  expertiza-authlogic!
  factory_bot_rails
  fastercsv
  font-awesome-rails
  gchartrb
  gdata
  gherkin
  googlecharts
  guard-rails
  guard-rspec
  haml-rails
  jquery-colorbox-rails
  jquery-datetimepicker-rails
  jquery-rails
  jquery-tablesorter
  jquery-ui-sass-rails
  json (~> 1.8, >= 1.8.3)
  launchy
  lingua
  mutant-rspec (~> 0.8.8)
  mysql2
  nokogiri (~> 1.8)
  omniauth-google-oauth2 (~> 0.2.6)
  open-uri-cached
  paper_trail
  pragmatic_segmenter
  protected_attributes
  pry
  pry-nav
  pry-remote
  quiet_assets
  rails (~> 4.2.7.1)
  rails4-autocomplete
  rake
  rb-readline
  react-rails (~> 1.0)
  recaptcha
  redis-namespace
  redis-rails
  rest-client (~> 1.8)
  rgl
  rjb
  rspec-rails (~> 3.6)
  rubocop
  rubyzip
  rwordnet (= 0.1.3)
  sass-rails
  scrypt
  seer
  selenium-webdriver (~> 3.4, >= 3.4.4)
  shoulda
  simplecov
  sprockets
  stanford-core-nlp
  superfish-rails
  therubyracer
  thin
  timecop (= 0.8.1)
  tinymce-rails (~> 4.4.0)
  uglifier
  will_paginate
<<<<<<< HEAD
  zip-zip

BUNDLED WITH
   1.16.1
=======
  zip-zip
>>>>>>> be7ea983
<|MERGE_RESOLUTION|>--- conflicted
+++ resolved
@@ -608,11 +608,7 @@
   tinymce-rails (~> 4.4.0)
   uglifier
   will_paginate
-<<<<<<< HEAD
   zip-zip
 
 BUNDLED WITH
-   1.16.1
-=======
-  zip-zip
->>>>>>> be7ea983
+   1.16.1