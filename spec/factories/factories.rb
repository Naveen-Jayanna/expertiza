FactoryBot.define do
  factory :institution, class: Institution do
    name 'North Carolina State University'
  end

  factory :role_of_administrator, class: Role do
    name 'Administrator'
    parent_id nil
    description ''
  end

  factory :role_of_superadministrator, class: Role do
    name 'Super-Administrator'
    parent_id nil
    description ''
  end

  factory :role_of_student, class: Role do
    name 'Student'
    parent_id  nil
    description ''
  end

  factory :role_of_instructor, class: Role do
    name 'Instructor'
    parent_id nil
    description ''
  end

  factory :role_of_teaching_assistant, class: Role do
    name 'Teaching Assistant'
    parent_id nil
    description ''
  end

  factory :admin, class: User do
    sequence(:name) {|n| "admin#{n}" }
    role { Role.where(name: 'Administrator').first || association(:role_of_administrator) }
    password 'password'
    password_confirmation 'password'
    sequence(:fullname) {|n| "#{n}, administrator" }
    email 'expertiza@mailinator.com'
    parent_id 1
    private_by_default  false
    mru_directory_path  nil
    email_on_review true
    email_on_submission true
    email_on_review_of_review true
    is_new_user false
    master_permission_granted 0
    handle 'handle'
    digital_certificate nil
    timezonepref nil
    public_key nil
    copy_of_emails  false
  end

  factory :superadmin, class: User do
    sequence(:name) {|n| "superadmin#{n}" }
    role { Role.where(name: 'Super-Administrator').first || association(:role_of_superadministrator) }
    password 'password'
    password_confirmation 'password'
    sequence(:fullname) {|n| "#{n}, superadministrator" }
    email 'expertiza@mailinator.com'
    parent_id 1
    private_by_default  false
    mru_directory_path  nil
    email_on_review true
    email_on_submission true
    email_on_review_of_review true
    is_new_user false
    master_permission_granted 0
    handle 'handle'
    digital_certificate nil
    timezonepref nil
    public_key nil
    copy_of_emails  false
  end

  factory :student, class: User do
    # Zhewei: In order to keep students the same names (2065, 2066, 2064) before each example.
    sequence(:name) {|n| n = n % 3; "student206#{n + 4}" }
    role { Role.where(name: 'Student').first || association(:role_of_student) }
    password 'password'
    password_confirmation 'password'
    sequence(:fullname) {|n| n = n % 3; "206#{n + 4}, student" }
    email 'expertiza@mailinator.com'
    parent_id 1
    private_by_default  false
    mru_directory_path  nil
    email_on_review true
    email_on_submission true
    email_on_review_of_review true
    is_new_user false
    master_permission_granted 0
    handle 'handle'
    digital_certificate nil
    timezonepref 'Eastern Time (US & Canada)'
    public_key nil
    copy_of_emails false
  end

  factory :instructor, class: Instructor do
    name 'instructor6'
    role { Role.where(name: 'Instructor').first || association(:role_of_instructor) }
    password 'password'
    password_confirmation 'password'
    fullname '6, instructor'
    email 'expertiza@mailinator.com'
    parent_id 1
    private_by_default  false
    mru_directory_path  nil
    email_on_review true
    email_on_submission true
    email_on_review_of_review true
    is_new_user false
    master_permission_granted 0
    handle 'handle'
    digital_certificate nil
    timezonepref 'Eastern Time (US & Canada)'
    public_key nil
    copy_of_emails false
  end

  factory :teaching_assistant, class: Ta do
    name 'teaching_assistant5888'
    role { Role.where(name: 'Teaching Assistant').first || association(:role_of_teaching_assistant) }
    password 'password'
    password_confirmation 'password'
    fullname '5888, teaching assistant'
    email 'expertiza@mailinator.com'
    parent_id 1
    private_by_default  false
    mru_directory_path  nil
    email_on_review true
    email_on_submission true
    email_on_review_of_review true
    is_new_user false
    master_permission_granted 0
    handle 'handle'
    digital_certificate nil
    timezonepref 'Eastern Time (US & Canada)'
    public_key nil
    copy_of_emails  false
  end

  factory :course, class: Course do
    sequence(:name) {|n| "CSC517, test#{n}" }
    instructor { Instructor.where(role_id: 1).first || association(:instructor) }
    directory_path 'csc517/test'
    info 'Object-Oriented Languages and Systems'
    private true
    institutions_id nil
  end

  factory :assignment, class: Assignment do
    name 'final2'
    directory_path 'final_test'
    submitter_count 0
    course { Course.first || association(:course) }
    instructor { Instructor.first || association(:instructor) }
    private false
    num_reviews 1
    num_review_of_reviews 1
    num_review_of_reviewers 1
    reviews_visible_to_all false
    num_reviewers 1
    spec_location 'https://expertiza.ncsu.edu/'
    max_team_size 3
    staggered_deadline false
    allow_suggestions false
    review_assignment_strategy 'Auto-Selected'
    max_reviews_per_submission 2
    review_topic_threshold 0
    copy_flag false
    rounds_of_reviews 2
    microtask false
    require_quiz false
    num_quiz_questions 0
    is_coding_assignment false
    is_intelligent false
    calculate_penalty false
    late_policy_id nil
    is_penalty_calculated false
    show_teammate_reviews true
    availability_flag true
    use_bookmark false
    can_review_same_topic true
    can_choose_topic_to_review true
    num_reviews_required 3
    num_metareviews_required 3
    num_reviews_allowed 3
    num_metareviews_allowed 3
    is_calibrated false
    has_badge false
    allow_selecting_additional_reviews_after_1st_round false
  end

  factory :assignment_team, class: AssignmentTeam do
    sequence(:name) {|n| "team#{n}" }
    assignment { Assignment.first || association(:assignment) }
    type 'AssignmentTeam'
    comments_for_advertisement nil
    advertise_for_partner nil
    submitted_hyperlinks '---
- https://www.expertiza.ncsu.edu'
    directory_num 0
  end

  factory :course_team, class: CourseTeam do
    sequence(:name) {|n| "team#{n}" }
    course { Course.first || association(:course) }
    type 'CourseTeam'
    comments_for_advertisement nil
    advertise_for_partner nil
    submitted_hyperlinks '---
- https://www.expertiza.ncsu.edu'
    directory_num 0
  end

  factory :team_user, class: TeamsUser do
    team { AssignmentTeam.first || association(:assignment_team) }
    user { User.where(role_id: 2).first || association(:student) }
  end

  factory :invitation, class: Invitation do
    reply_status 'W'
  end

  factory :topic, class: SignUpTopic do
    topic_name 'Hello world!'
    assignment { Assignment.first || association(:assignment) }
    max_choosers 1
    category nil
    topic_identifier '1'
    micropayment 0
    private_to nil
  end

  factory :signed_up_team, class: SignedUpTeam do
    topic { SignUpTopic.first || association(:topic) }
    team_id 1
    is_waitlisted false
    preference_priority_number nil
  end

  factory :participant, class: AssignmentParticipant do
    can_submit true
    can_review true
    assignment { Assignment.first || association(:assignment) }
    association :user, factory: :student
    submitted_at nil
    permission_granted nil
    penalty_accumulated 0
    grade nil
    type 'AssignmentParticipant'
    handle 'handle'
    time_stamp nil
    digital_signature nil
    duty nil
    can_take_quiz true
  end

  factory :course_participant, class: CourseParticipant do
    can_submit true
    can_review true
    course { Course.first || association(:course) }
    association :user, factory: :student
    submitted_at nil
    permission_granted nil
    penalty_accumulated 0
    grade nil
    type 'CourseParticipant'
    handle 'handle'
    time_stamp nil
    digital_signature nil
    duty nil
    can_take_quiz true
  end

  factory :review_grade, class: ReviewGrade do
    participant { Participant.first || association(:participant) }
    grade_for_reviewer 100
    comment_for_reviewer 'Good job!'
    review_graded_at '2011-11-11 11:11:11'
    reviewer_id 1
  end

  factory :assignment_due_date, class: AssignmentDueDate do
    due_at DateTime.now.in_time_zone + 1.day
    deadline_type { DeadlineType.first || association(:deadline_type) }
    assignment { Assignment.first || association(:assignment) }
    submission_allowed_id 3
    review_allowed_id 3
    review_of_review_allowed_id 3
    round 1
    flag false
    threshold 1
    delayed_job_id nil
    deadline_name nil
    description_url nil
    quiz_allowed_id 3
    teammate_review_allowed_id 3
    type 'AssignmentDueDate'
  end

  factory :topic_due_date, class: TopicDueDate do
    due_at DateTime.now.in_time_zone + 1.day
    deadline_type { DeadlineType.first || association(:deadline_type) }
    topic { SignUpTopic.first || association(:topic) }
    submission_allowed_id 3
    review_allowed_id 3
    review_of_review_allowed_id 3
    round 1
    flag false
    threshold 1
    delayed_job_id nil
    deadline_name nil
    description_url nil
    quiz_allowed_id 3
    teammate_review_allowed_id 3
    type 'TopicDueDate'
  end

  factory :deadline_type, class: DeadlineType do
    name  'submission'
  end

  factory :deadline_right, class: DeadlineRight do
    name  'No'
  end

  factory :assignment_node, class: AssignmentNode do
    assignment { Assignment.first || association(:assignment) }
    node_object_id 1
    type 'AssignmentNode'
  end

  factory :course_node, class: CourseNode do
    course { Course.first || association(:course) }
    node_object_id 1
    type 'CourseNode'
  end

  factory :questionnaire, class: ReviewQuestionnaire do
    name 'Test questionnaire'
    instructor { Instructor.where(role_id: 1).first || association(:instructor) }
    private 0
    min_question_score 0
    max_question_score 5
    type 'ReviewQuestionnaire'
    display_type 'Review'
    instruction_loc nil
  end

  factory :question, class: Criterion do
    txt 'Test question:'
    weight 1
    questionnaire { Questionnaire.first || association(:questionnaire) }
    seq 1.00
    type 'Criterion'
    size '70,1'
    alternatives nil
    break_before 1
    max_label nil
    min_label nil
  end

  factory :question_advice, class: QuestionAdvice do
    question { Question.first || association(:question) }
    score 5
    advice 'LGTM'
  end

  factory :assignment_questionnaire, class: AssignmentQuestionnaire do
    assignment { Assignment.first || association(:assignment) }
    questionnaire { ReviewQuestionnaire.first || association(:questionnaire) }
    user_id 1
    questionnaire_weight 100
    used_in_round nil
    dropdown 1
  end

  factory :review_response_map, class: ReviewResponseMap do
    assignment { Assignment.first || association(:assignment) }
    reviewer { AssignmentParticipant.first || association(:participant) }
    reviewee { AssignmentTeam.first || association(:assignment_team) }
    type 'ReviewResponseMap'
    calibrate_to 0
  end

  factory :meta_review_response_map, class: MetareviewResponseMap do
    review_mapping { ReviewResponseMap.first || association(:review_response_map) }
    reviewee { AssignmentParticipant.first || association(:participant) }
    reviewer_id 1
    type 'MetareviewResponseMap'
    calibrate_to 0
  end

  factory :response, class: Response do
    response_map { ReviewResponseMap.first || association(:review_response_map) }
    additional_comment nil
    version_num nil
    round 1
    is_submitted false
    visibility 'private'
  end

  factory :submission_record, class: SubmissionRecord do
    team_id 666
    operation 'create'
    user 'student1234'
    content 'www.wolfware.edu'
    created_at Time.now
  end

  factory :requested_user, class: RequestedUser do
    name 'requester1'
    role_id 2
    fullname 'requester, requester'
    institution_id 1
    email 'requester1@test.com'
    status 'Under Review'
    self_introduction 'no one'
  end

  factory :badge, class: Badge do
    name 'Good Reviewer'
    description 'description'
    image_name 'good-reviewer.png'
  end

  factory :assignment_badge, class: AssignmentBadge do
    badge { Badge.first || association(:badge) }
    assignment { Assignment.first || association(:assignment) }
    threshold 95
  end

  factory :awarded_badge, class: AwardedBadge do
    badge { Badge.first || association(:badge) }
    participant { AssignmentParticipant.first || association(:participant) }
  end

  factory :menu_item, class: MenuItem do
    parent_id nil
    name 'home'
    label 'Home'
    seq 1
    controller_action_id nil
    content_page_id nil
  end

  factory :site_controller, class: SiteController do
    id 1
    name 'fake_site'
  end

<<<<<<< HEAD
  factory :version, class: Version do
    item_type 'Node'
    item_id 1
    event 'create'
    whodunnit nil
    object nil
    created_at '2015-06-11 15:11:51'
  end
=======
  factory :test_user, class: User do
    name 'username'
    fullname 'full name'
    email 'abc@mailinator.com'
  end

>>>>>>> c7ae87af
end<|MERGE_RESOLUTION|>--- conflicted
+++ resolved
@@ -455,7 +455,6 @@
     name 'fake_site'
   end
 
-<<<<<<< HEAD
   factory :version, class: Version do
     item_type 'Node'
     item_id 1
@@ -464,12 +463,11 @@
     object nil
     created_at '2015-06-11 15:11:51'
   end
-=======
+
   factory :test_user, class: User do
     name 'username'
     fullname 'full name'
     email 'abc@mailinator.com'
   end
 
->>>>>>> c7ae87af
 end