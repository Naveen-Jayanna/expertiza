FactoryGirl.define do
  factory :role_of_administrator, class: Role do
    name 'Administrator'
    parent_id nil
    description ''

    # Load and cache the administrator credentials object
    cache YAML.load("---\n:credentials: !ruby/object:Credentials\nactions:\n  content_pages:\n    view_default: true\n    view: true\n    list: false\n  roles:\n    list: false\n  permissions:\n    list: false\n  auth:\n    login: true\n    logout: true\n    login_failed: true\n  menu_items:\n    link: true\n    list: false\n  site_controllers:\n    list: false\n  controller_actions:\n    list: false\n  system_settings:\n    list: false\n  users:\n    list: true\n    keys: true\n  admin:\n    list_instructors: false\n    list_administrators: false\n    list_super_administrators: false\n  course:\n    list_folders: true\n    add_ta: true\n    destroy_course: true\n    edit_course: true\n    new_course: true\n    new_folder: true\n    remove_ta: true\n    update_course: true\n    view_teaching_assistants: true\n    create_course: true\n    list: true\n  suggestion:\n    create: true\n    new: true\n  questionnaire:\n    list: true\n    create_questionnaire: true\n    edit_questionnaire: true\n    copy_questionnaire: true\n    save_questionnaire: true\n    new_quiz: true\n    create_quiz_questionnaire: true\n    update_quiz: true\n    edit_quiz: true\n    view_quiz: true\n  participants:\n    add_student: true\n    edit_team_members: true\n    list_students: true\n    list_courses: true\n    list_assignments: true\n    change_handle: true\n  assignment:\n    list: true\n  institution:\n    list: false\n  student_task:\n    list: true\n  profile:\n    edit: true\n  survey_response:\n    create: true\n    submit: true\n  team:\n    list: true\n    list_assignments: true\n  teams_users:\n    list: true\n  course_evaluation:\n    list: true\n  survey_deployment:\n    list: true\n  statistics:\n    list_surveys: true\n  impersonate:\n    start: true\n    impersonate: true\n  review_mapping:\n    list: true\n    assign_reviewer_dynamically: true\n    release_reservation: true\n    show_available_submissions: true\n    assign_metareviewer_dynamically: true\n    add_self_reviewer: true\n    assign_quiz_dynamically: true\n  tree_display:\n    list: true\n    drill: true\n    goto_questionnaires: true\n    goto_author_feedbacks: true\n    goto_review_rubrics: true\n    goto_global_survey: true\n    goto_surveys: true\n    goto_course_evaluations: true\n    goto_courses: true\n    goto_assignments: true\n    goto_teammate_reviews: true\n    goto_metareview_rubrics: true\n    goto_teammatereview_rubrics: true\n  grades:\n    view_my_scores: true\n  sign_up_sheet:\n    signup_topics: true\n    signup: true\n    delete_signup: true\n    team_details: true\n  leaderboard:\n    index: true\n  review_files:\n    show_code_file: true\n    show_code_file_diff: true\n    show_all_submitted_files: true\n    submit_comment: true\n    submit_review_file: true\n  popup:\n    automated_metareview_details_popup: true\n  advice:\n    edit_advice: true\n    save_advice: true\n  response:\n    delete: true\n  analytic:\n    assignment_list: true\n    course_list: true\n    get_graph_data_bundle: true\n    graph_data_type_list: true\n    index: true\n    init: true\n    render_sample: true\n    team_list: true\n  advertise_for_partner:\n    remove: true\n  versions:\n    revert: true\ncontrollers:\n  content_pages: false\n  controller_actions: false\n  auth: false\n  markup_styles: false\n  menu_items: false\n  permissions: false\n  roles: false\n  site_controllers: false\n  system_settings: false\n  users: true\n  roles_permissions: false\n  admin: false\n  course: true\n  assignment: true\n  questionnaire: true\n  participants: true\n  reports: true\n  institution: false\n  student_task: true\n  profile: true\n  survey_response: true\n  team: true\n  teams_users: true\n  import_file: true\n  course_evaluation: true\n  participant_choices: true\n  survey_deployment: true\n  statistics: true\n  impersonate: true\n  review_mapping: true\n  grades: true\n  tree_display: true\n  student_team: true\n  invitation: true\n  survey: true\n  password_retrieval: true\n  submitted_content: true\n  eula: true\n  student_review: true\n  publishing: true\n  export_file: true\n  response: true\n  popup: true\n  sign_up_sheet: true\n  suggestion: true\n  leaderboard: true\n  delete_object: true\n  assessment360: true\n  review_files: true\n  advertise_for_partners: true\n  join_team_requests: true\n  advertise_for_partner: true\n  automated_metareviews: true\n  advice: true\n  analytic: true\n  versions: true\n  student_quiz: true\npages:\n  home: true\n  expired: true\n  notfound: true\n  denied: true\n  contact_us: true\n  site_admin: false\n  adminpage: true\n  credits: true\n  wiki: true\npermission_ids:\n- 7\n- 7\n- 10\n- 8\n- 4\n- 3\nrole_id: 3\nrole_ids:\n- 3\n- 2\n- 6\n- 1\nupdated_at: 2015-06-11 15:23:44.000000000 Z\n")
  end

  factory :role_of_student, class: Role do
    name "Student"
    parent_id  nil
    description ""
    cache YAML.load("--- \n:credentials: !ruby/object:Credentials \n  actions: \n    content_pages: \n      view_default: true \n      view: true \n      list: false \n    roles: \n      list: false \n    permissions: \n      list: false \n    auth: \n      login: true \n      logout: true \n      login_failed: true \n    menu_items: \n      link: true \n      list: false \n    site_controllers: \n      list: false \n    controller_actions: \n      list: false \n    system_settings: \n      list: false \n    users: \n      list: false \n      keys: true \n    admin: \n      list_instructors: false \n      list_administrators: false \n      list_super_administrators: false \n    course: \n      list_folders: false \n      add_ta: false \n      destroy_course: false \n      edit_course: false \n      new_course: false \n      new_folder: false \n      remove_ta: false \n      update_course: false \n      view_teaching_assistants: false \n      create_course: false \n      list: false \n    suggestion: \n      create: true \n      new: true \n    questionnaire: \n      list: false \n      create_questionnaire: false \n      edit_questionnaire: false \n      copy_questionnaire: false \n      save_questionnaire: false \n      new_quiz: true \n      create_quiz_questionnaire: true \n      update_quiz: true \n      edit_quiz: true \n      view_quiz: true \n    participants: \n      add_student: false \n      edit_team_members: false \n      list_students: false \n      list_courses: false \n      list_assignments: false \n      change_handle: true \n    assignment: \n      list: false \n    institution: \n      list: false \n    student_task: \n      list: true \n    profile: \n      edit: true \n    survey_response: \n      create: true \n      submit: true \n    team: \n      list: false \n      list_assignments: false \n    teams_users: \n      list: false \n    course_evaluation: \n      list: true \n    survey_deployment: \n      list: false \n    statistics: \n      list_surveys: false \n    impersonate: \n      start: false \n      impersonate: true \n    review_mapping: \n      list: false \n      assign_reviewer_dynamically: true \n      release_reservation: true \n      show_available_submissions: true \n      assign_metareviewer_dynamically: true \n      add_self_reviewer: true \n      assign_quiz_dynamically: true \n    tree_display: \n      list: false \n      drill: false \n      goto_questionnaires: false \n      goto_author_feedbacks: false \n      goto_review_rubrics: false \n      goto_global_survey: false \n      goto_surveys: false \n      goto_course_evaluations: false \n      goto_courses: false \n      goto_assignments: false \n      goto_teammate_reviews: false \n      goto_metareview_rubrics: false \n      goto_teammatereview_rubrics: false \n    grades: \n      view_my_scores: true \n    sign_up_sheet: \n      signup_topics: true \n      signup: true \n      delete_signup: true \n      team_details: true \n    leaderboard: \n      index: true \n    review_files: \n      show_code_file: true \n      show_code_file_diff: true \n      show_all_submitted_files: true \n      submit_comment: true \n      submit_review_file: true \n    popup: \n      automated_metareview_details_popup: true \n    advice: \n      edit_advice: false \n      save_advice: false \n    response: \n      delete: false \n    analytic: \n      assignment_list: false \n      course_list: false \n      get_graph_data_bundle: false \n      graph_data_type_list: false \n      index: false \n      init: false \n      render_sample: false \n      team_list: false \n    advertise_for_partner: \n      remove: true \n    versions: \n      revert: true \n  controllers: \n    content_pages: false \n    controller_actions: false \n    auth: false \n    markup_styles: false \n    menu_items: false \n    permissions: false \n    roles: false \n    site_controllers: false \n    system_settings: false \n    users: true \n    roles_permissions: false \n    admin: false \n    course: false \n    assignment: false \n    questionnaire: false \n    participants: false \n    reports: true \n    institution: false \n    student_task: true \n    profile: true \n    survey_response: true \n    team: false \n    teams_users: false \n    import_file: false \n    course_evaluation: true \n    participant_choices: false \n    survey_deployment: false \n    statistics: false \n    impersonate: false \n    review_mapping: false \n    grades: false \n    tree_display: false \n    student_team: true \n    invitation: true \n    survey: false \n    password_retrieval: true \n    submitted_content: true \n    eula: true \n    student_review: true \n    publishing: true \n    export_file: false \n    response: true \n    popup: false \n    sign_up_sheet: false \n    suggestion: false \n    leaderboard: true \n    delete_object: false \n    assessment360: false \n    review_files: true \n    advertise_for_partners: true \n    join_team_requests: true \n    advertise_for_partner: true \n    automated_metareviews: true \n    advice: false \n    analytic: false \n    versions: true \n    student_quiz: true \n  pages: \n    home: true \n    expired: true \n    notfound: true \n    denied: true \n    contact_us: true \n    site_admin: false \n    adminpage: false \n    credits: true \n    wiki: true \n  permission_ids: \n  - 8 \n  - 4 \n  - 3 \n  role_id: 1 \n  role_ids: \n  - 1 \n  updated_at: 2015-06-11 15:23:43.000000000 Z \n:menu: !ruby/object:Menu \n  by_id: \n    1: &1 !ruby/object:Menu::Node \n      content_page_id: 1 \n      controller_action_id: \n      id: 1 \n      label: Home \n      name: home \n      parent: \n      parent_id: \n      site_controller_id: \n      url: '/home' \n      children: \n      - 50 \n    26: &2 !ruby/object:Menu::Node \n      content_page_id: \n      controller_action_id: 33 \n      id: 26 \n      label: Assignments \n      name: student_task \n      parent: \n      parent_id: \n      site_controller_id: 23 \n      url: '/student_task/list' \n    30: &3 !ruby/object:Menu::Node \n      content_page_id: \n      controller_action_id: 42 \n      id: 30 \n      label: Course Evaluation \n      name: Course Evaluation \n      parent: \n      parent_id: \n      site_controller_id: 31 \n      url: '/course_evaluation/list' \n    27: &4 !ruby/object:Menu::Node \n      content_page_id: \n      controller_action_id: 36 \n      id: 27 \n      label: Profile \n      name: profile \n      parent: \n      parent_id: \n      site_controller_id: 26 \n      url: '/profile/edit' \n    2: &5 !ruby/object:Menu::Node \n      content_page_id: 6 \n      controller_action_id: \n      id: 2 \n      label: Contact Us \n      name: contact_us \n      parent: \n      parent_id: \n      site_controller_id: \n      url: '/contact_us' \n      children: \n      - 14 \n    50: &6 !ruby/object:Menu::Node \n      content_page_id: \n      controller_action_id: 78 \n      id: 50 \n      label: Leaderboard \n      name: leaderboard \n      parent: \n      parent_id: 1 \n      site_controller_id: 54 \n      url: '/leaderboard/index' \n    14: &7 !ruby/object:Menu::Node \n      content_page_id: 10 \n      controller_action_id: \n      id: 14 \n      label: Credits &amp; Licence \n      name: credits \n      parent: \n      parent_id: 2 \n      site_controller_id: \n      url: '/credits' \n  by_name: \n    home: *1 \n    student_task: *2 \n    Course Evaluation: *3 \n    profile: *4 \n    contact_us: *5 \n    leaderboard: *6 \n    credits: *7 \n  crumbs: \n  - 1 \n  root: &8 !ruby/object:Menu::Node \n    parent: \n    children: \n    - 1 \n    - 26 \n    - 30 \n    - 27 \n    - 2 \n  selected: \n    1: *1 \n  vector: \n  - *8 \n  - *1")
  end

  factory :role_of_instructor, class: Role do
    name "Instructor"
    parent_id nil
    description ""
    cache YAML.load("--- \n:credentials: !ruby/object:Credentials \n  actions: \n    content_pages: \n      view_default: true \n      view: true \n      list: false \n    roles: \n      list: false \n    permissions: \n      list: false \n    auth: \n      login: true \n      logout: true \n      login_failed: true \n    menu_items: \n      link: true \n      list: false \n    site_controllers: \n      list: false \n    controller_actions: \n      list: false \n    system_settings: \n      list: false \n    users: \n      list: true \n      keys: true \n    admin: \n      list_instructors: false \n      list_administrators: false \n      list_super_administrators: false \n    course: \n      list_folders: true \n      add_ta: true \n      destroy_course: true \n      edit_course: true \n      new_course: true \n      new_folder: true \n      remove_ta: true \n      update_course: true \n      view_teaching_assistants: true \n      create_course: true \n      list: true \n    suggestion: \n      create: true \n      new: true \n    questionnaire: \n      list: true \n      create_questionnaire: true \n      edit_questionnaire: true \n      copy_questionnaire: true \n      save_questionnaire: true \n      new_quiz: true \n      create_quiz_questionnaire: true \n      update_quiz: true \n      edit_quiz: true \n      view_quiz: true \n    participants: \n      add_student: true \n      edit_team_members: true \n      list_students: true \n      list_courses: true \n      list_assignments: true \n      change_handle: true \n    assignment: \n      list: true \n    institution: \n      list: false \n    student_task: \n      list: true \n    profile: \n      edit: true \n    survey_response: \n      create: true \n      submit: true \n    team: \n      list: true \n      list_assignments: true \n    teams_users: \n      list: true \n    course_evaluation: \n      list: true \n    survey_deployment: \n      list: true \n    statistics: \n      list_surveys: true \n    impersonate: \n      start: true \n      impersonate: true \n    review_mapping: \n      list: true \n      assign_reviewer_dynamically: true \n      release_reservation: true \n      show_available_submissions: true \n      assign_metareviewer_dynamically: true \n      add_self_reviewer: true \n      assign_quiz_dynamically: true \n    tree_display: \n      list: true \n      drill: true \n      goto_questionnaires: true \n      goto_author_feedbacks: true \n      goto_review_rubrics: true \n      goto_global_survey: true \n      goto_surveys: true \n      goto_course_evaluations: true \n      goto_courses: true \n      goto_assignments: true \n      goto_teammate_reviews: true \n      goto_metareview_rubrics: true \n      goto_teammatereview_rubrics: true \n    grades: \n      view_my_scores: true \n    sign_up_sheet: \n      signup_topics: true \n      signup: true \n      delete_signup: true \n      team_details: true \n    leaderboard: \n      index: true \n    review_files: \n      show_code_file: true \n      show_code_file_diff: true \n      show_all_submitted_files: true \n      submit_comment: true \n      submit_review_file: true \n    popup: \n      automated_metareview_details_popup: true \n    advice: \n      edit_advice: true \n      save_advice: true \n    response: \n      delete: true \n    analytic: \n      assignment_list: true \n      course_list: true \n      get_graph_data_bundle: true \n      graph_data_type_list: true \n      index: true \n      init: true \n      render_sample: true \n      team_list: true \n    advertise_for_partner: \n      remove: true \n    versions: \n      revert: true \n  controllers: \n    content_pages: false \n    controller_actions: false \n    auth: false \n    markup_styles: false \n    menu_items: false \n    permissions: false \n    roles: false \n    site_controllers: false \n    system_settings: false \n    users: true \n    roles_permissions: false \n    admin: false \n    course: true \n    assignment: true \n    questionnaire: true \n    participants: true \n    reports: true \n    institution: false \n    student_task: true \n    profile: true \n    survey_response: true \n    team: true \n    teams_users: true \n    import_file: true \n    course_evaluation: true \n    participant_choices: true \n    survey_deployment: true \n    statistics: true \n    impersonate: true \n    review_mapping: true \n    grades: true \n    tree_display: true \n    student_team: true \n    invitation: true \n    survey: true \n    password_retrieval: true \n    submitted_content: true \n    eula: true \n    student_review: true \n    publishing: true \n    export_file: true \n    response: true \n    popup: true \n    sign_up_sheet: true \n    suggestion: true \n    leaderboard: true \n    delete_object: true \n    assessment360: true \n    review_files: true \n    advertise_for_partners: true \n    join_team_requests: true \n    advertise_for_partner: true \n    automated_metareviews: true \n    advice: true \n    analytic: true \n    versions: true \n    student_quiz: true \n  pages: \n    home: true \n    expired: true \n    notfound: true \n    denied: true \n    contact_us: true \n    site_admin: false \n    adminpage: true \n    credits: true \n    wiki: true \n  permission_ids: \n  - 7 \n  - 10 \n  - 8 \n  - 4 \n  - 3 \n  role_id: 2 \n  role_ids: \n  - 2 \n  - 6 \n  - 1 \n  updated_at: 2015-06-11 15:23:44.000000000 Z \n:menu: !ruby/object:Menu \n  by_id: \n    1: &1 !ruby/object:Menu::Node \n      content_page_id: 1 \n      controller_action_id: \n      id: 1 \n      label: Home \n      name: home \n      parent: \n      parent_id: \n      site_controller_id: \n      url: '/home' \n      children: \n      - 50 \n    37: &2 !ruby/object:Menu::Node \n      content_page_id: \n      controller_action_id: 59 \n      id: 37 \n      label: Manage... \n      name: manage instructor content \n      parent: \n      parent_id: \n      site_controller_id: 38 \n      url: '/tree_display/drill' \n      children: \n      - 13 \n      - 38 \n      - 44 \n      - 45 \n      - 33 \n    35: &3 !ruby/object:Menu::Node \n      content_page_id: \n      controller_action_id: 43 \n      id: 35 \n      label: Survey Deployments \n      name: Survey Deployments \n      parent: \n      parent_id: \n      site_controller_id: 33 \n      url: '/survey_deployment/list' \n      children: \n      - 36 \n    26: &4 !ruby/object:Menu::Node \n      content_page_id: \n      controller_action_id: 33 \n      id: 26 \n      label: Assignments \n      name: student_task \n      parent: \n      parent_id: \n      site_controller_id: 23 \n      url: '/student_task/list' \n    30: &5 !ruby/object:Menu::Node \n      content_page_id: \n      controller_action_id: 42 \n      id: 30 \n      label: Course Evaluation \n      name: Course Evaluation \n      parent: \n      parent_id: \n      site_controller_id: 31 \n      url: '/course_evaluation/list' \n    27: &6 !ruby/object:Menu::Node \n      content_page_id: \n      controller_action_id: 36 \n      id: 27 \n      label: Profile \n      name: profile \n      parent: \n      parent_id: \n      site_controller_id: 26 \n      url: '/profile/edit' \n    2: &7 !ruby/object:Menu::Node \n      content_page_id: 6 \n      controller_action_id: \n      id: 2 \n      label: Contact Us \n      name: contact_us \n      parent: \n      parent_id: \n      site_controller_id: \n      url: '/contact_us' \n      children: \n      - 14 \n    50: &8 !ruby/object:Menu::Node \n      content_page_id: \n      controller_action_id: 78 \n      id: 50 \n      label: Leaderboard \n      name: leaderboard \n      parent: \n      parent_id: 1 \n      site_controller_id: 54 \n      url: '/leaderboard/index' \n    14: &9 !ruby/object:Menu::Node \n      content_page_id: 10 \n      controller_action_id: \n      id: 14 \n      label: Credits &amp; Licence \n      name: credits \n      parent: \n      parent_id: 2 \n      site_controller_id: \n      url: '/credits' \n    46: &10 !ruby/object:Menu::Node \n      content_page_id: \n      controller_action_id: 15 \n      id: 46 \n      label: Show... \n      name: show \n      parent: \n      parent_id: 3 \n      site_controller_id: 10 \n      url: '/users/list' \n    36: &11 !ruby/object:Menu::Node \n      content_page_id: \n      controller_action_id: 44 \n      id: 36 \n      label: Statistical Test \n      name: Statistical Test \n      parent: \n      parent_id: 35 \n      site_controller_id: 34 \n      url: '/statistics/list_surveys' \n    13: &12 !ruby/object:Menu::Node \n      content_page_id: \n      controller_action_id: 15 \n      id: 13 \n      label: Users \n      name: manage/users \n      parent: \n      parent_id: 37 \n      site_controller_id: 10 \n      url: '/users/list' \n    38: &13 !ruby/object:Menu::Node \n      content_page_id: \n      controller_action_id: 60 \n      id: 38 \n      label: Questionnaires \n      name: manage/questionnaires \n      parent: \n      parent_id: 37 \n      site_controller_id: 38 \n      url: '/tree_display/goto_questionnaires' \n      children: \n      - 39 \n      - 48 \n      - 49 \n      - 40 \n      - 41 \n      - 42 \n      - 43 \n    44: &14 !ruby/object:Menu::Node \n      content_page_id: \n      controller_action_id: 66 \n      id: 44 \n      label: Courses \n      name: manage/courses \n      parent: \n      parent_id: 37 \n      site_controller_id: 38 \n      url: '/tree_display/goto_courses' \n    45: &15 !ruby/object:Menu::Node \n      content_page_id: \n      controller_action_id: 67 \n      id: 45 \n      label: Assignments \n      name: manage/assignments \n      parent: \n      parent_id: 37 \n      site_controller_id: 38 \n      url: '/tree_display/goto_assignments' \n    33: &16 !ruby/object:Menu::Node \n      content_page_id: \n      controller_action_id: 45 \n      id: 33 \n      label: Impersonate User \n      name: impersonate \n      parent: \n      parent_id: 37 \n      site_controller_id: 35 \n      url: '/impersonate/start' \n    39: &17 !ruby/object:Menu::Node \n      content_page_id: \n      controller_action_id: 62 \n      id: 39 \n      label: Review rubrics \n      name: manage/questionnaires/review rubrics \n      parent: \n      parent_id: 38 \n      site_controller_id: 38 \n      url: '/tree_display/goto_review_rubrics' \n    48: &18 !ruby/object:Menu::Node \n      content_page_id: \n      controller_action_id: 72 \n      id: 48 \n      label: Metareview rubrics \n      name: manage/questionnaires/metareview rubrics \n      parent: \n      parent_id: 38 \n      site_controller_id: 38 \n      url: '/tree_display/goto_metareview_rubrics' \n    49: &19 !ruby/object:Menu::Node \n      content_page_id: \n      controller_action_id: 73 \n      id: 49 \n      label: Teammate review rubrics \n      name: manage/questionnaires/teammate review rubrics \n      parent: \n      parent_id: 38 \n      site_controller_id: 38 \n      url: '/tree_display/goto_teammatereview_rubrics' \n    40: &20 !ruby/object:Menu::Node \n      content_page_id: \n      controller_action_id: 61 \n      id: 40 \n      label: Author feedbacks \n      name: manage/questionnaires/author feedbacks \n      parent: \n      parent_id: 38 \n      site_controller_id: 38 \n      url: '/tree_display/goto_author_feedbacks' \n    41: &21 !ruby/object:Menu::Node \n      content_page_id: \n      controller_action_id: 63 \n      id: 41 \n      label: Global survey \n      name: manage/questionnaires/global survey \n      parent: \n      parent_id: 38 \n      site_controller_id: 38 \n      url: '/tree_display/goto_global_survey' \n    42: &22 !ruby/object:Menu::Node \n      content_page_id: \n      controller_action_id: 64 \n      id: 42 \n      label: Surveys \n      name: manage/questionnaires/surveys \n      parent: \n      parent_id: 38 \n      site_controller_id: 38 \n      url: '/tree_display/goto_surveys' \n    43: &23 !ruby/object:Menu::Node \n      content_page_id: \n      controller_action_id: 64 \n      id: 43 \n      label: Course evaluations \n      name: manage/questionnaires/course evaluations \n      parent: \n      parent_id: 38 \n      site_controller_id: 38 \n      url: '/tree_display/goto_surveys' \n  by_name: \n    home: *1 \n    manage instructor content: *2 \n    Survey Deployments: *3 \n    student_task: *4 \n    Course Evaluation: *5 \n    profile: *6 \n    contact_us: *7 \n    leaderboard: *8 \n    credits: *9 \n    show: *10 \n    Statistical Test: *11 \n    manage/users: *12 \n    manage/questionnaires: *13 \n    manage/courses: *14 \n    manage/assignments: *15 \n    impersonate: *16 \n    manage/questionnaires/review rubrics: *17 \n    manage/questionnaires/metareview rubrics: *18 \n    manage/questionnaires/teammate review rubrics: *19 \n    manage/questionnaires/author feedbacks: *20 \n    manage/questionnaires/global survey: *21 \n    manage/questionnaires/surveys: *22 \n    manage/questionnaires/course evaluations: *23 \n  crumbs: \n  - 1 \n  root: &24 !ruby/object:Menu::Node \n    parent: \n    children: \n    - 1 \n    - 37 \n    - 35 \n    - 26 \n    - 30 \n    - 27 \n    - 2 \n  selected: \n    1: *1 \n  vector: \n  - *24 \n  - *1")
  end

  factory :admin, class: User do
    sequence(:name) {|n| "admin#{n}" }
    role { Role.where(name: 'Administrator').first || association(:role_of_administrator) }
    password "password"
    password_confirmation "password"
    sequence(:fullname) {|n| "#{n}, administrator" }
    email "expertiza@mailinator.com"
    parent_id 1
    private_by_default  false
    mru_directory_path  nil
    email_on_review true
    email_on_submission true
    email_on_review_of_review true
    is_new_user false
    master_permission_granted 0
    handle "handle"
    leaderboard_privacy false
    digital_certificate nil
    timezonepref nil
    public_key nil
    copy_of_emails  false
  end

  factory :student, class: User do
    # Zhewei: In order to keep students the same names (2064, 2065, 2066) before each example.
    sequence(:name) {|n| n = n % 3; "student206#{n + 4}" }
    role { Role.where(name: 'Student').first || association(:role_of_student) }
    password "password"
    password_confirmation "password"
    sequence(:fullname) {|n| n = n % 3; "206#{n + 4}, student" }
    email "expertiza@mailinator.com"
    parent_id 1
    private_by_default  false
    mru_directory_path  nil
    email_on_review true
    email_on_submission true
    email_on_review_of_review true
    is_new_user false
    master_permission_granted 0
    handle "handle"
    leaderboard_privacy false
    digital_certificate nil
    timezonepref 'Eastern Time (US & Canada)'
    public_key nil
    copy_of_emails  false
  end

  factory :instructor, class: User do
    sequence(:name, 6) {|n| n = 6; "instructor#{n}" }
    role { Role.where(name: 'Instructor').first || association(:role_of_instructor) }
    password "password"
    password_confirmation "password"
    fullname "6, instructor"
    email "expertiza@mailinator.com"
    parent_id 1
    private_by_default  false
    mru_directory_path  nil
    email_on_review true
    email_on_submission true
    email_on_review_of_review true
    is_new_user false
    master_permission_granted 0
    handle "handle"
    leaderboard_privacy false
    digital_certificate nil
    timezonepref 'Eastern Time (US & Canada)'
    public_key nil
    copy_of_emails  false
  end

  factory :course, class: Course do
    sequence(:name) {|n| "CSC517, test#{n}" }
    instructor { User.where(role_id: 1).first || association(:instructor) }
    directory_path "csc517/test"
    info "Object-Oriented Languages and Systems"
    private true
    institutions_id nil
  end

  factory :assignment, class: Assignment do
    sequence(:name, 2) {|n| n = 2; "final#{n}" }
    directory_path "final_test"
    submitter_count 0
    course { Course.first || association(:course) }
    instructor { User.first || association(:instructor) }
    private false
    num_reviews 1
    num_review_of_reviews 1
    num_review_of_reviewers 1
    reviews_visible_to_all false
    num_reviewers 1
    spec_location "https://expertiza.ncsu.edu/"
    max_team_size 3
    staggered_deadline false
    allow_suggestions false
    review_assignment_strategy "Auto-Selected"
    max_reviews_per_submission 2
    review_topic_threshold 0
    copy_flag false
    rounds_of_reviews 1
    microtask false
    require_quiz false
    num_quiz_questions 0
    is_coding_assignment false
    is_intelligent false
    calculate_penalty false
    late_policy_id nil
    is_penalty_calculated false
    show_teammate_reviews true
    availability_flag true
    use_bookmark false
    can_review_same_topic true
    can_choose_topic_to_review true
  end

  factory :assignment_team, class: AssignmentTeam do
    sequence(:name) {|n| "team#{n}" }
    assignment { Assignment.first || association(:assignment) }
    type 'AssignmentTeam'
    comments_for_advertisement nil
    advertise_for_partner nil
    submitted_hyperlinks "---
- https://www.expertiza.ncsu.edu"
    directory_num 0
  end

  factory :team_user, class: TeamsUser do
    team { AssignmentTeam.first || association(:assignment_team) }
    user { User.where(role_id: 2).first || association(:student) }
  end


  factory :course_team, class: CourseTeam do
    sequence(:name) {|n| "team#{n}" }
    course { Course.first || association(:course) }
    type 'CourseTeam'
    comments_for_advertisement nil
    advertise_for_partner nil
    submitted_hyperlinks "---
- https://www.expertiza.ncsu.edu"
    directory_num 0
  end

  factory :topic, class: SignUpTopic do
    topic_name "Hello world!"
    assignment { Assignment.first || association(:assignment) }
    max_choosers 1
    category nil
    topic_identifier "1"
    micropayment 0
    private_to nil
  end

  factory :signed_up_team, class: SignedUpTeam do
    topic { SignUpTopic.first || association(:topic) }
    team_id 1
    is_waitlisted 0
    preference_priority_number nil
  end

  factory :participant, class: AssignmentParticipant do
    can_submit true
    can_review true
    assignment { Assignment.first || association(:assignment) }
    association :user, factory: :student
    submitted_at nil
    permission_granted nil
    penalty_accumulated 0
    grade nil
    type "AssignmentParticipant"
    handle "handle"
    time_stamp nil
    digital_signature nil
    duty nil
    can_take_quiz true
  end

  factory :course_participant, class: CourseParticipant do
    can_submit true
    can_review true
    course { Course.first || association(:course) }
    association :user, factory: :student
    submitted_at nil
    permission_granted nil
    penalty_accumulated 0
    grade nil
    type "CourseParticipant"
    handle "handle"
    time_stamp nil
    digital_signature nil
    duty nil
    can_take_quiz true
  end

  factory :assignment_due_date, class: AssignmentDueDate do
    due_at "2015-12-30 23:30:12"
    deadline_type { DeadlineType.first || association(:deadline_type) }
    assignment { Assignment.first || association(:assignment) }
    submission_allowed_id 3
    review_allowed_id 3
    review_of_review_allowed_id 3
    round 1
    flag false
    threshold 1
    delayed_job_id nil
    deadline_name nil
    description_url nil
    quiz_allowed_id 3
    teammate_review_allowed_id 3
    type 'AssignmentDueDate'
  end
  factory :topic_due_date, class: TopicDueDate do
    due_at "2015-12-30 23:30:12"
    deadline_type { DeadlineType.first || association(:deadline_type) }
    topic { SignUpTopic.first || association(:topic) }
    submission_allowed_id 3
    review_allowed_id 3
    review_of_review_allowed_id 3
    round 1
    flag false
    threshold 1
    delayed_job_id nil
    deadline_name nil
    description_url nil
    quiz_allowed_id 3
    teammate_review_allowed_id 3
    type 'TopicDueDate'
  end

  factory :deadline_type, class: DeadlineType do
    name  "submission"
  end

  factory :deadline_right, class: DeadlineRight do
    name  "No"
  end

  factory :assignment_node, class: AssignmentNode do
    assignment { Assignment.first || association(:assignment) }
    node_object_id 1
    type "AssignmentNode"
  end

  factory :course_node, class: CourseNode do
    course { Course.first || association(:course) }
    node_object_id 1
    type "CourseNode"
  end

  factory :questionnaire, class: ReviewQuestionnaire do
    name 'Test questionaire'
    instructor { User.where(role_id: 1).first || association(:instructor) }
    private 0
    min_question_score 0
    max_question_score 5
    type 'ReviewQuestionnaire'
    display_type 'Review'
    instruction_loc nil
  end

  factory :metareview_questionnaire, class: MetareviewQuestionnaire do
    name 'Test questionaire'
    instructor { User.where(role_id: 1).first || association(:instructor) }
    private 0
    min_question_score 0
    max_question_score 5
    type 'MetareviewQuestionnaire'
    display_type 'Review'
    instruction_loc nil
  end

  factory :author_feedback_questionnaire, class: AuthorFeedbackQuestionnaire do
    name 'Test questionaire'
    instructor { User.where(role_id: 1).first || association(:instructor) }
    private 0
    min_question_score 0
    max_question_score 5
    type 'AuthorFeedbackQuestionnaire'
    display_type 'Review'
    instruction_loc nil
  end

  factory :teammate_review_questionnaire, class: TeammateReviewQuestionnaire do
    name 'Test questionaire'
    instructor { User.where(role_id: 1).first || association(:instructor) }
    private 0
    min_question_score 0
    max_question_score 5
    type 'TeammateReviewQuestionnaire'
    display_type 'Review'
    instruction_loc nil
  end

  factory :question, class: Question do
    txt 'Test question:'
    weight 1
    questionnaire { ReviewQuestionnaire.first || association(:questionnaire) }
    seq 1.00
    type 'Criterion'
    size "70,1"
    alternatives nil
    break_before 1
    max_label nil
    min_label nil
  end

  factory :assignment_questionnaire, class: AssignmentQuestionnaire do
    assignment { Assignment.first || association(:assignment) }
    questionnaire { ReviewQuestionnaire.first || association(:questionnaire) }
    user_id 1
    questionnaire_weight 100
    used_in_round nil
    dropdown 1
  end

  factory :review_response_map, class: ReviewResponseMap do
    assignment { Assignment.first || association(:assignment) }
    reviewee { AssignmentTeam.first || association(:assignment_team) }
    reviewer_id 1
    type 'ReviewResponseMap'
    calibrate_to 0
  end

  factory :response, class: Response do
    review_response_map { ReviewResponseMap.first || association(:review_response_map) }
    additional_comment nil
    version_num nil
    round nil
    is_submitted false
  end
<<<<<<< HEAD
=======
	
  #above response factory is giving an error. I don't think repsonse class takes review_response_map. Creating a temp response
  #this is currently being used in line 8 of the answer_spec. If any changes are made in this factory, please make the same over there.
  factory :response_record, class: Response do
    response_map { ReviewResponseMap.first || association(:review_response_map) }
    additional_comment nil
    version_num nil
    round 1
    is_submitted false
  end
# factory for an assignment without course
    factory :assignment_without_course, class: Assignment do
    sequence(:name, 2) {|n| n = 2; "final#{n}" }
    directory_path "final_test"
    submitter_count 0
    course nil
    instructor { User.first || association(:instructor) }
    private false
    num_reviews 1
    num_review_of_reviews 1
    num_review_of_reviewers 1
    reviews_visible_to_all false
    num_reviewers 1
    spec_location "https://expertiza.ncsu.edu/"
    max_team_size 3
    staggered_deadline false
    allow_suggestions false
    review_assignment_strategy "Auto-Selected"
    max_reviews_per_submission 2
    review_topic_threshold 0
    copy_flag false
    rounds_of_reviews 1
    microtask false
    require_quiz false
    num_quiz_questions 0
    is_coding_assignment false
    is_intelligent false
    calculate_penalty false
    late_policy_id nil
    is_penalty_calculated false
    show_teammate_reviews true
    availability_flag true
    use_bookmark false
    can_review_same_topic true
    can_choose_topic_to_review true
  end
# factory for an assignment without course team
  factory :assignment_without_course_team, class: AssignmentTeam do
    sequence(:name) {|n| "team#{n}" }
    assignment { Assignment.first || association(:assignment_without_course) }
    type 'AssignmentTeam'
    comments_for_advertisement nil
    advertise_for_partner nil
    submitted_hyperlinks "---
- https://www.expertiza.ncsu.edu"
    directory_num 0
  end
# factory for an assignment without course node
  factory :assignment_without_course_node, class: AssignmentNode do
    assignment { Assignment.first || association(:assignment_without_course) }
    node_object_id 1
    type "AssignmentNode"
  end
>>>>>>> 77837d9c
end<|MERGE_RESOLUTION|>--- conflicted
+++ resolved
@@ -346,76 +346,10 @@
   end
 
   factory :response, class: Response do
-    review_response_map { ReviewResponseMap.first || association(:review_response_map) }
-    additional_comment nil
-    version_num nil
-    round nil
-    is_submitted false
-  end
-<<<<<<< HEAD
-=======
-	
-  #above response factory is giving an error. I don't think repsonse class takes review_response_map. Creating a temp response
-  #this is currently being used in line 8 of the answer_spec. If any changes are made in this factory, please make the same over there.
-  factory :response_record, class: Response do
     response_map { ReviewResponseMap.first || association(:review_response_map) }
     additional_comment nil
     version_num nil
     round 1
     is_submitted false
   end
-# factory for an assignment without course
-    factory :assignment_without_course, class: Assignment do
-    sequence(:name, 2) {|n| n = 2; "final#{n}" }
-    directory_path "final_test"
-    submitter_count 0
-    course nil
-    instructor { User.first || association(:instructor) }
-    private false
-    num_reviews 1
-    num_review_of_reviews 1
-    num_review_of_reviewers 1
-    reviews_visible_to_all false
-    num_reviewers 1
-    spec_location "https://expertiza.ncsu.edu/"
-    max_team_size 3
-    staggered_deadline false
-    allow_suggestions false
-    review_assignment_strategy "Auto-Selected"
-    max_reviews_per_submission 2
-    review_topic_threshold 0
-    copy_flag false
-    rounds_of_reviews 1
-    microtask false
-    require_quiz false
-    num_quiz_questions 0
-    is_coding_assignment false
-    is_intelligent false
-    calculate_penalty false
-    late_policy_id nil
-    is_penalty_calculated false
-    show_teammate_reviews true
-    availability_flag true
-    use_bookmark false
-    can_review_same_topic true
-    can_choose_topic_to_review true
-  end
-# factory for an assignment without course team
-  factory :assignment_without_course_team, class: AssignmentTeam do
-    sequence(:name) {|n| "team#{n}" }
-    assignment { Assignment.first || association(:assignment_without_course) }
-    type 'AssignmentTeam'
-    comments_for_advertisement nil
-    advertise_for_partner nil
-    submitted_hyperlinks "---
-- https://www.expertiza.ncsu.edu"
-    directory_num 0
-  end
-# factory for an assignment without course node
-  factory :assignment_without_course_node, class: AssignmentNode do
-    assignment { Assignment.first || association(:assignment_without_course) }
-    node_object_id 1
-    type "AssignmentNode"
-  end
->>>>>>> 77837d9c
 end