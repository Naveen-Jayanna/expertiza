describe CollusionCycle do
  ###
  # Please do not share this file with other teams.
  # Use factories to `build` necessary objects.
  # Please avoid duplicated code as much as you can by moving the code to `before(:each)` block or separated methods.
  # RSpec tutorial video (until 9:32): https://youtu.be/dzkVfaKChSU?t=35s
  # RSpec unit tests examples: https://github.com/expertiza/expertiza/blob/3ce553a2d0258ea05bced910abae5d209a7f55d6/spec/models/response_spec.rb
  ###

  #
  # assignment participant ────┐
  #    ∧                       │
  #    │                       v
  #    └───────────────────── current reviewer (ap)
  #

  let(:response_1_2) { build(:response, id: 1) }
  let(:response_2_1) { build(:response, id: 2) }
  let(:team) { build(:assignment_team, id: 1, name: "team1", assignment: assignment) }
  let(:team2) { build(:assignment_team, id: 2, name: "team2", assignment: assignment) }
  let(:team3) { build(:assignment_team, id: 3, name: "team3", assignment: assignment) }
  let(:team4) { build(:assignment_team, id: 4, name: "team4", assignment: assignment) }
  let(:participant) { build(:participant, id: 1, assignment: assignment) }
<<<<<<< HEAD
  let(:participant2) { build(:participant, id: 2, assignment: assignment) }
  let(:participant3) { build(:participant, id: 3, assignment: assignment) }
  let(:participant4) { build(:participant, id: 4, assignement: assignment) }
  let(:assignment) { build(:assignment, id: 1) }
  let(:response_map_team_1_2) { build(:review_response_map, id: 1, reviewee_id: team.id, reviewer_id: participant2.id, response: [response_1_2], assignment: assignment) }
  let(:response_map_team_2_1) { build(:review_response_map, id: 2, reviewee_id: team2.id, reviewer_id: participant.id, response: [response_2_1], assignment: assignment) }
=======
  let(:participant2) { build(:participant, id: 2, grade: 90) }
  #let(:participant3) { build(:participant, id: 3) }
  #let(:participant4) { build(:participant, id: 4, grade: 95) }
  let(:assignment) { build(:assignment, id: 1) }
  let(:response_map_no_response_team_1) { build(:review_response_map, id: 1, reviewee_id: team.id, reviewer_id: participant2.id, assignment: assignment) }
  let(:response_map_no_response_team_2) { build(:review_response_map, id: 2, reviewee_id: team2.id, reviewer_id: participant.id, assignment: assignment) }
  let(:response_map_team_1) { build(:review_response_map, id: 3, reviewee_id: team.id, reviewer_id: participant2.id, response: [response], assignment: assignment) }
  let(:response_map_team_2) { build(:review_response_map, id: 4, reviewee_id: team2.id, reviewer_id: participant.id, response: [response], assignment: assignment) }
  
  before(:each) do
    allow(participant).to receive(:team).and_return(team)
    allow(participant2).to receive(:team).and_return(team2)
    #allow(participant3).to receive(:team).and_return(team3)
    #allow(participant4).to receive(:team).and_return(team4)
    @cycle = CollusionCycle.new()
  end
>>>>>>> ce66cd11

  describe '#two_node_cycles' do
    before(:each) do
      allow(participant).to receive(:team).and_return(team)
      allow(participant2).to receive(:team).and_return(team2)
      allow(response_1_2).to receive(:total_score).and_return(90)
      allow(response_2_1).to receive(:total_score).and_return(95)
      @cycle = CollusionCycle.new()
    end
    
    context 'when the reviewers of current reviewer (ap) does not include current assignment participant' do
      it 'skips this reviewer (ap) and returns corresponding collusion cycles' do
        #Sets up variables for test
        allow(ReviewResponseMap).to receive(:where).with('reviewee_id = ?', team.id).and_return([response_map_team_1_2])
        allow(AssignmentParticipant).to receive(:find).with(2).and_return(participant2)
        allow(ReviewResponseMap).to receive(:where).with('reviewee_id = ?', team2.id).and_return([])
        
        #Tests if current reviewer does not include current assignment participant
        expect(@cycle.two_node_cycles(participant)).to eq([])
      end
    end

    context 'when the reviewers of current reviewer (ap) includes current assignment participant' do
      context 'when current assignment participant was not reviewed by current reviewer (ap)' do
        it 'skips current reviewer (ap) and returns corresponding collusion cycles' do
          #Sets up variables for test
          allow(ReviewResponseMap).to receive(:where).with('reviewee_id = ?', team.id).and_return([response_map_team_1_2])
          allow(AssignmentParticipant).to receive(:find).with(2).and_return(participant2)
          allow(ReviewResponseMap).to receive(:where).with('reviewee_id = ?', team2.id).and_return([response_map_team_2_1])
          allow(AssignmentParticipant).to receive(:find).with(1).and_return(participant)
          allow(ReviewResponseMap).to receive(:where).with(any_args).and_return([])
          
          #Tests if current assignment participant was not reviewed by current reviewer
          expect(@cycle.two_node_cycles(participant)).to eq([])
        end
      end

      context 'when current assignment participant was reviewed by current reviewer (ap)' do
        it 'inserts related information into collusion cycles and returns results' do
          #Sets up variables for test
          allow(ReviewResponseMap).to receive(:where).with('reviewee_id = ?', team.id).and_return([response_map_team_1_2])
          allow(AssignmentParticipant).to receive(:find).with(2).and_return(participant2)
          allow(ReviewResponseMap).to receive(:where).with('reviewee_id = ?', team2.id).and_return([response_map_team_2_1])
          allow(AssignmentParticipant).to receive(:find).with(1).and_return(participant)
          allow(ReviewResponseMap).to receive(:where).with(reviewee_id: team.id, reviewer_id: participant2.id).and_return([response_map_team_1_2])
          allow(Response).to receive(:where).with(map_id: [response_map_team_1_2]).and_return([response_1_2])
          allow(ReviewResponseMap).to receive(:where).with(reviewee_id: team2.id, reviewer_id: participant.id).and_return([response_map_team_2_1])
          allow(Response).to receive(:where).with(map_id: [response_map_team_2_1]).and_return([response_2_1])
          
          #Tests if current assignment participant was reviewed by current reviewer and insert related information into collusion cycles array
          expect(@cycle.two_node_cycles(participant)[0][0]).to eq([participant, 90])
        end
      end

      context 'when current reviewer (ap) was not reviewed by current assignment participant' do
        it 'skips current reviewer (ap) and returns corresponding collusion cycles' do
          #Sets up variables for test
          allow(ReviewResponseMap).to receive(:where).with('reviewee_id = ?', team.id).and_return([response_map_team_1_2])
          allow(AssignmentParticipant).to receive(:find).with(2).and_return(participant2)
          allow(ReviewResponseMap).to receive(:where).with('reviewee_id = ?', team2.id).and_return([response_map_team_2_1])
          allow(AssignmentParticipant).to receive(:find).with(1).and_return(participant)
          allow(ReviewResponseMap).to receive(:where).with(reviewee_id: team.id, reviewer_id: participant2.id).and_return([response_map_team_1_2])
          allow(Response).to receive(:where).with(map_id: [response_map_team_1_2]).and_return([response_1_2])
          allow(ReviewResponseMap).to receive(:where).with(any_args).and_return([])
          
          #Tests if reviewer was not reviewed by assignment participant
          expect(@cycle.two_node_cycles(participant)).to eq([])
        end
      end

      context 'when current reviewer (ap) was reviewed by current assignment participant' do
        it 'inserts related information into collusion cycles and returns results' do
          #Sets up variables for test
          allow(ReviewResponseMap).to receive(:where).with('reviewee_id = ?', team.id).and_return([response_map_team_1_2])
          allow(AssignmentParticipant).to receive(:find).with(2).and_return(participant2)
          allow(ReviewResponseMap).to receive(:where).with('reviewee_id = ?', team2.id).and_return([response_map_team_2_1])
          allow(AssignmentParticipant).to receive(:find).with(1).and_return(participant)
<<<<<<< HEAD
          allow(ReviewResponseMap).to receive(:where).with(reviewee_id: team.id, reviewer_id: participant2.id).and_return([response_map_team_1_2])
          allow(Response).to receive(:where).with(map_id: [response_map_team_1_2]).and_return([response_1_2])
          allow(ReviewResponseMap).to receive(:where).with(reviewee_id: team2.id, reviewer_id: participant.id).and_return([response_map_team_2_1])
          allow(Response).to receive(:where).with(map_id: [response_map_team_2_1]).and_return([response_2_1])
          
          #Tests if reviewer was reviewed by assignment participant and inserted related information into coluusion cycle arr
          expect(@cycle.two_node_cycles(participant)).to eq([[[participant, 90], [participant2, 95]]])
=======
          allow(ReviewResponseMap).to receive(:where).with(reviewee_id: team.id, reviewer_id: participant2.id).and_return([response_map_team_1])
          allow(Response).to receive(:where).with(any_args).and_return([response])
          allow(response).to receive(:total_score).and_return(participant2.grade)
          allow(ReviewResponseMap).to receive(:where).with(reviewee_id: team2.id, reviewer_id: participant.id).and_return([response_map_team_2])
          allow(Response).to receive(:where).with(map_id: response_map_team_2).and_return([response2])
          allow(response2).to receive(:total_score).and_return(participant.grade)
          
          #Tests if reviewer was reviewed by assignment participant and inserted related information into coluusion cycle array

          expect((@cycle.two_node_cycles(participant))[0][0]).to eql ([participant, 90.0])
>>>>>>> ce66cd11
        end
      end
    end
  end

  #
  # assignment participant ────┐
  #    ∧                       │
  #    │                       v
  # current reviewee (ap1) <─ current reviewer (ap2)
  #
  describe '#three_node_cycles' do
    context 'when the reviewers of current reviewer (ap2) does not include current assignment participant' do
      it 'skips this reviewer (ap2) and returns corresponding collusion cycles'
      # Write your test here!
    end

    context 'when the reviewers of current reviewer (ap2) includes current assignment participant' do
      context 'when current assignment participant was not reviewed by current reviewee (ap1)' do
        it 'skips current reviewer (ap2) and returns corresponding collusion cycles'
        # Write your test here!
      end

      context 'when current assignment participant was reviewed by current reviewee (ap1)' do
        it 'inserts related information into collusion cycles and returns results'
        # Write your test here!
      end

      context 'when current reviewee (ap1) was not reviewed by current reviewer (ap2)' do
        it 'skips current reviewer (ap2) and returns corresponding collusion cycles'
        # Write your test here!
      end

      context 'when current reviewee (ap1) was reviewed by current reviewer (ap2)' do
        it 'inserts related information into collusion cycles and returns results'
        # Write your test here!
      end

      context 'when current reviewer (ap2) was not reviewed by current assignment participant' do
        it 'skips current reviewer (ap2) and returns corresponding collusion cycles'
        # Write your test here!
      end

      context 'when current reviewer (ap2) was reviewed by current assignment participant' do
        it 'inserts related information into collusion cycles and returns results'
        # Write your test here!
      end
    end
  end

  #
  #             assignment participant ─> current reviewer (ap3)
  #                                ∧       │
  #                                │       v
  # reviewee of current reviewee (ap1) <─ current reviewee (ap2)
  #
  describe '#four_node_cycles' do
    context 'when the reviewers of current reviewer (ap3) does not include current assignment participant' do
      it 'skips this reviewer (ap3) and returns corresponding collusion cycles'
      # Write your test here!
    end

    context 'when the reviewers of current reviewer (ap3) includes current assignment participant' do
      context 'when current assignment participant was not reviewed by the reviewee of current reviewee (ap1)' do
        it 'skips current reviewer (ap3) and returns corresponding collusion cycles'
        # Write your test here!
      end

      context 'when current assignment participant was reviewed by the reviewee of current reviewee (ap1)' do
        it 'inserts related information into collusion cycles and returns results'
        # Write your test here!
      end

      context 'when the reviewee of current reviewee (ap1) was not reviewed by current reviewee (ap2)' do
        it 'skips current reviewer (ap3) and returns corresponding collusion cycles'
        # Write your test here!
      end

      context 'when the reviewee of current reviewee (ap1) was reviewed by current reviewee (ap2)' do
        it 'inserts related information into collusion cycles and returns results'
        # Write your test here!
      end

      context 'when current reviewee (ap2) was not reviewed by current reviewer (ap3)' do
        it 'skips current reviewer (ap3) and returns corresponding collusion cycles'
        # Write your test here!
      end

      context 'when current reviewee (ap2) was reviewed by current reviewer (ap3)' do
        it 'inserts related information into collusion cycles and returns results'
        # Write your test here!
      end

      context 'when current reviewer (ap3) was not reviewed by current assignment participant' do
        it 'skips current reviewer (ap3) and returns corresponding collusion cycles'
        # Write your test here!
      end

      context 'when current reviewer (ap3) was reviewed by current assignment participant' do
        it 'inserts related information into collusion cycles and returns results'
        # Write your test here!
      end
    end
  end

  describe '#cycle_similarity_score' do
    context 'when collusion cycle has been calculated, verify the similarity score'do
      it 'returns similarity score based on inputted 2 node cycle' do
        c = [[participant, 90], [participant2, 70]]
        expect(@cycle.cycle_similarity_score(c)).to eql(20.0)
      end
      it 'returns similarity score based on inputted 3 node cycle' do
        c = [[participant, 90], [participant2, 60], [participant2, 30]]
        expect(@cycle.cycle_similarity_score(c)).to eql(40.0)
      end
      it 'returns similarity score based on inputted 4 node cycle' do
        c = [[participant, 80], [participant, 40], [participant, 40], [participant, 0]]
        expect(@cycle.cycle_similarity_score(c)).to eql(40.0)
      end
    end
    
  end

  describe '#cycle_deviation_score' do
    context 'when collusion cycle has been calculated, verify the deviation score' do
      it 'returns cycle deviation score based on inputted 2 node cycle' do
	#c = [[participant, 90], [participant2, 70]]
        #expect(@cycle.cycle_deviation_score(c)).to eql(20.0)
      end
      it 'returns cycle deviation score based on inputted 3 node cycle' do
	#c = [[participant, 90], [participant2, 60], [participant2, 30]]
        #expect(@cycle.cycle_deviation_score(c)).to eql(40.0)
      end
      it 'returns cycle deviation score based on inputted 4 node cycle' do
	#c = [[participant, 80], [participant, 40], [participant, 40], [participant, 0]]
        #expect(@cycle.cycle_deviation_score(c)).to eql(40.0)
      end
    end
    # Write your test here!
  end
end
<|MERGE_RESOLUTION|>--- conflicted
+++ resolved
@@ -1,286 +1,260 @@
-describe CollusionCycle do
-  ###
-  # Please do not share this file with other teams.
-  # Use factories to `build` necessary objects.
-  # Please avoid duplicated code as much as you can by moving the code to `before(:each)` block or separated methods.
-  # RSpec tutorial video (until 9:32): https://youtu.be/dzkVfaKChSU?t=35s
-  # RSpec unit tests examples: https://github.com/expertiza/expertiza/blob/3ce553a2d0258ea05bced910abae5d209a7f55d6/spec/models/response_spec.rb
-  ###
-
-  #
-  # assignment participant ────┐
-  #    ∧                       │
-  #    │                       v
-  #    └───────────────────── current reviewer (ap)
-  #
-
-  let(:response_1_2) { build(:response, id: 1) }
-  let(:response_2_1) { build(:response, id: 2) }
-  let(:team) { build(:assignment_team, id: 1, name: "team1", assignment: assignment) }
-  let(:team2) { build(:assignment_team, id: 2, name: "team2", assignment: assignment) }
-  let(:team3) { build(:assignment_team, id: 3, name: "team3", assignment: assignment) }
-  let(:team4) { build(:assignment_team, id: 4, name: "team4", assignment: assignment) }
-  let(:participant) { build(:participant, id: 1, assignment: assignment) }
-<<<<<<< HEAD
-  let(:participant2) { build(:participant, id: 2, assignment: assignment) }
-  let(:participant3) { build(:participant, id: 3, assignment: assignment) }
-  let(:participant4) { build(:participant, id: 4, assignement: assignment) }
-  let(:assignment) { build(:assignment, id: 1) }
-  let(:response_map_team_1_2) { build(:review_response_map, id: 1, reviewee_id: team.id, reviewer_id: participant2.id, response: [response_1_2], assignment: assignment) }
-  let(:response_map_team_2_1) { build(:review_response_map, id: 2, reviewee_id: team2.id, reviewer_id: participant.id, response: [response_2_1], assignment: assignment) }
-=======
-  let(:participant2) { build(:participant, id: 2, grade: 90) }
-  #let(:participant3) { build(:participant, id: 3) }
-  #let(:participant4) { build(:participant, id: 4, grade: 95) }
-  let(:assignment) { build(:assignment, id: 1) }
-  let(:response_map_no_response_team_1) { build(:review_response_map, id: 1, reviewee_id: team.id, reviewer_id: participant2.id, assignment: assignment) }
-  let(:response_map_no_response_team_2) { build(:review_response_map, id: 2, reviewee_id: team2.id, reviewer_id: participant.id, assignment: assignment) }
-  let(:response_map_team_1) { build(:review_response_map, id: 3, reviewee_id: team.id, reviewer_id: participant2.id, response: [response], assignment: assignment) }
-  let(:response_map_team_2) { build(:review_response_map, id: 4, reviewee_id: team2.id, reviewer_id: participant.id, response: [response], assignment: assignment) }
-  
-  before(:each) do
-    allow(participant).to receive(:team).and_return(team)
-    allow(participant2).to receive(:team).and_return(team2)
-    #allow(participant3).to receive(:team).and_return(team3)
-    #allow(participant4).to receive(:team).and_return(team4)
-    @cycle = CollusionCycle.new()
-  end
->>>>>>> ce66cd11
-
-  describe '#two_node_cycles' do
-    before(:each) do
-      allow(participant).to receive(:team).and_return(team)
-      allow(participant2).to receive(:team).and_return(team2)
-      allow(response_1_2).to receive(:total_score).and_return(90)
-      allow(response_2_1).to receive(:total_score).and_return(95)
-      @cycle = CollusionCycle.new()
-    end
-    
-    context 'when the reviewers of current reviewer (ap) does not include current assignment participant' do
-      it 'skips this reviewer (ap) and returns corresponding collusion cycles' do
-        #Sets up variables for test
-        allow(ReviewResponseMap).to receive(:where).with('reviewee_id = ?', team.id).and_return([response_map_team_1_2])
-        allow(AssignmentParticipant).to receive(:find).with(2).and_return(participant2)
-        allow(ReviewResponseMap).to receive(:where).with('reviewee_id = ?', team2.id).and_return([])
-        
-        #Tests if current reviewer does not include current assignment participant
-        expect(@cycle.two_node_cycles(participant)).to eq([])
-      end
-    end
-
-    context 'when the reviewers of current reviewer (ap) includes current assignment participant' do
-      context 'when current assignment participant was not reviewed by current reviewer (ap)' do
-        it 'skips current reviewer (ap) and returns corresponding collusion cycles' do
-          #Sets up variables for test
-          allow(ReviewResponseMap).to receive(:where).with('reviewee_id = ?', team.id).and_return([response_map_team_1_2])
-          allow(AssignmentParticipant).to receive(:find).with(2).and_return(participant2)
-          allow(ReviewResponseMap).to receive(:where).with('reviewee_id = ?', team2.id).and_return([response_map_team_2_1])
-          allow(AssignmentParticipant).to receive(:find).with(1).and_return(participant)
-          allow(ReviewResponseMap).to receive(:where).with(any_args).and_return([])
-          
-          #Tests if current assignment participant was not reviewed by current reviewer
-          expect(@cycle.two_node_cycles(participant)).to eq([])
-        end
-      end
-
-      context 'when current assignment participant was reviewed by current reviewer (ap)' do
-        it 'inserts related information into collusion cycles and returns results' do
-          #Sets up variables for test
-          allow(ReviewResponseMap).to receive(:where).with('reviewee_id = ?', team.id).and_return([response_map_team_1_2])
-          allow(AssignmentParticipant).to receive(:find).with(2).and_return(participant2)
-          allow(ReviewResponseMap).to receive(:where).with('reviewee_id = ?', team2.id).and_return([response_map_team_2_1])
-          allow(AssignmentParticipant).to receive(:find).with(1).and_return(participant)
-          allow(ReviewResponseMap).to receive(:where).with(reviewee_id: team.id, reviewer_id: participant2.id).and_return([response_map_team_1_2])
-          allow(Response).to receive(:where).with(map_id: [response_map_team_1_2]).and_return([response_1_2])
-          allow(ReviewResponseMap).to receive(:where).with(reviewee_id: team2.id, reviewer_id: participant.id).and_return([response_map_team_2_1])
-          allow(Response).to receive(:where).with(map_id: [response_map_team_2_1]).and_return([response_2_1])
-          
-          #Tests if current assignment participant was reviewed by current reviewer and insert related information into collusion cycles array
-          expect(@cycle.two_node_cycles(participant)[0][0]).to eq([participant, 90])
-        end
-      end
-
-      context 'when current reviewer (ap) was not reviewed by current assignment participant' do
-        it 'skips current reviewer (ap) and returns corresponding collusion cycles' do
-          #Sets up variables for test
-          allow(ReviewResponseMap).to receive(:where).with('reviewee_id = ?', team.id).and_return([response_map_team_1_2])
-          allow(AssignmentParticipant).to receive(:find).with(2).and_return(participant2)
-          allow(ReviewResponseMap).to receive(:where).with('reviewee_id = ?', team2.id).and_return([response_map_team_2_1])
-          allow(AssignmentParticipant).to receive(:find).with(1).and_return(participant)
-          allow(ReviewResponseMap).to receive(:where).with(reviewee_id: team.id, reviewer_id: participant2.id).and_return([response_map_team_1_2])
-          allow(Response).to receive(:where).with(map_id: [response_map_team_1_2]).and_return([response_1_2])
-          allow(ReviewResponseMap).to receive(:where).with(any_args).and_return([])
-          
-          #Tests if reviewer was not reviewed by assignment participant
-          expect(@cycle.two_node_cycles(participant)).to eq([])
-        end
-      end
-
-      context 'when current reviewer (ap) was reviewed by current assignment participant' do
-        it 'inserts related information into collusion cycles and returns results' do
-          #Sets up variables for test
-          allow(ReviewResponseMap).to receive(:where).with('reviewee_id = ?', team.id).and_return([response_map_team_1_2])
-          allow(AssignmentParticipant).to receive(:find).with(2).and_return(participant2)
-          allow(ReviewResponseMap).to receive(:where).with('reviewee_id = ?', team2.id).and_return([response_map_team_2_1])
-          allow(AssignmentParticipant).to receive(:find).with(1).and_return(participant)
-<<<<<<< HEAD
-          allow(ReviewResponseMap).to receive(:where).with(reviewee_id: team.id, reviewer_id: participant2.id).and_return([response_map_team_1_2])
-          allow(Response).to receive(:where).with(map_id: [response_map_team_1_2]).and_return([response_1_2])
-          allow(ReviewResponseMap).to receive(:where).with(reviewee_id: team2.id, reviewer_id: participant.id).and_return([response_map_team_2_1])
-          allow(Response).to receive(:where).with(map_id: [response_map_team_2_1]).and_return([response_2_1])
-          
-          #Tests if reviewer was reviewed by assignment participant and inserted related information into coluusion cycle arr
-          expect(@cycle.two_node_cycles(participant)).to eq([[[participant, 90], [participant2, 95]]])
-=======
-          allow(ReviewResponseMap).to receive(:where).with(reviewee_id: team.id, reviewer_id: participant2.id).and_return([response_map_team_1])
-          allow(Response).to receive(:where).with(any_args).and_return([response])
-          allow(response).to receive(:total_score).and_return(participant2.grade)
-          allow(ReviewResponseMap).to receive(:where).with(reviewee_id: team2.id, reviewer_id: participant.id).and_return([response_map_team_2])
-          allow(Response).to receive(:where).with(map_id: response_map_team_2).and_return([response2])
-          allow(response2).to receive(:total_score).and_return(participant.grade)
-          
-          #Tests if reviewer was reviewed by assignment participant and inserted related information into coluusion cycle array
-
-          expect((@cycle.two_node_cycles(participant))[0][0]).to eql ([participant, 90.0])
->>>>>>> ce66cd11
-        end
-      end
-    end
-  end
-
-  #
-  # assignment participant ────┐
-  #    ∧                       │
-  #    │                       v
-  # current reviewee (ap1) <─ current reviewer (ap2)
-  #
-  describe '#three_node_cycles' do
-    context 'when the reviewers of current reviewer (ap2) does not include current assignment participant' do
-      it 'skips this reviewer (ap2) and returns corresponding collusion cycles'
-      # Write your test here!
-    end
-
-    context 'when the reviewers of current reviewer (ap2) includes current assignment participant' do
-      context 'when current assignment participant was not reviewed by current reviewee (ap1)' do
-        it 'skips current reviewer (ap2) and returns corresponding collusion cycles'
-        # Write your test here!
-      end
-
-      context 'when current assignment participant was reviewed by current reviewee (ap1)' do
-        it 'inserts related information into collusion cycles and returns results'
-        # Write your test here!
-      end
-
-      context 'when current reviewee (ap1) was not reviewed by current reviewer (ap2)' do
-        it 'skips current reviewer (ap2) and returns corresponding collusion cycles'
-        # Write your test here!
-      end
-
-      context 'when current reviewee (ap1) was reviewed by current reviewer (ap2)' do
-        it 'inserts related information into collusion cycles and returns results'
-        # Write your test here!
-      end
-
-      context 'when current reviewer (ap2) was not reviewed by current assignment participant' do
-        it 'skips current reviewer (ap2) and returns corresponding collusion cycles'
-        # Write your test here!
-      end
-
-      context 'when current reviewer (ap2) was reviewed by current assignment participant' do
-        it 'inserts related information into collusion cycles and returns results'
-        # Write your test here!
-      end
-    end
-  end
-
-  #
-  #             assignment participant ─> current reviewer (ap3)
-  #                                ∧       │
-  #                                │       v
-  # reviewee of current reviewee (ap1) <─ current reviewee (ap2)
-  #
-  describe '#four_node_cycles' do
-    context 'when the reviewers of current reviewer (ap3) does not include current assignment participant' do
-      it 'skips this reviewer (ap3) and returns corresponding collusion cycles'
-      # Write your test here!
-    end
-
-    context 'when the reviewers of current reviewer (ap3) includes current assignment participant' do
-      context 'when current assignment participant was not reviewed by the reviewee of current reviewee (ap1)' do
-        it 'skips current reviewer (ap3) and returns corresponding collusion cycles'
-        # Write your test here!
-      end
-
-      context 'when current assignment participant was reviewed by the reviewee of current reviewee (ap1)' do
-        it 'inserts related information into collusion cycles and returns results'
-        # Write your test here!
-      end
-
-      context 'when the reviewee of current reviewee (ap1) was not reviewed by current reviewee (ap2)' do
-        it 'skips current reviewer (ap3) and returns corresponding collusion cycles'
-        # Write your test here!
-      end
-
-      context 'when the reviewee of current reviewee (ap1) was reviewed by current reviewee (ap2)' do
-        it 'inserts related information into collusion cycles and returns results'
-        # Write your test here!
-      end
-
-      context 'when current reviewee (ap2) was not reviewed by current reviewer (ap3)' do
-        it 'skips current reviewer (ap3) and returns corresponding collusion cycles'
-        # Write your test here!
-      end
-
-      context 'when current reviewee (ap2) was reviewed by current reviewer (ap3)' do
-        it 'inserts related information into collusion cycles and returns results'
-        # Write your test here!
-      end
-
-      context 'when current reviewer (ap3) was not reviewed by current assignment participant' do
-        it 'skips current reviewer (ap3) and returns corresponding collusion cycles'
-        # Write your test here!
-      end
-
-      context 'when current reviewer (ap3) was reviewed by current assignment participant' do
-        it 'inserts related information into collusion cycles and returns results'
-        # Write your test here!
-      end
-    end
-  end
-
-  describe '#cycle_similarity_score' do
-    context 'when collusion cycle has been calculated, verify the similarity score'do
-      it 'returns similarity score based on inputted 2 node cycle' do
-        c = [[participant, 90], [participant2, 70]]
-        expect(@cycle.cycle_similarity_score(c)).to eql(20.0)
-      end
-      it 'returns similarity score based on inputted 3 node cycle' do
-        c = [[participant, 90], [participant2, 60], [participant2, 30]]
-        expect(@cycle.cycle_similarity_score(c)).to eql(40.0)
-      end
-      it 'returns similarity score based on inputted 4 node cycle' do
-        c = [[participant, 80], [participant, 40], [participant, 40], [participant, 0]]
-        expect(@cycle.cycle_similarity_score(c)).to eql(40.0)
-      end
-    end
-    
-  end
-
-  describe '#cycle_deviation_score' do
-    context 'when collusion cycle has been calculated, verify the deviation score' do
-      it 'returns cycle deviation score based on inputted 2 node cycle' do
-	#c = [[participant, 90], [participant2, 70]]
-        #expect(@cycle.cycle_deviation_score(c)).to eql(20.0)
-      end
-      it 'returns cycle deviation score based on inputted 3 node cycle' do
-	#c = [[participant, 90], [participant2, 60], [participant2, 30]]
-        #expect(@cycle.cycle_deviation_score(c)).to eql(40.0)
-      end
-      it 'returns cycle deviation score based on inputted 4 node cycle' do
-	#c = [[participant, 80], [participant, 40], [participant, 40], [participant, 0]]
-        #expect(@cycle.cycle_deviation_score(c)).to eql(40.0)
-      end
-    end
-    # Write your test here!
-  end
-end
+describe CollusionCycle do
+  ###
+  # Please do not share this file with other teams.
+  # Use factories to `build` necessary objects.
+  # Please avoid duplicated code as much as you can by moving the code to `before(:each)` block or separated methods.
+  # RSpec tutorial video (until 9:32): https://youtu.be/dzkVfaKChSU?t=35s
+  # RSpec unit tests examples: https://github.com/expertiza/expertiza/blob/3ce553a2d0258ea05bced910abae5d209a7f55d6/spec/models/response_spec.rb
+  ###
+
+  #
+  # assignment participant ────┐
+  #    ∧                       │
+  #    │                       v
+  #    └───────────────────── current reviewer (ap)
+  #
+
+  let(:response_1_2) { build(:response, id: 1) }
+  let(:response_2_1) { build(:response, id: 2) }
+  let(:team) { build(:assignment_team, id: 1, name: "team1", assignment: assignment) }
+  let(:team2) { build(:assignment_team, id: 2, name: "team2", assignment: assignment) }
+  let(:participant) { build(:participant, id: 1, assignment: assignment) }
+  let(:participant2) { build(:participant, id: 2, assignment: assignment) }
+  let(:participant3) { build(:participant, id: 3, assignment: assignment) }
+  let(:participant4) { build(:participant, id: 4, assignment: assignment) }
+  let(:assignment) { build(:assignment, id: 1) }
+  let(:response_map_team_1_2) { build(:review_response_map, id: 1, reviewee_id: team.id, reviewer_id: participant2.id, response: [response_1_2], assignment: assignment) }
+  let(:response_map_team_2_1) { build(:review_response_map, id: 2, reviewee_id: team2.id, reviewer_id: participant.id, response: [response_2_1], assignment: assignment) }
+  
+  before(:each) do
+    allow(participant).to receive(:team).and_return(team)
+    allow(participant2).to receive(:team).and_return(team2)
+    #allow(participant3).to receive(:team).and_return(team3)
+    #allow(participant4).to receive(:team).and_return(team4)
+    @cycle = CollusionCycle.new()
+  end
+
+  describe '#two_node_cycles' do
+    before(:each) do
+      allow(participant).to receive(:team).and_return(team)
+      allow(participant2).to receive(:team).and_return(team2)
+      allow(response_1_2).to receive(:total_score).and_return(90)
+      allow(response_2_1).to receive(:total_score).and_return(95)
+      @cycle = CollusionCycle.new()
+    end
+    
+    context 'when the reviewers of current reviewer (ap) does not include current assignment participant' do
+      it 'skips this reviewer (ap) and returns corresponding collusion cycles' do
+        #Sets up stubs for test
+        allow(ReviewResponseMap).to receive(:where).with('reviewee_id = ?', team.id).and_return([response_map_team_1_2])
+        allow(AssignmentParticipant).to receive(:find).with(2).and_return(participant2)
+        allow(ReviewResponseMap).to receive(:where).with('reviewee_id = ?', team2.id).and_return([])
+        
+        #Tests if current reviewer does not include current assignment participant
+        expect(@cycle.two_node_cycles(participant)).to eq([])
+      end
+    end
+
+    context 'when the reviewers of current reviewer (ap) includes current assignment participant' do
+      context 'when current assignment participant was not reviewed by current reviewer (ap)' do
+        it 'skips current reviewer (ap) and returns corresponding collusion cycles' do
+          #Sets up stubs for test
+          allow(ReviewResponseMap).to receive(:where).with('reviewee_id = ?', team.id).and_return([response_map_team_1_2])
+          allow(AssignmentParticipant).to receive(:find).with(2).and_return(participant2)
+          allow(ReviewResponseMap).to receive(:where).with('reviewee_id = ?', team2.id).and_return([response_map_team_2_1])
+          allow(AssignmentParticipant).to receive(:find).with(1).and_return(participant)
+          allow(ReviewResponseMap).to receive(:where).with(any_args).and_return([])
+          
+          #Tests if current assignment participant was not reviewed by current reviewer
+          expect(@cycle.two_node_cycles(participant)).to eq([])
+        end
+      end
+
+      context 'when current assignment participant was reviewed by current reviewer (ap)' do
+        it 'inserts related information into collusion cycles and returns results' do
+          #Sets up stubs for test
+          allow(ReviewResponseMap).to receive(:where).with('reviewee_id = ?', team.id).and_return([response_map_team_1_2])
+          allow(AssignmentParticipant).to receive(:find).with(2).and_return(participant2)
+          allow(ReviewResponseMap).to receive(:where).with('reviewee_id = ?', team2.id).and_return([response_map_team_2_1])
+          allow(AssignmentParticipant).to receive(:find).with(1).and_return(participant)
+          allow(ReviewResponseMap).to receive(:where).with(reviewee_id: team.id, reviewer_id: participant2.id).and_return([response_map_team_1_2])
+          allow(Response).to receive(:where).with(map_id: [response_map_team_1_2]).and_return([response_1_2])
+          allow(ReviewResponseMap).to receive(:where).with(reviewee_id: team2.id, reviewer_id: participant.id).and_return([response_map_team_2_1])
+          allow(Response).to receive(:where).with(map_id: [response_map_team_2_1]).and_return([response_2_1])
+          
+          #Tests if current assignment participant was reviewed by current reviewer and insert related information into collusion cycles array
+          expect(@cycle.two_node_cycles(participant)[0][0]).to eq([participant, 90])
+        end
+      end
+
+      context 'when current reviewer (ap) was not reviewed by current assignment participant' do
+        it 'skips current reviewer (ap) and returns corresponding collusion cycles' do
+          #Sets up stubs for test
+          allow(ReviewResponseMap).to receive(:where).with('reviewee_id = ?', team.id).and_return([response_map_team_1_2])
+          allow(AssignmentParticipant).to receive(:find).with(2).and_return(participant2)
+          allow(ReviewResponseMap).to receive(:where).with('reviewee_id = ?', team2.id).and_return([response_map_team_2_1])
+          allow(AssignmentParticipant).to receive(:find).with(1).and_return(participant)
+          allow(ReviewResponseMap).to receive(:where).with(reviewee_id: team.id, reviewer_id: participant2.id).and_return([response_map_team_1_2])
+          allow(Response).to receive(:where).with(map_id: [response_map_team_1_2]).and_return([response_1_2])
+          allow(ReviewResponseMap).to receive(:where).with(any_args).and_return([])
+          
+          #Tests if reviewer was not reviewed by assignment participant
+          expect(@cycle.two_node_cycles(participant)).to eq([])
+        end
+      end
+
+      context 'when current reviewer (ap) was reviewed by current assignment participant' do
+        it 'inserts related information into collusion cycles and returns results' do
+          #Sets up stubs for test
+          allow(ReviewResponseMap).to receive(:where).with('reviewee_id = ?', team.id).and_return([response_map_team_1_2])
+          allow(AssignmentParticipant).to receive(:find).with(2).and_return(participant2)
+          allow(ReviewResponseMap).to receive(:where).with('reviewee_id = ?', team2.id).and_return([response_map_team_2_1])
+          allow(AssignmentParticipant).to receive(:find).with(1).and_return(participant)
+          allow(ReviewResponseMap).to receive(:where).with(reviewee_id: team.id, reviewer_id: participant2.id).and_return([response_map_team_1_2])
+          allow(Response).to receive(:where).with(map_id: [response_map_team_1_2]).and_return([response_1_2])
+          allow(ReviewResponseMap).to receive(:where).with(reviewee_id: team2.id, reviewer_id: participant.id).and_return([response_map_team_2_1])
+          allow(Response).to receive(:where).with(map_id: [response_map_team_2_1]).and_return([response_2_1])
+         
+          #Tests if reviewer was reviewed by assignment participant and inserted related information into coluusion cycle arr
+          expect(@cycle.two_node_cycles(participant)).to eq([[[participant, 90], [participant2, 95]]])
+        end
+      end
+    end
+  end
+
+  #
+  # assignment participant ────┐
+  #    ∧                       │
+  #    │                       v
+  # current reviewee (ap1) <─ current reviewer (ap2)
+  #
+  describe '#three_node_cycles' do
+    context 'when the reviewers of current reviewer (ap2) does not include current assignment participant' do
+      it 'skips this reviewer (ap2) and returns corresponding collusion cycles'
+      # Write your test here!
+    end
+
+    context 'when the reviewers of current reviewer (ap2) includes current assignment participant' do
+      context 'when current assignment participant was not reviewed by current reviewee (ap1)' do
+        it 'skips current reviewer (ap2) and returns corresponding collusion cycles'
+        # Write your test here!
+      end
+
+      context 'when current assignment participant was reviewed by current reviewee (ap1)' do
+        it 'inserts related information into collusion cycles and returns results'
+        # Write your test here!
+      end
+
+      context 'when current reviewee (ap1) was not reviewed by current reviewer (ap2)' do
+        it 'skips current reviewer (ap2) and returns corresponding collusion cycles'
+        # Write your test here!
+      end
+
+      context 'when current reviewee (ap1) was reviewed by current reviewer (ap2)' do
+        it 'inserts related information into collusion cycles and returns results'
+        # Write your test here!
+      end
+
+      context 'when current reviewer (ap2) was not reviewed by current assignment participant' do
+        it 'skips current reviewer (ap2) and returns corresponding collusion cycles'
+        # Write your test here!
+      end
+
+      context 'when current reviewer (ap2) was reviewed by current assignment participant' do
+        it 'inserts related information into collusion cycles and returns results'
+        # Write your test here!
+      end
+    end
+  end
+
+  #
+  #             assignment participant ─> current reviewer (ap3)
+  #                                ∧       │
+  #                                │       v
+  # reviewee of current reviewee (ap1) <─ current reviewee (ap2)
+  #
+  describe '#four_node_cycles' do
+    context 'when the reviewers of current reviewer (ap3) does not include current assignment participant' do
+      it 'skips this reviewer (ap3) and returns corresponding collusion cycles'
+      # Write your test here!
+    end
+
+    context 'when the reviewers of current reviewer (ap3) includes current assignment participant' do
+      context 'when current assignment participant was not reviewed by the reviewee of current reviewee (ap1)' do
+        it 'skips current reviewer (ap3) and returns corresponding collusion cycles'
+        # Write your test here!
+      end
+
+      context 'when current assignment participant was reviewed by the reviewee of current reviewee (ap1)' do
+        it 'inserts related information into collusion cycles and returns results'
+        # Write your test here!
+      end
+
+      context 'when the reviewee of current reviewee (ap1) was not reviewed by current reviewee (ap2)' do
+        it 'skips current reviewer (ap3) and returns corresponding collusion cycles'
+        # Write your test here!
+      end
+
+      context 'when the reviewee of current reviewee (ap1) was reviewed by current reviewee (ap2)' do
+        it 'inserts related information into collusion cycles and returns results'
+        # Write your test here!
+      end
+
+      context 'when current reviewee (ap2) was not reviewed by current reviewer (ap3)' do
+        it 'skips current reviewer (ap3) and returns corresponding collusion cycles'
+        # Write your test here!
+      end
+
+      context 'when current reviewee (ap2) was reviewed by current reviewer (ap3)' do
+        it 'inserts related information into collusion cycles and returns results'
+        # Write your test here!
+      end
+
+      context 'when current reviewer (ap3) was not reviewed by current assignment participant' do
+        it 'skips current reviewer (ap3) and returns corresponding collusion cycles'
+        # Write your test here!
+      end
+
+      context 'when current reviewer (ap3) was reviewed by current assignment participant' do
+        it 'inserts related information into collusion cycles and returns results'
+        # Write your test here!
+      end
+    end
+  end
+
+  describe '#cycle_similarity_score' do
+    context 'when collusion cycle has been calculated, verify the similarity score'do
+      it 'returns similarity score based on inputted 2 node cycle' do
+        c = [[participant, 90], [participant2, 70]]
+        expect(@cycle.cycle_similarity_score(c)).to eql(20.0)
+      end
+      it 'returns similarity score based on inputted 3 node cycle' do
+        c = [[participant, 90], [participant2, 60], [participant2, 30]]
+        expect(@cycle.cycle_similarity_score(c)).to eql(40.0)
+      end
+      it 'returns similarity score based on inputted 4 node cycle' do
+        c = [[participant, 80], [participant, 40], [participant, 40], [participant, 0]]
+        expect(@cycle.cycle_similarity_score(c)).to eql(40.0)
+      end
+    end
+    
+  end
+
+  describe '#cycle_deviation_score' do
+    context 'when collusion cycle has been calculated, verify the deviation score' do
+      it 'returns cycle deviation score based on inputted 2 node cycle' do
+	#c = [[participant, 90], [participant2, 70]]
+        #expect(@cycle.cycle_deviation_score(c)).to eql(20.0)
+      end
+      it 'returns cycle deviation score based on inputted 3 node cycle' do
+	#c = [[participant, 90], [participant2, 60], [participant2, 30]]
+        #expect(@cycle.cycle_deviation_score(c)).to eql(40.0)
+      end
+      it 'returns cycle deviation score based on inputted 4 node cycle' do
+	#c = [[participant, 80], [participant, 40], [participant, 40], [participant, 0]]
+        #expect(@cycle.cycle_deviation_score(c)).to eql(40.0)
+      end
+    end
+    # Write your test here!
+  end
+end