--- conflicted
+++ resolved
@@ -76,11 +76,7 @@
       it 'adds reviews' do
         response = VmQuestionResponse.new(author_feedback_questionnaire, assignment, 1)
         #allow(participant).to receive(:feedback).and_return(reviews)
-<<<<<<< HEAD
         allow(FeedbackResponseMap).to receive(:where).with(reviewer_id: 3).and_return([{ id: 1, reviewee_id: 4 }])
-=======
-        allow(FeedbackResponseMap).to receive(:where).with(reviewer_id: 3).and_return(double(reviewee_id: 4, map_id: 1))
->>>>>>> 32749f61
         allow(Participant).to receive(:find_by).with(id: 4).and_return(reviwee)
 	allow(Response).to receive(:where).with(map_id: 1).and_return(response)
 	response.add_reviews(participant, team, false)
