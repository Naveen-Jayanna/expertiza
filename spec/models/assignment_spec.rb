describe Assignment do
  let(:assignment) { build(:assignment, id: 1, name: 'no assignment', participants: [participant], teams: [team]) }
  let(:instructor) { build(:instructor, id: 6) }
  let(:student) { build(:student, id: 3, name: 'no one') }
  let(:review_response_map) { build(:review_response_map, response: [response], reviewer: build(:participant), reviewee: build(:assignment_team)) }
  let(:teammate_review_response_map) { build(:review_response_map, type: 'TeammateReviewResponseMap') }
  let(:participant) { build(:participant, id: 1) }
  let(:question) { double('Question') }
  let(:team) { build(:assignment_team, id: 1, name: 'no team') }
  let(:response) { build(:response) }
  let(:course) { build(:course) }
  let(:assignment_due_date) do
    build(:assignment_due_date, due_at: '2011-11-11 11:11:11 UTC', deadline_name: 'Review',
                                description_url: 'https://expertiza.ncsu.edu/', round: 1)
  end
  let(:topic_due_date) { build(:topic_due_date, deadline_name: 'Submission', description_url: 'https://github.com/expertiza/expertiza') }
  describe '.max_outstanding_reviews' do
    it 'returns 2 by default' do
      expect(Assignment.max_outstanding_reviews).to equal(2)
    end
  end
  describe '#team_assignment?' do
    it 'checks an assignment has team' do
      # @assignment = build(:assignment)
      expect(assignment.team_assignment).to eql(true)
    end
  end
  # Need to create assignment, else giving error
  describe '#topics?' do
    context 'when sign_up_topics array is not empty' do
      it 'says current assignment has topics' do
        @assignment = create(:assignment)
        expect(@assignment.sign_up_topics.empty?).to eql(true)
        @topic = create(:topic,assignment: @assignment)
        # or @topic.assignment = @assignment
        expect(@assignment.sign_up_topics.empty?).to eql(false)
      end
    end
    context 'when sign_up_topics array is empty' do
      it 'says current assignment does not have a topic' do
        # @assignment = create(:assignment)
        expect(assignment.sign_up_topics.empty?).to eql(true)
      end
    end
  end
  # Ask guide -> Build not working in this case
  describe '.set_courses_to_assignment' do
    it 'fetches all courses belong to current instructor and with the order of course names' do
      # @instructor = create(:instructor)
      # @assignment = create(:assignment, instructor: @instructor)
      @course1 = create(:course, instructor: instructor, name: 'C')
      @cours2 = create(:course, instructor: instructor, name: 'B')
      @cours3 = create(:course, instructor: instructor, name: 'A')
      # expect(Assignment.set_courses_to_assignment(@instructor).map {|x| x.name}).to be_an_instance_of(Array)
      @arr = Assignment.set_courses_to_assignment(instructor).map {|x| x.name}
      expect(@arr).to match_array(['A','B','C'])
    end
  end
  describe '#teams?' do
    context 'when teams array is not empty' do
      it 'says current assignment has teams' do
        # assignment=create(:assignment)
        # expect(assignment.teams.empty?).to equal(true)
        # team=create(:assignment_team)
        # team.parent_id=assignment.id
        expect(assignment.teams.empty?).to equal(false)
      end
    end
    context 'when sign_up_topics array is empty' do
      it 'says current assignment does not have a team' do
        assignment=build(:assignment)
        expect(assignment.teams.empty?).to equal(true)
      end
    end
  end
  describe '#valid_num_review' do
    context 'when num_reviews_allowed is not -1 and num_reviews_allowed is less than num_reviews_required' do
      it 'adds an error message to current assignment object' do
        # Check error
        # @assignment = create(:assignment)
        assignment.num_reviews_allowed = 2
        assignment.num_reviews_required = 3
        expect(assignment.num_reviews_allowed < assignment.num_reviews_required).to eql(!assignment.has_attribute?(:message))
      end
    end
    context 'when the first if condition is false, num_metareviews_allowed is not -1, and num_metareviews_allowed less than num_metareviews_required' do
      it 'adds an error message to current assignment object' 
      #   @assignment = create(:assignment)
      #   @assignment.num_reviews_allowed = 4
      #   @assignment.num_reviews_required = 3
      #   @assignment.num_metareviews_allowed = 2
      #   @assignment.num_metareviews_required = 3
      #   expect(@assignment.num_metareviews_allowed < @assignment.num_metareviews_required).to eql(!@assignment.has_attribute?(:message))
      # end
    end
  end
  describe '#assign_metareviewer_dynamically' do
    it 'returns true when assigning successfully' do
      @assignment = create(:assignment)
      @assignment_participant = create(:participant, assignment: @assignment)
      @assignment.review_mappings << review_response_map
      expect(@assignment.assign_metareviewer_dynamically(@assignment_participant)).to be_an_instance_of(MetareviewResponseMap)
    end
  end
  describe '#response_map_to_metareview' do
    it 'does not raise any errors and returns the first review response map' do
      @assignment=create(:assignment)
      @participant=create(:participant,assignment:@assignment)
      #@review_response_map=create(:review_response_map,assignment:@assignment)
      @meta_review_response_map=create(:meta_review_response_map,review_mapping:review_response_map,reviewee:@participant)
      @assignment.review_mappings << review_response_map
      expect(@assignment.response_map_to_metareview(@participant)).to eq(review_response_map)
    end
  end
  describe '#metareview_mappings' do
    it 'returns review mapping' do
      @assignment=create(:assignment)
      @participant=create(:participant,assignment:@assignment)
      #@review_response_map=create(:review_response_map,assignment:@assignment)
      @meta_review_response_map=create(:meta_review_response_map,review_mapping:review_response_map,reviewee:@participant)
      @assignment.review_mappings << review_response_map
      expect(@assignment.metareview_mappings.first).to eq(@meta_review_response_map)
    end
  end
  describe '#dynamic_reviewer_assignment?' do
    context 'when review_assignment_strategy of current assignment is Auto-Selected' do
      it 'returns true' do
        # @assignment = create(:assignment)
        expect(assignment.review_assignment_strategy).to eql('Auto-Selected')
      end
    end
    context 'when review_assignment_strategy of current assignment is Instructor-Selected' do
      it 'returns false' do
        # @assignment = create(:assignment)
        expect(assignment.review_assignment_strategy=='Instructor-Selected').to eql(false)
      end
    end
  end
  # Take guidance from guide
  # describe '#scores' do
  #   context 'when assignment is varying rubric by round assignment' do
  #     it 'calculates scores in each round of each team in current assignment' do 
<<<<<<< HEAD
  #       # @assignment = create(:assignment,id: 999)
  #       # @review_response_map = create(:review_response_map)
  #       # @participant=create(:participant,:assignment => @assignment)
=======
  #       @assignment = create(:assignment,id: 999)
  #       @review_response_map = create(:review_response_map)
  #       @participant=create(:participant,:assignment => @assignment)
>>>>>>> 18f9e466
  #       @questionnaire = create(:questionnaire)
  #       @assignment_questionnaire = create(:assignment_questionnaire, assignment: @assignment, used_in_round: 2, questionnaire: @questionnaire)
  #       @questions = create(:question, questionnaire: @questionnaire)
  #       expect(assignment.scores(@questions)).to eql(10)
  #     end
  #   end
  #   context 'when assignment is not varying rubric by round assignment' do
  #     it 'calculates scores of each team in current assignment'
  #   end
  # end
  describe '#path' do
    context 'when both course_id and instructor_id are nil' do
      it 'raises an error' do
        # assignment=create(:assignment)
        assignment.course_id= nil
        assignment.instructor_id= nil
        expect{assignment.path}.to raise_error(RuntimeError,"The path cannot be created. The assignment must be associated with either a course or an instructor.")
      end
    end
    context 'when course_id is not nil and course_id is larger than 0' do
      it 'returns path with course directory path' do
        # assignment=create(:assignment)
        assignment.course_id= 1
        expect(assignment.path).to be == "#{Rails.root}/pg_data/instructor6/csc517/test/final_test"
      end
    end
    context 'when course_id is nil' do
      it 'returns path without course directory path' do
        # assignment=create(:assignment)
        assignment.course_id=nil
        expect(assignment.path).to be == "#{Rails.root}/pg_data/instructor6/final_test"
      end
     end
  end
  describe '#check_condition' do
    context 'when the next due date is nil' do
      it 'returns false ' do
        # assignment=create(:assignment)
        # dead_rigth=create(:deadline_right)
        # ass_due_date=create(:assignment_due_date,:parent_id => assignment.id,:review_allowed_id=>dead_rigth.id,:review_of_review_allowed_id=>dead_rigth.id,:submission_allowed_id=>dead_rigth.id)
        #ass_due_date=AssignmentDueDate.where(:parent_id => assignment.id).first
        # ass_due_date.due_at= DateTime.now.in_time_zone - 1.day
        expect(assignment.check_condition(:id)).to equal(false)
      end
    end
    # Changing to build gives active record not found error
    context 'when the next due date is allowed to review submissions' do
      it 'returns true' do
        # assignment=create(:assignment)
        dead_rigth=create(:deadline_right ,:name=> 'OK')
        #dead_rigth.id=3
        #dead_rigth.name='OK'
        ass_due_date=create(:assignment_due_date,:parent_id => assignment.id,:review_allowed_id=>dead_rigth.id,:review_of_review_allowed_id=>dead_rigth.id,:submission_allowed_id=>dead_rigth.id)
        #ass_due_date=AssignmentDueDate.where(:parent_id => assignment.id).first
        #ass_due_date.due_at= DateTime.now.in_time_zone - 1.day
        expect(assignment.check_condition(:id)).to equal(true) 
      end
    end
  end
  describe '#submission_allowed' do
    it 'returns true when the next topic due date is allowed to submit sth'do
      # assignment=create(:assignment)
      dead_rigth=create(:deadline_right ,:name=> 'OK')
      ass_due_date=create(:assignment_due_date,:parent_id => assignment.id,:review_allowed_id=>dead_rigth.id,:review_of_review_allowed_id=>dead_rigth.id,:submission_allowed_id=>dead_rigth.id)        
      expect(assignment.submission_allowed).to equal (true)
    end
  end
  describe '#quiz_allowed' do
    it 'returns false when the next topic due date is not allowed to do quiz' do
      # assignment=create(:assignment)
      dead_rigth=create(:deadline_right ,:name=> 'NO')
      ass_due_date=create(:assignment_due_date,:parent_id => assignment.id,:review_allowed_id=>dead_rigth.id,:review_of_review_allowed_id=>dead_rigth.id,:submission_allowed_id=>dead_rigth.id)        
      expect(assignment.submission_allowed).to equal (false)    
    end  
  end
  describe '#can_review' do
    it "returns false when the next assignment due date is not allowed to review other's work" do
      # assignment=create(:assignment)
      dead_rigth=create(:deadline_right ,:name=> 'NO')
      ass_due_date=create(:assignment_due_date,:parent_id => assignment.id,:review_allowed_id=>dead_rigth.id,:review_of_review_allowed_id=>dead_rigth.id,:submission_allowed_id=>dead_rigth.id)        
      expect(assignment.submission_allowed).to equal (false)
    end
  end
  describe '#metareview_allowed' do
    it 'returns true when the next assignment due date is not allowed to do metareview' do
      # assignment=create(:assignment)
      dead_rigth=create(:deadline_right ,:name=> 'NO')
      ass_due_date=create(:assignment_due_date,:parent_id => assignment.id,:review_allowed_id=>dead_rigth.id,:review_of_review_allowed_id=>dead_rigth.id,:submission_allowed_id=>dead_rigth.id)        
      expect(!assignment.submission_allowed).to equal (true)
    end
  end
  # Does not work without create
  describe '#delete' do
    context 'when there is at least one review response in current assignment' do
      it 'raises an error messge and current assignment cannot be deleted' do
        @assignment = create(:assignment)
        @review_response_map = create(:review_response_map, assignment: @assignment)
        expect{@assignent.delete}.to raise_error(NoMethodError,'undefined method `delete\' for nil:NilClass')
      end
    end
    context 'when there is no review response in current assignment and at least one teammate review response in current assignment' do
      it 'raises an error messge and current assignment cannot be deleted' do
        @assignment = create(:assignment)
        @assignment_team = create(:assignment_team, assignment: @assignment)
        @team_user = create(:team_user,team: @assignment_team)
        expect{@assignent.delete}.to raise_error(NoMethodError,'undefined method `delete\' for nil:NilClass')
      end
    end
    context 'when ReviewResponseMap and TeammateReviewResponseMap can be deleted successfully' do
      it 'deletes other corresponding db records and current assignment' do
        # @assignment = create(:assignment)
        # @assignment_team = create(:assignment_team, assignment: @assignment)
        # @team_user = create(:team_user,team: @assignment_team)
        expect(!assignment.delete.blank?).to eql(true)
      end
    end
  end
  describe '#microtask?' do
    context 'when microtask is not nil' do
      it 'returns microtask status (false by default)' do
          assignment = build(:assignment, microtask: true)
          # assignment = create(:assignment)
          expect(assignment.microtask?).to eql(true)
      end 
    end
    context 'when microtask is nil' do
      it 'returns false' do
          assignment = build(:assignment, microtask: nil)
          expect(assignment.microtask?).to eql(false)
      end
    end
  end
  describe '#add_participant' do
    context 'when user is nil' do
      it 'raises an error' do
          # @assignment = create(:assignment)
          expect{assignment.add_participant('',true,true,true)}.to raise_error(NoMethodError)
      end
    end

    # Get undefined method 'url_for' if we dont use create
    context 'when the user is already a participant of current assignment' do
      it 'raises an error' do
          @assignment = create(:assignment)
          @user = create(:student)
          @participant = create(:participant, user: @user)
          expect{@assignment.add_participant(@user.name,true,true,true)}.to raise_error(RuntimeError)
      end
    end

    context 'when AssignmentParticipant was created successfully' do
      it 'returns true' do
        @assignment = create(:assignment)
        @user = create(:student)
        expect(assignment.add_participant(@user.name,true,true,true)).to eql(true)
      end
    end
  end

  describe '#create_node' do
    it 'will save node' do
      # @assignment = create(:assignment)
      expect(assignment.create_node).to eql(true)
    end
  end

  describe '#number_of_current_round' do
    context 'when next_due_date is nil' do
      it 'returns 0' do
        # @assignment = create(:assignment)
        expect(assignment.number_of_current_round(nil)).to eql(0)
      end
    end

    # Create is required here also
    context 'when next_due_date is not nil' do
      it 'returns the round of next_due_date' do
        @assignment = create(:assignment)
        @deadline_right = create(:deadline_right)
        @assignment_due_date = create(:assignment_due_date, assignment: @assignment, parent_id: @deadline_right.id, review_allowed_id: @deadline_right.id, review_of_review_allowed_id: @deadline_right.id, submission_allowed_id: @deadline_right.id)
        @assignment_due_date.due_at = DateTime.now.in_time_zone + 1.day
        expect(@assignment.number_of_current_round(nil)>0).to eql(true)
      end
    end
  end


  #Active record mysql record not unique error
  describe '#current_stage_name' do
   context 'when assignment has staggered deadline' do
      context 'topic_id is nil' do
        it 'returns Unknow' do
          assignment = create(:assignment, staggered_deadline: true)
          expect(assignment.current_stage_name(nil)).to eql("Unknown")
        end
      end

      context 'topic_id is not nil' do
        it 'returns Unknow' do
          assignment = create(:assignment, staggered_deadline: true)
          @topic = create(:topic, assignment: assignment )
          expect(assignment.current_stage_name(@topic.id)).to eql("Finished")
        end
      end
    end

    context 'when assignment does not have staggered deadline' do
      context "when due date is not equal to 'Finished', due date is not nil and its deadline name is not nil" do
        it 'returns the deadline name of current due date'
      end
    end
  end

  describe '#microtask?' do
    it 'checks whether assignment is a micro task' do
      assignment = build(:assignment, microtask: true)
      expect(assignment.microtask?).to equal(true)
    end
  end


  describe '#varying_rubrics_by_round?' do
    it 'returns true if the number of 2nd round questionnaire(s) is larger or equal 1'
  end

  describe '#link_for_current_stage' do
    context 'when current assignment has staggered deadline and topic id is nil' do
        it 'returns nil' do
          assignment = build( :assignment, staggered_deadline: true )
          expect(assignment.link_for_current_stage(nil)).to eq(nil)
        end
      end


    context 'when current assignment does not have staggered deadline' do
      context 'when due date is a TopicDueDate' do
        it 'returns nil'
      end

      context 'when due_date is not nil, not finished and is not a TopicDueDate' do
        it 'returns description url of current due date'
      end
    end
  end

  describe '#stage_deadline' do
    context 'when topic id is nil and current assignment has staggered deadline' do
      it 'returns Unknown' do
        # assignment=create(:assignment)
        assignment.staggered_deadline=true
        expect(assignment.stage_deadline()).to eq("Unknown")  
      end
    end

    context 'when current assignment does not have staggered deadline' do
      context 'when due date is nil' do
        it 'returns nil' do
          # assignment=create(:assignment)
          # dead_rigth=create(:deadline_right)
          # ass_due_date=create(:assignment_due_date,:parent_id => assignment.id,:review_allowed_id=>dead_rigth.id,:review_of_review_allowed_id=>dead_rigth.id,:submission_allowed_id=>dead_rigth.id,:due_at=> DateTime.now.in_time_zone - 1.day)
          #ass_due_date.due_at= DateTime.now.in_time_zone - 1.day
          expect(assignment.stage_deadline).not_to be_nil    
        end
      end

      # We do require create over here
      context 'when due date is not nil and due date is not equal to Finished' do
        it 'returns due date' do
          # assignment=create(:assignment)
          dead_rigth=create(:deadline_right)
          ass_due_date=create(:assignment_due_date,:parent_id => assignment.id,:review_allowed_id=>dead_rigth.id,:review_of_review_allowed_id=>dead_rigth.id,:submission_allowed_id=>dead_rigth.id)
          #ass_due_date.due_at= DateTime.now.in_time_zone - 1.day
          expect(assignment.stage_deadline).to eq(ass_due_date.due_at.to_s)
        end
      end
    end
  end

  # We need create here 
  describe '#num_review_rounds' do
    it 'returns max round number in all due dates of current assignment' do
      # assignment=create(:assignment)
      dead_rigth=create(:deadline_right)
      create(:assignment_due_date,:round=>1,:parent_id => assignment.id,:review_allowed_id=>dead_rigth.id,:review_of_review_allowed_id=>dead_rigth.id,:submission_allowed_id=>dead_rigth.id)
      create(:assignment_due_date,:round=>2,:parent_id => assignment.id,:review_allowed_id=>dead_rigth.id,:review_of_review_allowed_id=>dead_rigth.id,:submission_allowed_id=>dead_rigth.id)
      create(:assignment_due_date,:round=>3,:parent_id => assignment.id,:review_allowed_id=>dead_rigth.id,:review_of_review_allowed_id=>dead_rigth.id,:submission_allowed_id=>dead_rigth.id)
      expect(assignment.num_review_rounds).to equal(3) 
    end
  end

  describe '#find_current_stage' do
    context 'when next due date is nil' do
      it 'returns Finished'do
        # assignment=create(:assignment)
        dead_rigth=create(:deadline_right)
        ass_due_date=create(:assignment_due_date,:parent_id => assignment.id,:review_allowed_id=>dead_rigth.id,:review_of_review_allowed_id=>dead_rigth.id,:submission_allowed_id=>dead_rigth.id,:due_at=> DateTime.now.in_time_zone - 1.day)
        expect(assignment.find_current_stage()).to eq("Finished")
      end
    end

    context 'when next due date is nil' do
      it 'returns next due date object' do
        assignment=create(:assignment)
        dead_rigth=create(:deadline_right)
        ass_due_date=create(:assignment_due_date,:parent_id => assignment.id,:review_allowed_id=>dead_rigth.id,:review_of_review_allowed_id=>dead_rigth.id,:submission_allowed_id=>dead_rigth.id)
        expect(assignment.find_current_stage()).to eq(ass_due_date) 
      end
    end
  end

  # MySql error if create not used
  describe '#review_questionnaire_id' do
    it 'returns review_questionnaire_id' do
      @assignment = create(:assignment)
      @questionnaire = create(:questionnaire)
      @assignment_questionnaire = create(:assignment_questionnaire, assignment:@assignment, questionnaire: @questionnaire)
      expect(@assignment.review_questionnaire_id>0).to eql(true)
    end
  end

  describe 'has correct csv values?' do
    before(:each) do
      create(:assignment)
      create(:assignment_team, name: 'team1')
      @student = create(:student, name: 'student1')
      create(:participant, user: @student)
      create(:questionnaire)
      create(:question)
      create(:review_response_map)
      create(:response)
      @options = {'team_id' => 'true', 'team_name' => 'true',
                  'reviewer' => 'true', 'question' => 'true',
                  'question_id' => 'true', 'comment_id' => 'true',
                  'comments' => 'true', 'score' => 'true'}
    end

    def generated_csv(t_assignment, t_options)
      delimiter = ','
      CSV.generate(col_sep: delimiter) do |csv|
        csv << Assignment.export_headers(t_assignment.id)
        csv << Assignment.export_details_fields(t_options)
        Assignment.export_details(csv, t_assignment.id, t_options)
      end
    end

    it 'checks_if_csv has the correct data' do
      create(:answer, comments: 'Test comment')
      expected_csv = File.read('spec/features/assignment_export_details/expected_details_csv.txt')
      expect(generated_csv(assignment, @options)).to eq(expected_csv)
    end

    it 'checks csv with some options' do
      create(:answer, comments: 'Test comment')
      @options['team_id'] = 'false'
      @options['question_id'] = 'false'
      @options['comment_id'] = 'false'
      expected_csv = File.read('spec/features/assignment_export_details/expected_details_some_options_csv.txt')
      expect(generated_csv(assignment, @options)).to eq(expected_csv)
    end

    it 'checks csv with no data' do
      expected_csv = File.read('spec/features/assignment_export_details/expected_details_no_data_csv.txt')
      expect(generated_csv(assignment, @options)).to eq(expected_csv)
    end

    it 'checks csv with data and no options' do
      create(:answer, comments: 'Test comment')
      @options['team_id'] = 'false'
      @options['team_name'] = 'false'
      @options['reviewer'] = 'false'
      @options['question'] = 'false'
      @options['question_id'] = 'false'
      @options['comment_id'] = 'false'
      @options['comments'] = 'false'
      @options['score'] = 'false'
      expected_csv = File.read('spec/features/assignment_export_details/expected_details_no_options_csv.txt')
      expect(generated_csv(assignment, @options)).to eq(expected_csv)
    end
  end

  describe 'find_due_dates' do
    context 'if deadline is of assignment' do
      it ' return assignment due_date' do
        assignment = create(:assignment)
        dead_rigth=create(:deadline_right)
        @deadline_type = create(:deadline_type)  
        @assignment_due_date=create(:assignment_due_date,:parent_id => assignment.id,:review_allowed_id=>dead_rigth.id,:review_of_review_allowed_id=>dead_rigth.id,:submission_allowed_id=>dead_rigth.id,deadline_type:@deadline_type)
        expect(assignment.find_due_dates("submission").first).to eq(@assignment_due_date)
      end
    end

    context 'if deadline is of assignment' do
      it ' return assignment nil' do
        assignment = create(:assignment)
        expect(assignment.find_due_dates("submission").first).to eq(nil)
      end
    end
  end

end
<|MERGE_RESOLUTION|>--- conflicted
+++ resolved
@@ -140,15 +140,9 @@
   # describe '#scores' do
   #   context 'when assignment is varying rubric by round assignment' do
   #     it 'calculates scores in each round of each team in current assignment' do 
-<<<<<<< HEAD
   #       # @assignment = create(:assignment,id: 999)
   #       # @review_response_map = create(:review_response_map)
   #       # @participant=create(:participant,:assignment => @assignment)
-=======
-  #       @assignment = create(:assignment,id: 999)
-  #       @review_response_map = create(:review_response_map)
-  #       @participant=create(:participant,:assignment => @assignment)
->>>>>>> 18f9e466
   #       @questionnaire = create(:questionnaire)
   #       @assignment_questionnaire = create(:assignment_questionnaire, assignment: @assignment, used_in_round: 2, questionnaire: @questionnaire)
   #       @questions = create(:question, questionnaire: @questionnaire)
