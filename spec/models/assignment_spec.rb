--- conflicted
+++ resolved
@@ -224,13 +224,8 @@
       it 'calculates scores of each team in current assignment' do
         allow(participant).to receive(:scores).with(review: [question]).and_return(98)
         allow(assignment).to receive(:vary_by_round).and_return(false)
-<<<<<<< HEAD
-        allow(ReviewResponseMap).to receive(:get_assessments_for).with(team).and_return([response])
+        allow(ReviewResponseMap).to receive(:assessments_for).with(team).and_return([response])
         allow(Response).to receive(:compute_scores).with([response], [question]).and_return(max: 95, min: 88, avg: 90)
-=======
-        allow(ReviewResponseMap).to receive(:assessments_for).with(team).and_return([response])
-        allow(Answer).to receive(:compute_scores).with([response], [question]).and_return(max: 95, min: 88, avg: 90)
->>>>>>> 2e5a9b54
         scores = assignment.scores(review: [question])
         expect(scores[:teams][:"0"][:scores][:avg]).to eq(90)
         expect(scores[:teams][:"0"][:scores][:min]).to eq(88)
