--- conflicted
+++ resolved
@@ -1,7 +1,7 @@
 describe AssignmentsController do
   let(:assignment) do
     build(:assignment, id: 1, name: 'test assignment', instructor_id: 6, staggered_deadline: true,
-          participants: [build(:participant)], teams: [build(:assignment_team)], course_id: 1)
+                       participants: [build(:participant)], teams: [build(:assignment_team)], course_id: 1)
   end
   let(:assignment_form) { double('AssignmentForm') }
   let(:admin) { build(:admin) }
@@ -106,28 +106,28 @@
     before(:each) do
       allow(AssignmentForm).to receive(:new).with(any_args).and_return(assignment_form)
       @params = {
-          assignment_form: {
-              assignment: {
-                  instructor_id: 2,
-                  course_id: 1,
-                  max_team_size: 1,
-                  id: 1,
-                  name: 'test assignment',
-                  directory_path: '/test',
-                  spec_location: '',
-                  show_teammate_reviews: false,
-                  require_quiz: false,
-                  num_quiz_questions: 0,
-                  staggered_deadline: false,
-                  microtask: false,
-                  reviews_visible_to_all: false,
-                  is_calibrated: false,
-                  availability_flag: true,
-                  reputation_algorithm: 'Lauw',
-                  simicheck: -1,
-                  simicheck_threshold: 100
-              }
+        assignment_form: {
+          assignment: {
+            instructor_id: 2,
+            course_id: 1,
+            max_team_size: 1,
+            id: 1,
+            name: 'test assignment',
+            directory_path: '/test',
+            spec_location: '',
+            show_teammate_reviews: false,
+            require_quiz: false,
+            num_quiz_questions: 0,
+            staggered_deadline: false,
+            microtask: false,
+            reviews_visible_to_all: false,
+            is_calibrated: false,
+            availability_flag: true,
+            reputation_algorithm: 'Lauw',
+            simicheck: -1,
+            simicheck_threshold: 100
           }
+        }
       }
     end
     context 'when assignment_form is saved successfully' do
@@ -136,7 +136,7 @@
         allow(assignment_form).to receive(:save).and_return(true)
         allow(assignment_form).to receive(:create_assignment_node).and_return(double('node'))
         allow_any_instance_of(AssignmentsController).to receive(:undo_link)
-                                                            .with('Assignment "test assignment" has been created successfully. ').and_return(true)
+          .with('Assignment "test assignment" has been created successfully. ').and_return(true)
         post :create, @params
         expect(response).to redirect_to('/assignments/1/edit')
       end
@@ -156,11 +156,7 @@
       it 'shows an error flash message and renders edit page' do
         allow(SignUpTopic).to receive(:where).with(assignment_id: '1').and_return([double('SignUpTopic'), double('SignUpTopic')])
         allow(AssignmentQuestionnaire).to receive(:where).with(assignment_id: '1')
-<<<<<<< HEAD
                                                          .and_return([double('AssignmentQuestionnaire', questionnaire_id: 666, used_in_round: 1)])
-=======
-                                              .and_return([double('AssignmentQuestionnaire', questionnaire_id: 666, used_in_round: 1)])
->>>>>>> be7ea983
         allow(Questionnaire).to receive(:where).with(id: 666).and_return([double('Questionnaire', type: 'ReviewQuestionnaire')])
         assignment_due_date = build(:assignment_due_date)
         allow(AssignmentDueDate).to receive(:where).with(parent_id: '1').and_return([assignment_due_date])
@@ -184,8 +180,8 @@
         it 'shows a note flash message and redirects to tree_display#index page' do
           allow(assignment).to receive(:save).and_return(true)
           params = {
-              id: 1,
-              course_id: 1
+            id: 1,
+            course_id: 1
           }
           post :update, params
           expect(flash[:note]).to eq('The assignment was successfully saved.')
@@ -197,8 +193,8 @@
         it 'shoes an error flash message and redirects to assignments#edit page' do
           allow(assignment).to receive(:save).and_return(false)
           params = {
-              id: 1,
-              course_id: 1
+            id: 1,
+            course_id: 1
           }
           post :update, params
           expect(flash[:error]).to eq('Failed to save the assignment: ')
@@ -213,32 +209,32 @@
         allow(AssignmentQuestionnaire).to receive(:new).with(any_args).and_return(assignment_questionnaire)
         allow(assignment_questionnaire).to receive(:save).and_return(true)
         @params = {
-            id: 1,
-            course_id: 1,
-            assignment_form: {
-                assignment_questionnaire: [{"assignment_id" => "1", "questionnaire_id" => "666", "dropdown" => "true",
-                                            "questionnaire_weight" => "100", "notification_limit" => "15", "used_in_round" => "1"}],
-                assignment: {
-                    instructor_id: 2,
-                    course_id: 1,
-                    max_team_size: 1,
-                    id: 2,
-                    name: 'test assignment',
-                    directory_path: '/test',
-                    spec_location: '',
-                    show_teammate_reviews: false,
-                    require_quiz: false,
-                    num_quiz_questions: 0,
-                    staggered_deadline: false,
-                    microtask: false,
-                    reviews_visible_to_all: false,
-                    is_calibrated: false,
-                    availability_flag: true,
-                    reputation_algorithm: 'Lauw',
-                    simicheck: -1,
-                    simicheck_threshold: 100
-                }
+          id: 1,
+          course_id: 1,
+          assignment_form: {
+            assignment_questionnaire: [{"assignment_id" => "1", "questionnaire_id" => "666", "dropdown" => "true",
+                                        "questionnaire_weight" => "100", "notification_limit" => "15", "used_in_round" => "1"}],
+            assignment: {
+              instructor_id: 2,
+              course_id: 1,
+              max_team_size: 1,
+              id: 2,
+              name: 'test assignment',
+              directory_path: '/test',
+              spec_location: '',
+              show_teammate_reviews: false,
+              require_quiz: false,
+              num_quiz_questions: 0,
+              staggered_deadline: false,
+              microtask: false,
+              reviews_visible_to_all: false,
+              is_calibrated: false,
+              availability_flag: true,
+              reputation_algorithm: 'Lauw',
+              simicheck: -1,
+              simicheck_threshold: 100
             }
+          }
         }
       end
       context 'when the timezone preference of current user is nil and assignment form updates attributes successfully' do
@@ -305,8 +301,8 @@
         allow(AssignmentForm).to receive(:new).and_return(assignment_form)
         allow(assignment_form).to receive(:delete).with('true').and_return(true)
         params = {
-            id: 1,
-            force: 'true'
+          id: 1,
+          force: 'true'
         }
         session = {user: instructor}
         post :delete, params, session
@@ -322,8 +318,8 @@
         allow(AssignmentForm).to receive(:new).and_return(assignment_form)
         allow(assignment_form).to receive(:delete).with('true').and_raise('You cannot delete this assignment!')
         params = {
-            id: 1,
-            force: 'true'
+          id: 1,
+          force: 'true'
         }
         session = {user: instructor}
         post :delete, params, session
