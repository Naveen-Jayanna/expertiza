require 'rspec'

describe ReputationWebServiceController do

  before(:each) do
    user = build(:instructor)
    stub_current_user(user, user.role.name, user.role)
    request.env['HTTP_REFERER'] = 'www.google.com'
  end

  it 'should do execute query' do
    #controller.json_generator(41,0,2,'peer review grades').should != nil
    has_topic = !SignUpTopic.where(41).empty?
    raw_data_array = []
    raw_data_array = controller.db_query(41,2,has_topic,0)
    expect(controller.db_query(41,2,has_topic,0)).to be_an_instance_of(Array)
    expect(controller.db_query(41,2,has_topic,0)).should_not be(nil)
    expect(raw_data_array).should_not be(nil)
  end

<<<<<<< HEAD
  it 'should execute query for quiz score' do
    result = controller.db_query_with_quiz_score(55,0)
    expect(result).to be_an_instance_of(Array)
    expect(result).should_not be(nil)
    puts result
  end




=======
   it 'should do special query with quiz score' do
    #controller.json_generator(41,0,2,'peer review grades').should != nil
    raw_data_array = []
    raw_data_array = controller.db_query_with_quiz_score(41,0)    
    expect(controller.db_query_with_quiz_score(41,0)).to be_an_instance_of(Array)
    expect(controller.db_query_with_quiz_score(41,0)).should_not be(nil)
    expect(raw_data_array).should_not be(nil)
  end
 
  it 'should query the QuizQuestionnaire with team_ids' do
    team_ids = 1
    quiz_questionnnaire_ids = []
    allow( QuizQuestionnaire).to where(:team_id).and_return(quiz_questionnnaires)
    expect(quiz_questionnnaires).should_not be(nil)
  end 
  
  it 'should get the quiz score' do
      allow(Participant).to find(:reviewer_id).and_return(participant)
      expect(participant).should_not be(nil)
      allow(Participant).to find(:response_map).and_return(quiz_score)
      expect(quiz_score).should_not be(nil)   
  end
  
>>>>>>> e5f36279
end<|MERGE_RESOLUTION|>--- conflicted
+++ resolved
@@ -18,18 +18,6 @@
     expect(raw_data_array).should_not be(nil)
   end
 
-<<<<<<< HEAD
-  it 'should execute query for quiz score' do
-    result = controller.db_query_with_quiz_score(55,0)
-    expect(result).to be_an_instance_of(Array)
-    expect(result).should_not be(nil)
-    puts result
-  end
-
-
-
-
-=======
    it 'should do special query with quiz score' do
     #controller.json_generator(41,0,2,'peer review grades').should != nil
     raw_data_array = []
@@ -53,5 +41,4 @@
       expect(quiz_score).should_not be(nil)   
   end
   
->>>>>>> e5f36279
 end