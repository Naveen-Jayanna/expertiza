require 'rails_helper'
require 'pry'

describe TeamsController do
  describe 'Airbrake-1804043391875943089', type: :controller do
<<<<<<< HEAD

    it 'will set the default team parent as Assignment' do
      allow(Assignment).to receive(:find).with(1).and_return(instance_double('Assignment'))
      get :new
      # get :new, params: { id: 1 }, session: { team_type: nil }
      controller.params[:id] = 1
      controller.session[:team_type] = nil
      expect(response).to have_http_status(302)
      
      expect{ Object.const_get(session[:team_type]).find(params[:id]) }.to raise_error(TypeError)
      expect{ Object.const_get(session[:team_type] ||= 'Assignment').find(params[:id]) }.not_to raise_error(TypeError)
=======
    it 'will set the default team parent as Assignment' do
      controller.params[:id] = 1
      controller.session[:team_type] = nil
      # assignment = create(:assignment)
      get :new
      expect(response.status).to eq(302)
>>>>>>> 9f4548f3
    end
  end
end

describe ImportFileController do
<<<<<<< HEAD
  describe 'Airbrake-1774360945974838307', type: :controller do
    it 'will catch the error info if the tempfile cannot be obtained from params[:file]' do
=======
	describe 'Airbrake-1774360945974838307', type: :controller do
		it 'will catch the error info if the tempfile cannot be obtained from params[:file]' do
>>>>>>> 9f4548f3
      controller.params = {
        id: 1,
        options: {"has_column_names"=>"true", "handle_dups"=>"ignore"},
        model: 'AssignmentTeam',
        file: nil
      }
      session = {
        assignment_id: 1
      }
      ifc = ImportFileController.new
      expect{ifc.send(:importFile, session, controller.params)}.not_to raise_error
      expect(ifc.send(:importFile, session, controller.params).inspect).to eq("[#<NoMethodError: undefined method `each_line' for nil:NilClass>]")
    end
  end
<<<<<<< HEAD
end

describe SignUpSheetController do
  before(:each) do
    allow_any_instance_of(ApplicationController).to receive(:[]).with(:user).and_return(build(:student, id: 1))
  end
  describe 'Airbrake-1781398948366778395', type: :controller do
    it 'can handle the situation when the @participant is nil' do
      # session[:user] = build(:student, id: 1)
      
      controller.params[:assignment_id] = 1
      suc = SignUpSheetController.new
      allow(Participant).to receive_message_chain(:where, :first).with(1, 1).and_return(nil)
      expect(suc.send(:are_needed_authorizations_present?)).to eq(true)
    end
  end
end

describe MenuItemsController do
  describe 'Airbrake-1766139777878852159', type: :controller do
    it "can handle the situation (redirect_to '/') when the session[:menu] is nil"do
      controller.params[:name] = "manage/courses"
      controller.session[:menu] = nil
      get :link
      expect(response).to redirect_to('/')
    end

    it 'redirect to node.url when the session[:menu] is not nil'do
      controller.params[:name] = "manage/courses"
      allow(controller.session[:menu]).to receive(:try).with(any_args).and_return(double('node', url: '/tree_display/goto_courses'))
      get :link
      expect(response).to redirect_to('/tree_display/goto_courses')
    end
  end
=======
>>>>>>> 9f4548f3
end<|MERGE_RESOLUTION|>--- conflicted
+++ resolved
@@ -3,7 +3,6 @@
 
 describe TeamsController do
   describe 'Airbrake-1804043391875943089', type: :controller do
-<<<<<<< HEAD
 
     it 'will set the default team parent as Assignment' do
       allow(Assignment).to receive(:find).with(1).and_return(instance_double('Assignment'))
@@ -15,26 +14,13 @@
       
       expect{ Object.const_get(session[:team_type]).find(params[:id]) }.to raise_error(TypeError)
       expect{ Object.const_get(session[:team_type] ||= 'Assignment').find(params[:id]) }.not_to raise_error(TypeError)
-=======
-    it 'will set the default team parent as Assignment' do
-      controller.params[:id] = 1
-      controller.session[:team_type] = nil
-      # assignment = create(:assignment)
-      get :new
-      expect(response.status).to eq(302)
->>>>>>> 9f4548f3
     end
   end
 end
 
 describe ImportFileController do
-<<<<<<< HEAD
   describe 'Airbrake-1774360945974838307', type: :controller do
     it 'will catch the error info if the tempfile cannot be obtained from params[:file]' do
-=======
-	describe 'Airbrake-1774360945974838307', type: :controller do
-		it 'will catch the error info if the tempfile cannot be obtained from params[:file]' do
->>>>>>> 9f4548f3
       controller.params = {
         id: 1,
         options: {"has_column_names"=>"true", "handle_dups"=>"ignore"},
@@ -49,24 +35,23 @@
       expect(ifc.send(:importFile, session, controller.params).inspect).to eq("[#<NoMethodError: undefined method `each_line' for nil:NilClass>]")
     end
   end
-<<<<<<< HEAD
 end
 
-describe SignUpSheetController do
-  before(:each) do
-    allow_any_instance_of(ApplicationController).to receive(:[]).with(:user).and_return(build(:student, id: 1))
-  end
-  describe 'Airbrake-1781398948366778395', type: :controller do
-    it 'can handle the situation when the @participant is nil' do
-      # session[:user] = build(:student, id: 1)
+# describe SignUpSheetController do 
+#   describe 'Airbrake-1781398948366778395', type: :controller do
+#     before(:each) do
+#       allow_any_instance_of(ApplicationController).to receive(:[]).with(:user).and_return(build(:student, id: 1))
+#     end
+#     it 'can handle the situation when the @participant is nil' do
+#       # session[:user] = build(:student, id: 1)
       
-      controller.params[:assignment_id] = 1
-      suc = SignUpSheetController.new
-      allow(Participant).to receive_message_chain(:where, :first).with(1, 1).and_return(nil)
-      expect(suc.send(:are_needed_authorizations_present?)).to eq(true)
-    end
-  end
-end
+#       controller.params[:assignment_id] = 1
+#       suc = SignUpSheetController.new
+#       allow(Participant).to receive_message_chain(:where, :first).with(1, 1).and_return(nil)
+#       expect(suc.send(:are_needed_authorizations_present?)).to eq(true)
+#     end
+#   end
+# end
 
 describe MenuItemsController do
   describe 'Airbrake-1766139777878852159', type: :controller do
@@ -84,6 +69,4 @@
       expect(response).to redirect_to('/tree_display/goto_courses')
     end
   end
-=======
->>>>>>> 9f4548f3
 end