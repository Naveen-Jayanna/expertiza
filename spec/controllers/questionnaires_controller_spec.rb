--- conflicted
+++ resolved
@@ -379,7 +379,6 @@
     end
   end
 
-<<<<<<< HEAD
   describe '#view_quiz' do
     it 'renders questionnaires#view_quiz' do
       allow(Questionnaire).to receive(:find).with('1').and_return(double('Questionnaire'))
@@ -602,7 +601,7 @@
       expect { controller.send(:save_choices, 1) }.to change { QuizQuestionChoice.count }.from(0).to(10)
     end
   end
-=======
+
   describe '#save_all_questions' do
     context 'when params[:save] is not nil, params[:view_advice] is nil' do
       it 'redirects to questionnaires#edit page after saving all questions' do
@@ -632,5 +631,4 @@
       end
     end
   end
->>>>>>> 87518b28
 end