--- conflicted
+++ resolved
@@ -57,9 +57,6 @@
   describe '#add_reviewer and #get_reviewer' do
     context 'when team_user does not exist' do
       it 'shows an error message and redirects to review_mapping#list_mappings page' do
-<<<<<<< HEAD
-      end
-=======
         expect(User).to receive_message_chain("where.first.id").with(any_args).and_return(user.id)
         expect(TeamsUser).to receive(:exists?).with(any_args).and_return(true)
         #expect(flash[:error]).to match "You cannot assign this student to review his/her own artifact"
@@ -67,8 +64,6 @@
         expect(flash[:error]) =~ /you cannot assign this student to review his.*her own artifact/i
         expect(response).to redirect_to action: 'list_mappings', id: assignment.id
       end
-
->>>>>>> 7a00d6fa
     end
 
     context 'when team_user exists and get_reviewer method returns a reviewer' do
@@ -133,9 +128,6 @@
 
   describe '#assign_quiz_dynamically' do
     context 'when corresponding response map exists' do
-<<<<<<< HEAD
-      it 'shows a flash error and redirects to student_quizzes page' do
-=======
       it 'shows a flash error and redirects to student_quizzes page'do
         expect(Assignment).to receive(:find).with(any_args).and_return(assignment)
         expect(AssignmentParticipant).to receive_message_chain("where.first").with(any_args).and_return(participant)
@@ -143,14 +135,10 @@
         get :assign_quiz_dynamically
         expect(flash[:error]).to eq("You have already taken that quiz.")
         expect(response).to redirect_to ('/student_quizzes?id='+participant.id.to_s)
->>>>>>> 7a00d6fa
       end
     end
 
     context 'when corresponding response map does not exist' do
-<<<<<<< HEAD
-      it 'creates a new QuizResponseMap and redirects to student_quizzes page'
-=======
       it 'creates a new QuizResponseMap and redirects to student_quizzes page' do
         expect(Assignment).to receive(:find).with(any_args).and_return(assignment)
         expect(AssignmentParticipant).to receive_message_chain("where.first").with(any_args).and_return(participant)
@@ -160,7 +148,6 @@
         #expect(flash[:error]).to eq("You have already taken that quiz.")
         expect(response).to redirect_to ('/student_quizzes?id='+participant.id.to_s)
       end
->>>>>>> 7a00d6fa
     end
   end
 
@@ -329,14 +316,6 @@
 
   describe '#list_mappings' do
     it 'renders review_mapping#list_mappings page' do
-<<<<<<< HEAD
-      expect(Assignment).to receive(:find).with(any_args).and_return(assignment)
-      items = double {}
-      expect(AssignmentTeam).to receive(:where).with(any_args).and_return(items)
-      expect(items).to receive(:sort_by).with(any_args)
-      get :list_mappings
-      expect(response).to render_template (:list_mappings)
-=======
       params = {msg: 'error', id: 1}
       expect(Assignment).to receive(:find).with(any_args).and_return(assignment)
       items = double()
@@ -345,8 +324,6 @@
       get :list_mappings, params
       expect(flash[:error]).to eq(params[:msg])
       expect(response).to render_template('review_mapping/list_mappings')
-
->>>>>>> 7a00d6fa
     end
   end
 
@@ -354,10 +331,6 @@
     context 'when teams is not empty' do
       context 'when all nums in params are 0' do
         it 'shows an error flash message and redirects to review_mapping#list_mappings page' do
-<<<<<<< HEAD
-          expect(AssignmentParticipant).to receive_message_chain("where.shuffle!").with(any_args).and_return(participants)
-          expect(AssignmentTeam).to receive_message_chain("where.to_a.shuffle!").and_return(team)
-=======
           expect(AssignmentParticipant).to receive_message_chain("where.to_a.reject.shuffle!").with(any_args).and_return(participant)
           expect(AssignmentTeam).to receive_message_chain("where.to_a.shuffle!").with(any_args).and_return(team)
           allow(team).to receive(:empty?).and_return(false)
@@ -365,7 +338,6 @@
               :uncalibrated_artifacts_num=>0, :max_team_size=>0
           expect(flash[:error]) =~ /Please choose either the number of reviews per student or the number of reviewers per team (student), not both./i
           expect(response).to redirect_to action: 'list_mappings', id: 1
->>>>>>> 7a00d6fa
         end
       end
 
@@ -421,12 +393,7 @@
 
   describe 'response_report' do
     context 'when type is SummaryByRevieweeAndCriteria' do
-<<<<<<< HEAD
-      it 'renders response_report page with corresponding data' do
-      end
-=======
-      it 'renders response_report page with corresponding data'
->>>>>>> 7a00d6fa
+      it 'renders response_report page with corresponding data'
     end
 
     context 'when type is SummaryByCriteria' do
@@ -462,8 +429,6 @@
 
   describe '#save_grade_and_comment_for_reviewer' do
     it 'redirects to review_mapping#response_report page' do
-<<<<<<< HEAD
-=======
       review_grade = double()
       expect(ReviewGrade).to receive(:find_by).with(any_args).and_return(review_grade)
       allow(review_grade).to receive(:nil?).and_return(false)
@@ -475,7 +440,6 @@
       allow_any_instance_of(ApplicationController).to receive(:session).and_return( user: user )
       get :save_grade_and_comment_for_reviewer, :assignment_id => 1
       expect(response).to redirect_to controller: 'review_mapping', action: 'response_report', id:1
->>>>>>> 7a00d6fa
     end
   end
 
