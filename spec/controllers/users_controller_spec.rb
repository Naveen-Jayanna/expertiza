--- conflicted
+++ resolved
@@ -7,11 +7,8 @@
   let(:student3) { build(:student, id: 10, role_id: 1, parent_id: nil) }
   let(:student4) { build(:student, id: 20, role_id: 4) }
   let(:student5) { build(:student, role_id: 4, parent_id: 3) }
-<<<<<<< HEAD
   let(:student6) { build(:student, role_id: nil, name: :lilith)}
   let(:student7) { build(:student, id: 30, name: :amanda)}
-=======
->>>>>>> 1211ff7c
 
   let(:institution1) {build(:institution, id: 1)}
   let(:requested_user1) {
