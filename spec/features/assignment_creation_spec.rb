require 'rails_helper'

def get_questionnaire(finder_var = nil)
  if finder_var.nil?
    AssignmentQuestionnaire.find_by(assignment_id: @assignment.id)
  else
    AssignmentQuestionnaire.where(assignment_id: @assignment.id).where(questionnaire_id: get_selected_id(finder_var))
  end
end

def get_selected_id(finder_var)
  if finder_var == "ReviewQuestionnaire2"
    ReviewQuestionnaire.find_by(name: finder_var).id
  elsif finder_var == "AuthorFeedbackQuestionnaire2"
    AuthorFeedbackQuestionnaire.find_by(name: finder_var).id
  elsif finder_var == "TeammateReviewQuestionnaire2"
    TeammateReviewQuestionnaire.find_by(name: finder_var).id
  end
end

def create_public_assignment(user_id, assignment_option)
  login_as(user_id)
  visit '/assignments/new?private=0'
  fill_assignment_form("public", "testDirectory")
  check(assignment_option)
  click_button 'Create'
  Assignment.where(name: 'public assignment for test').first
end

def admin_edit_assignment_due_date(assignment)
  @assignment = create(assignment, name: 'public assignment for test')
  login_as("instructor6")
  visit "/assignments/#{@assignment.id}/edit"
  click_link 'Due date'
end

def set_assignment_review_deadline(submission_date, review_date, round)
  fill_in 'assignment_form_assignment_rounds_of_reviews', with: round
  fill_in 'datetimepicker_submission_round_1', with: submission_date
  fill_in 'datetimepicker_review_round_1', with: review_date
  click_button 'submit_btn'
end

def validate_assignment_review_deadline
  submission_type_id = DeadlineType.where(name: 'submission')[0].id
  review_type_id = DeadlineType.where(name: 'review')[0].id
  submission_due_date = DueDate.find(1)
  review_due_date = DueDate.find(2)
  expect(submission_due_date).to have_attributes(
    deadline_type_id: submission_type_id,
    type: 'AssignmentDueDate'
  )

  expect(review_due_date).to have_attributes(
    deadline_type_id: review_type_id,
    type: 'AssignmentDueDate'
  )
end

def admin_set_assignment_dates(assignment, submission_date, review_date, round)
  admin_edit_assignment_due_date(assignment)
  it "set the deadline for an assignment review" do
    set_assignment_review_deadline(submission_date, review_date, round)
    validate_assignment_review_deadline(submission_date, review_date)
  end
end

def validate_assignment_attributes_by_course(assignment, assignment_descriptor, directory_path, spec_location)
  expect(assignment).to have_attributes(
    name: assignment_descriptor + ' assignment for test',
    course_id: Course.find_by(name: 'Course 2')[:id],
    directory_path: directory_path,
    spec_location: spec_location
  )
end

def validate_attributes(questionaire_name)
  questionnaire = get_questionnaire(questionaire_name).first
  expect(questionnaire).to have_attributes(
    questionnaire_weight: 50,
    notification_limit: 50
  )
end

def validate_dropdown
  questionnaire = Questionnaire.where(name: "ReviewQuestionnaire2").first
  assignment_questionnaire = AssignmentQuestionnaire.where(assignment_id: @assignment.id, questionnaire_id: questionnaire.id).first
  expect(assignment_questionnaire.dropdown).to eq(false)
end

def fill_in_questionaire(questionaire_css, questionaire_name)
  within(:css, questionaire_css) do
    select questionaire_name, from: 'assignment_form[assignment_questionnaire][][questionnaire_id]'
    uncheck('dropdown')
    select "Scale", from: 'assignment_form[assignment_questionnaire][][dropdown]'
    fill_in 'assignment_form[assignment_questionnaire][][questionnaire_weight]', with: '50'
    fill_in 'assignment_form[assignment_questionnaire][][notification_limit]', with: '50'
  end
  click_button 'Save'
  sleep 1
end

def handle_questionaire(questionaire_css, questionaire_name, test_attributes)
  fill_in_questionaire(questionaire_css, questionaire_name)
  if test_attributes
    validate_attributes(questionaire_name)
  else
    validate_dropdown
  end
end

def new_assignment_settings(selected_options)
  login_as("instructor6")
  visit '/assignments/new?private=1'
  fill_assignment_form("private", "testDirectory")
  selected_options.each {|a| check(a) }
end

def fill_assignment_form(assignment_descriptor, directory_identifier)
  fill_in 'assignment_form_assignment_name', with: assignment_descriptor + ' assignment for test'
  select('Course 2', from: 'assignment_form_assignment_course_id')
  fill_in 'assignment_form_assignment_directory_path', with: directory_identifier
end

describe "assignment function" do
  before(:each) do
    create(:deadline_type, name: "submission")
    create(:deadline_type, name: "review")
    create(:deadline_type, name: "metareview")
    create(:deadline_type, name: "drop_topic")
    create(:deadline_type, name: "signup")
    create(:deadline_type, name: "team_formation")
    create(:deadline_right)
    create(:deadline_right, name: 'Late')
    create(:deadline_right, name: 'OK')
  end

  describe "creation page", js: true do
    before(:each) do
      (1..3).each do |i|
        create(:course, name: "Course #{i}")
      end
    end

    # Might as well test small flags for creation here
    it "is able to create a public assignment" do
      login_as("instructor6")
      visit "/assignments/new?private=0"
      fill_assignment_form("public", "testDirectory")
      fill_in 'assignment_form_assignment_spec_location', with: 'testLocation'
      check("assignment_form_assignment_microtask")
      check("assignment_form_assignment_reviews_visible_to_all")
      check("assignment_form_assignment_is_calibrated")
      uncheck("assignment_form_assignment_availability_flag")
      expect(page).to have_select("assignment_form[assignment][reputation_algorithm]", options: ['--', 'Hamer', 'Lauw'])

      click_button 'Create'
      assignment = Assignment.where(name: 'public assignment for test').first
      expect(assignment).to have_attributes(
        name: 'public assignment for test',
        course_id: Course.find_by(name: 'Course 2').id,
        directory_path: 'testDirectory',
        spec_location: 'testLocation',
        microtask: true,
        is_calibrated: true,
        availability_flag: false
      )
    end

    it "is able to create a private assignment" do
      login_as("instructor6")
      visit "/assignments/new?private=1"

      fill_assignment_form("private", "testDirectory")

      fill_in 'assignment_form_assignment_spec_location', with: 'testLocation'
      check("assignment_form_assignment_microtask")
      check("assignment_form_assignment_reviews_visible_to_all")
      check("assignment_form_assignment_is_calibrated")
      uncheck("assignment_form_assignment_availability_flag")
      expect(page).to have_select("assignment_form[assignment][reputation_algorithm]", options: ['--', 'Hamer', 'Lauw'])

      click_button 'Create'
      assignment = Assignment.where(name: 'private assignment for test').first
<<<<<<< HEAD
      expect(assignment).to have_attributes(
        name: 'private assignment for test',
        course_id: Course.find_by(name: 'Course 2').id,
        directory_path: 'testDirectory',
        spec_location: 'testLocation'
      )
=======
      validate_assignment_attributes_by_course(assignment, 'private', 'testDirectory', 'testLocation')
>>>>>>> 7b7f53cc
    end

    it "is able to create with teams" do
      new_assignment_settings(%w(team_assignment assignment_form_assignment_show_teammate_reviews))
      fill_in 'assignment_form_assignment_max_team_size', with: 3

      click_button 'Create'

      assignment = Assignment.where(name: 'private assignment for test').first
      expect(assignment).to have_attributes(
        max_team_size: 3,
        show_teammate_reviews: true
      )
    end
    # instructor can check "has quiz" box and set the number of quiz questions
    it "is able to create with quiz" do
      new_assignment_settings(["assignment_form_assignment_require_quiz"])
      click_button 'Create'
      fill_in 'assignment_form_assignment_num_quiz_questions', with: 3
      click_button 'submit_btn'

      assignment = Assignment.where(name: 'private assignment for test').first
      expect(assignment).to have_attributes(
        num_quiz_questions: 3,
        require_quiz: true
      )
    end

    it "is able to create with staggered deadline" do
      skip('skip test on staggered deadline temporarily')
      login_as("instructor6")
      visit '/assignments/new?private=1'

      fill_assignment_form("private", "testDirectory")
      begin
        check("assignment_form_assignment_staggered_deadline")
      rescue
        return
      end
      page.driver.browser.switch_to.alert.accept
      click_button 'Create'
      fill_in 'assignment_form_assignment_days_between_submissions', with: 7
      click_button 'submit_btn'

      assignment = Assignment.where(name: 'private assignment for test').first
      pending(%(not sure what's broken here but the error is:
        #ActionController::RoutingError: No route matches [GET] "/assets/staggered_deadline_assignment_graph/graph_1.jpg"))
      expect(assignment).to have_attributes(
        staggered_deadline: true
      )
    end

    ## should be able to create with review visible to all reviewers
    it "is able to create with review visible to all reviewers" do
      login_as("instructor6")
      visit '/assignments/new?private=1'
      fill_assignment_form("private", "testDirectory")
      fill_in 'assignment_form_assignment_spec_location', with: 'testLocation'
      check('assignment_form_assignment_reviews_visible_to_all')
      click_button 'Create'
      expect(page).to have_select("assignment_form[assignment][reputation_algorithm]", options: ['--', 'Hamer', 'Lauw'])
      # click_button 'Create'
      assignment = Assignment.where(name: 'private assignment for test').first
<<<<<<< HEAD
      expect(assignment).to have_attributes(
        name: 'private assignment for test',
        course_id: Course.find_by(name: 'Course 2').id,
        directory_path: 'testDirectory',
        spec_location: 'testLocation'
      )
=======
      validate_assignment_attributes_by_course(assignment, 'private', 'testDirectory', 'testLocation')
>>>>>>> 7b7f53cc
    end

    it "is able to create public micro-task assignment" do
      assignment = create_public_assignment("instructor6", 'assignment_form_assignment_microtask')
      expect(assignment).to have_attributes(
        microtask: true
      )
    end
    it "is able to create calibrated public assignment" do
      assignment = create_public_assignment("instructor6", "assignment_form_assignment_is_calibrated")
      expect(assignment).to have_attributes(
        is_calibrated: true
      )
    end
  end

  # instructor can set in which deadline can student reviewers take the quizzes
  describe "deadlines", js: true do
    before(:each) do
<<<<<<< HEAD
      @assignment = create(:assignment, name: 'public assignment for test')
      login_as("instructor6")
      visit "/assignments/#{@assignment.id}/edit"
      click_link 'Due date'
    end
    # instructor can set deadline for review and taking quiz
    it "set the deadline for an assignment review" do
      fill_in 'assignment_form_assignment_rounds_of_reviews', with: '1'
      fill_in 'datetimepicker_submission_round_1', with: (Time.now.in_time_zone + 1.day).strftime("%Y/%m/%d %H:%M")
      fill_in 'datetimepicker_review_round_1', with: (Time.now.in_time_zone + 10.days).strftime("%Y/%m/%d %H:%M")
      click_button 'submit_btn'

      submission_type_id = DeadlineType.where(name: 'submission')[0].id
      review_type_id = DeadlineType.where(name: 'review')[0].id

      submission_due_date = DueDate.find(1)
      review_due_date = DueDate.find(2)
      expect(submission_due_date).to have_attributes(
        deadline_type_id: submission_type_id,
        type: 'AssignmentDueDate'
      )

      expect(review_due_date).to have_attributes(
        deadline_type_id: review_type_id,
        type: 'AssignmentDueDate'
      )
=======
      admin_set_assignment_dates(:assignment, '2017/11/01 12:00', '2017/11/10 12:00', 1)
>>>>>>> 7b7f53cc
    end
  end
  # adding test for general tab
  describe "general tab", js: true do
    before(:each) do
      (1..3).each do |i|
        create(:course, name: "Course #{i}")
      end
      create(:assignment, name: 'edit assignment for test')

      assignment = Assignment.where(name: 'edit assignment for test').first
      login_as("instructor6")
      visit "/assignments/#{assignment.id}/edit"
      click_link 'General'
    end

    it "should edit assignment available to students" do
      fill_assignment_form("edit", "testDirectory1")
      fill_in 'assignment_form_assignment_spec_location', with: 'testLocation1'
      check("assignment_form_assignment_microtask")
      check("assignment_form_assignment_is_calibrated")
      click_button 'Save'
      assignment = Assignment.where(name: 'edit assignment for test').first
      expect(assignment).to have_attributes(
        name: 'edit assignment for test',
        course_id: Course.find_by(name: 'Course 2').id,
        directory_path: 'testDirectory1',
        spec_location: 'testLocation1',
        microtask: true,
        is_calibrated: true
      )
    end

    it "should edit quiz number available to students" do
      fill_assignment_form("edit", "testDirectory1")
      fill_in 'assignment_form_assignment_spec_location', with: 'testLocation1'
      check("assignment_form_assignment_require_quiz")
      click_button 'Save'
      fill_in 'assignment_form_assignment_num_quiz_questions', with: 5
      click_button 'Save'
      assignment = Assignment.where(name: 'edit assignment for test').first
      expect(assignment).to have_attributes(
        name: 'edit assignment for test',
        course_id: Course.find_by(name: 'Course 2').id,
        directory_path: 'testDirectory1',
        spec_location: 'testLocation1',
        num_quiz_questions: 5,
        require_quiz: true
      )
    end

    it "should edit number of members per team " do
      fill_assignment_form("edit", "testDirectory1")
      fill_in 'assignment_form_assignment_spec_location', with: 'testLocation1'
      check("assignment_form_assignment_show_teammate_reviews")
      fill_in 'assignment_form_assignment_max_team_size', with: 5
      click_button 'Save'
      assignment = Assignment.where(name: 'edit assignment for test').first
      expect(assignment).to have_attributes(
        name: 'edit assignment for test',
        course_id: Course.find_by(name: 'Course 2').id,
        directory_path: 'testDirectory1',
        spec_location: 'testLocation1',
        max_team_size: 5,
        show_teammate_reviews: true
      )
    end

    ##### test reviews visible to all other reviewers ######
    it "should edit review visible to all other reviewers" do
      fill_assignment_form("edit", "testDirectory1")
      fill_in 'assignment_form_assignment_spec_location', with: 'testLocation1'
      check "assignment_form_assignment_reviews_visible_to_all"
      click_button 'Save'
      assignment = Assignment.where(name: 'edit assignment for test').first
<<<<<<< HEAD
      expect(assignment).to have_attributes(
        name: 'edit assignment for test',
        course_id: Course.find_by(name: 'Course 2').id,
        directory_path: 'testDirectory1',
        spec_location: 'testLocation1'
      )
=======
      validate_assignment_attributes_by_course(assignment, 'edit', 'testDirectory1', 'testLocation1')
>>>>>>> 7b7f53cc
    end

    it "check if checking calibration shows the tab" do
      uncheck 'assignment_form_assignment_is_calibrated'
      click_button 'Save'

      check 'assignment_form_assignment_is_calibrated'
      click_button 'Save'

      expect(page).to have_selector('#Calibration')
    end
  end

  describe "topics tab", js: true do
    before(:each) do
      (1..3).each do |i|
        create(:course, name: "Course #{i}")
      end
      assignment = create(:assignment, name: 'public assignment for test')
      login_as("instructor6")
      visit "/assignments/#{assignment.id}/edit"
      click_link 'Topics'
    end

    it "can edit topics properties - Check" do
      check("assignment_form_assignment_allow_suggestions")
      check("assignment_form_assignment_is_intelligent")
      check("assignment_form_assignment_can_review_same_topic")
      check("assignment_form_assignment_can_choose_topic_to_review")
      check("assignment_form_assignment_use_bookmark")
      click_button 'submit_btn'
      assignment = Assignment.where(name: 'public assignment for test').first
      expect(assignment).to have_attributes(
        allow_suggestions: true,
        is_intelligent: true,
        can_review_same_topic: true,
        can_choose_topic_to_review: true,
        use_bookmark: true
      )
    end

    it "can edit topics properties - unCheck" do
      uncheck("assignment_form_assignment_allow_suggestions")
      uncheck("assignment_form_assignment_is_intelligent")
      uncheck("assignment_form_assignment_can_review_same_topic")
      uncheck("assignment_form_assignment_can_choose_topic_to_review")
      uncheck("assignment_form_assignment_use_bookmark")
      click_button 'submit_btn'
      assignment = Assignment.where(name: 'public assignment for test').first
      expect(assignment).to have_attributes(
        allow_suggestions: false,
        is_intelligent: false,
        can_review_same_topic: false,
        can_choose_topic_to_review: false,
        use_bookmark: false
      )
    end

    it "Add new topic" do
      click_link 'New topic'
      click_button 'OK'
      fill_in 'topic_topic_identifier', with: '1'
      fill_in 'topic_topic_name', with: 'Test'
      fill_in 'topic_category', with: 'Test Category'
      fill_in 'topic_max_choosers', with: 2
      click_button 'Create'

      sign_up_topics = SignUpTopic.where(topic_name: 'Test').first
      expect(sign_up_topics).to have_attributes(
        topic_name: 'Test',
        assignment_id: 1,
        max_choosers: 2,
        topic_identifier: '1',
        category: 'Test Category'
      )
    end

    it "Delete existing topic", js: true do
      click_link 'Due date'
      fill_in 'assignment_form_assignment_rounds_of_reviews', with: '1'
      fill_in 'datetimepicker_submission_round_1', with: (Time.now.in_time_zone + 1.day).strftime("%Y/%m/%d %H:%M")
      fill_in 'datetimepicker_review_round_1', with: (Time.now.in_time_zone + 10.days).strftime("%Y/%m/%d %H:%M")
      click_button 'submit_btn'
      assignment = Assignment.where(name: 'public assignment for test').first
      create(:topic, assignment_id: assignment.id)
      visit "/assignments/#{assignment.id}/edit"
      click_link 'Topics'
      all(:xpath, '//img[@title="Delete Topic"]')[0].click
      click_button 'OK'

      topics_exist = SignUpTopic.count(:all, assignment_id: assignment.id)
      expect(topics_exist).to be_eql 0
    end
  end

  # Begin rubric tab
  describe "rubrics tab", js: true do
    before(:each) do
      @assignment = create(:assignment)
      create_list(:participant, 3)
      # Create an assignment due date
      create :assignment_due_date, due_at: (DateTime.now.in_time_zone - 1)
      @review_deadline_type = create(:deadline_type, name: "review")
      create :assignment_due_date, due_at: (DateTime.now.in_time_zone + 1), deadline_type: @review_deadline_type
      create(:assignment_node)
      create(:question)
      create(:questionnaire)
      create(:assignment_questionnaire)
      (1..3).each do |i|
        create(:questionnaire, name: "ReviewQuestionnaire#{i}")
        create(:author_feedback_questionnaire, name: "AuthorFeedbackQuestionnaire#{i}")
        create(:teammate_review_questionnaire, name: "TeammateReviewQuestionnaire#{i}")
      end
      login_as("instructor6")
      visit "/assignments/#{@assignment.id}/edit"
      click_link 'Rubrics'
    end

    # First row of rubric
    describe "Edit review rubric" do
      it "updates review questionnaire" do
        handle_questionaire("tr#questionnaire_table_ReviewQuestionnaire", "ReviewQuestionnaire2", true)
      end

      it "should update scored question dropdown" do
        handle_questionaire("tr#questionnaire_table_ReviewQuestionnaire", "ReviewQuestionnaire2", false)
      end

      # Second row of rubric
      it "updates author feedback questionnaire" do
        handle_questionaire("tr#questionnaire_table_AuthorFeedbackQuestionnaire", "AuthorFeedbackQuestionnaire2", true)
      end

      ##
      # Third row of rubric
      it "updates teammate review questionnaire" do
        handle_questionaire("tr#questionnaire_table_TeammateReviewQuestionnaire", "TeammateReviewQuestionnaire2", true)
      end
    end
  end

  # Begin review strategy tab
  describe "review strategy tab", js: true do
    before(:each) do
      create(:assignment, name: 'public assignment for test')
      @assignment_id = Assignment.where(name: 'public assignment for test').first.id
    end

    it "auto selects" do
      login_as("instructor6")
      visit "/assignments/#{@assignment_id}/edit"
      find_link('ReviewStrategy').click
      select "Auto-Selected", from: 'assignment_form_assignment_review_assignment_strategy'
      fill_in 'assignment_form_assignment_review_topic_threshold', with: 3
      fill_in 'assignment_form_assignment_max_reviews_per_submission', with: 10
      click_button 'Save'
      assignment = Assignment.where(name: 'public assignment for test').first
      expect(assignment).to have_attributes(
        review_assignment_strategy: 'Auto-Selected',
        review_topic_threshold: 3,
        max_reviews_per_submission: 10
      )
    end

    # instructor assign reviews will happen only one time, so the data will not be store in DB.
    it "sets number of reviews by each student" do
      pending('review section not yet completed')
      login_as("instructor6")
      visit '/assignments/1/edit'
      find_link('ReviewStrategy').click
      select "Instructor-Selected", from: 'assignment_form_assignment_review_assignment_strategy'
      check 'num_reviews_student'
      fill_in 'num_reviews_per_student', with: 5
    end
  end

  # Begin participant testing
  describe "participants", js: true do
    before(:each) do
      create(:course)
      create(:assignment, name: 'participants Assignment')
      create(:assignment_node)
    end

    it "check to see if participants can be added" do
      student = create(:student)
      login_as('instructor6')

      assignment_id = Assignment.where(name: 'participants Assignment')[0].id
      visit "/participants/list?id=#{assignment_id}&model=Assignment"

      fill_in 'user_name', with: student.name
      choose 'user_role_participant'

      expect do
        click_button 'Add'
        wait_for_ajax # E1721 changes test
      end.to change { Participant.count }.by 1
    end

    it "should display newly created assignment" do
      participant = create(:participant)
      login_as(participant.name)
      expect(page).to have_content("participants Assignment")
    end
  end
  # Begin Due Date tab
  describe "Due dates tab", js: true do
    before(:each) do
      admin_set_assignment_dates(:assignment, '2017/10/01 12:00', '2017/10/10 12:00', 1)
    end

    xit "Able to create a new penalty policy" do # This case doesn't work in expertiza yet, i.e. not able to create new late policy.
      find_link('New late policy').click
      fill_in 'late_policy_policy_name', with: 'testlatepolicy'
      fill_in 'policy_penalty_per_unit', with: 'testlatepolicypenalty'
      fill_in 'late_policy_max_penalty', with: 2
      click_button 'Create'
    end
<<<<<<< HEAD

    # able to set deadlines for a single round of reviews
    it "set the deadline for an assignment review" do
      fill_in 'assignment_form_assignment_rounds_of_reviews', with: '1'
      fill_in 'datetimepicker_submission_round_1', with: (Time.now.in_time_zone + 1.day).strftime("%Y/%m/%d %H:%M")
      fill_in 'datetimepicker_review_round_1', with: (Time.now.in_time_zone + 10.days).strftime("%Y/%m/%d %H:%M")
      click_button 'submit_btn'

      submission_type_id = DeadlineType.where(name: 'submission')[0].id
      review_type_id = DeadlineType.where(name: 'review')[0].id

      submission_due_date = DueDate.find(1)
      review_due_date = DueDate.find(2)
      expect(submission_due_date).to have_attributes(
        deadline_type_id: submission_type_id,
        type: 'AssignmentDueDate'
      )

      expect(review_due_date).to have_attributes(
        deadline_type_id: review_type_id,
        type: 'AssignmentDueDate'
      )
    end
=======
>>>>>>> 7b7f53cc
  end

  it "check to find if the assignment can be added to a course", js: true do
    create(:assignment, course: nil, name: 'Test Assignment')
    create(:course, name: 'Test Course')

    course_id = Course.where(name: 'test Course')[0].id

    assignment_id = Assignment.where(name: 'Test Assignment')[0].id

    login_as('instructor6')
    visit "/assignments/associate_assignment_with_course?id=#{assignment_id}"

    choose "course_id_#{course_id}"
    click_button 'Save'

    assignment_row = Assignment.where(name: 'Test Assignment')[0]
    expect(assignment_row).to have_attributes(
      course_id: course_id
    )
  end
end<|MERGE_RESOLUTION|>--- conflicted
+++ resolved
@@ -1,4 +1,13 @@
 require 'rails_helper'
+
+def questionnaire_options(assignment, type, _round = 0)
+  questionnaires = Questionnaire.where(['private = 0 or instructor_id = ?', assignment.instructor_id]).order('name')
+  options = []
+  questionnaires.select {|x| x.type == type }.each do |questionnaire|
+    options << [questionnaire.name, questionnaire.id]
+  end
+  options
+end
 
 def get_questionnaire(finder_var = nil)
   if finder_var.nil?
@@ -18,108 +27,11 @@
   end
 end
 
-def create_public_assignment(user_id, assignment_option)
-  login_as(user_id)
-  visit '/assignments/new?private=0'
-  fill_assignment_form("public", "testDirectory")
-  check(assignment_option)
-  click_button 'Create'
-  Assignment.where(name: 'public assignment for test').first
-end
-
-def admin_edit_assignment_due_date(assignment)
-  @assignment = create(assignment, name: 'public assignment for test')
-  login_as("instructor6")
-  visit "/assignments/#{@assignment.id}/edit"
-  click_link 'Due date'
-end
-
-def set_assignment_review_deadline(submission_date, review_date, round)
-  fill_in 'assignment_form_assignment_rounds_of_reviews', with: round
-  fill_in 'datetimepicker_submission_round_1', with: submission_date
-  fill_in 'datetimepicker_review_round_1', with: review_date
-  click_button 'submit_btn'
-end
-
-def validate_assignment_review_deadline
-  submission_type_id = DeadlineType.where(name: 'submission')[0].id
-  review_type_id = DeadlineType.where(name: 'review')[0].id
-  submission_due_date = DueDate.find(1)
-  review_due_date = DueDate.find(2)
-  expect(submission_due_date).to have_attributes(
-    deadline_type_id: submission_type_id,
-    type: 'AssignmentDueDate'
-  )
-
-  expect(review_due_date).to have_attributes(
-    deadline_type_id: review_type_id,
-    type: 'AssignmentDueDate'
-  )
-end
-
-def admin_set_assignment_dates(assignment, submission_date, review_date, round)
-  admin_edit_assignment_due_date(assignment)
-  it "set the deadline for an assignment review" do
-    set_assignment_review_deadline(submission_date, review_date, round)
-    validate_assignment_review_deadline(submission_date, review_date)
-  end
-end
-
-def validate_assignment_attributes_by_course(assignment, assignment_descriptor, directory_path, spec_location)
-  expect(assignment).to have_attributes(
-    name: assignment_descriptor + ' assignment for test',
-    course_id: Course.find_by(name: 'Course 2')[:id],
-    directory_path: directory_path,
-    spec_location: spec_location
-  )
-end
-
-def validate_attributes(questionaire_name)
-  questionnaire = get_questionnaire(questionaire_name).first
-  expect(questionnaire).to have_attributes(
-    questionnaire_weight: 50,
-    notification_limit: 50
-  )
-end
-
-def validate_dropdown
-  questionnaire = Questionnaire.where(name: "ReviewQuestionnaire2").first
-  assignment_questionnaire = AssignmentQuestionnaire.where(assignment_id: @assignment.id, questionnaire_id: questionnaire.id).first
-  expect(assignment_questionnaire.dropdown).to eq(false)
-end
-
-def fill_in_questionaire(questionaire_css, questionaire_name)
-  within(:css, questionaire_css) do
-    select questionaire_name, from: 'assignment_form[assignment_questionnaire][][questionnaire_id]'
-    uncheck('dropdown')
-    select "Scale", from: 'assignment_form[assignment_questionnaire][][dropdown]'
-    fill_in 'assignment_form[assignment_questionnaire][][questionnaire_weight]', with: '50'
-    fill_in 'assignment_form[assignment_questionnaire][][notification_limit]', with: '50'
-  end
-  click_button 'Save'
-  sleep 1
-end
-
-def handle_questionaire(questionaire_css, questionaire_name, test_attributes)
-  fill_in_questionaire(questionaire_css, questionaire_name)
-  if test_attributes
-    validate_attributes(questionaire_name)
-  else
-    validate_dropdown
-  end
-end
-
-def new_assignment_settings(selected_options)
-  login_as("instructor6")
-  visit '/assignments/new?private=1'
-  fill_assignment_form("private", "testDirectory")
-  selected_options.each {|a| check(a) }
-end
-
-def fill_assignment_form(assignment_descriptor, directory_identifier)
-  fill_in 'assignment_form_assignment_name', with: assignment_descriptor + ' assignment for test'
+def fill_assignment_form
+  fill_in 'assignment_form_assignment_name', with: 'edit assignment for test'
   select('Course 2', from: 'assignment_form_assignment_course_id')
-  fill_in 'assignment_form_assignment_directory_path', with: directory_identifier
+  fill_in 'assignment_form_assignment_directory_path', with: 'testDirectory1'
+  fill_in 'assignment_form_assignment_spec_location', with: 'testLocation1'
 end
 
 describe "assignment function" do
@@ -146,7 +58,10 @@
     it "is able to create a public assignment" do
       login_as("instructor6")
       visit "/assignments/new?private=0"
-      fill_assignment_form("public", "testDirectory")
+
+      fill_in 'assignment_form_assignment_name', with: 'public assignment for test'
+      select('Course 2', from: 'assignment_form_assignment_course_id')
+      fill_in 'assignment_form_assignment_directory_path', with: 'testDirectory'
       fill_in 'assignment_form_assignment_spec_location', with: 'testLocation'
       check("assignment_form_assignment_microtask")
       check("assignment_form_assignment_reviews_visible_to_all")
@@ -171,8 +86,9 @@
       login_as("instructor6")
       visit "/assignments/new?private=1"
 
-      fill_assignment_form("private", "testDirectory")
-
+      fill_in 'assignment_form_assignment_name', with: 'private assignment for test'
+      select('Course 2', from: 'assignment_form_assignment_course_id')
+      fill_in 'assignment_form_assignment_directory_path', with: 'testDirectory'
       fill_in 'assignment_form_assignment_spec_location', with: 'testLocation'
       check("assignment_form_assignment_microtask")
       check("assignment_form_assignment_reviews_visible_to_all")
@@ -182,20 +98,23 @@
 
       click_button 'Create'
       assignment = Assignment.where(name: 'private assignment for test').first
-<<<<<<< HEAD
       expect(assignment).to have_attributes(
         name: 'private assignment for test',
         course_id: Course.find_by(name: 'Course 2').id,
         directory_path: 'testDirectory',
         spec_location: 'testLocation'
       )
-=======
-      validate_assignment_attributes_by_course(assignment, 'private', 'testDirectory', 'testLocation')
->>>>>>> 7b7f53cc
     end
 
     it "is able to create with teams" do
-      new_assignment_settings(%w(team_assignment assignment_form_assignment_show_teammate_reviews))
+      login_as("instructor6")
+      visit '/assignments/new?private=1'
+
+      fill_in 'assignment_form_assignment_name', with: 'private assignment for test'
+      select('Course 2', from: 'assignment_form_assignment_course_id')
+      fill_in 'assignment_form_assignment_directory_path', with: 'testDirectory'
+      check("team_assignment")
+      check("assignment_form_assignment_show_teammate_reviews")
       fill_in 'assignment_form_assignment_max_team_size', with: 3
 
       click_button 'Create'
@@ -208,7 +127,13 @@
     end
     # instructor can check "has quiz" box and set the number of quiz questions
     it "is able to create with quiz" do
-      new_assignment_settings(["assignment_form_assignment_require_quiz"])
+      login_as("instructor6")
+      visit '/assignments/new?private=1'
+
+      fill_in 'assignment_form_assignment_name', with: 'private assignment for test'
+      select('Course 2', from: 'assignment_form_assignment_course_id')
+      fill_in 'assignment_form_assignment_directory_path', with: 'testDirectory'
+      check("assignment_form_assignment_require_quiz")
       click_button 'Create'
       fill_in 'assignment_form_assignment_num_quiz_questions', with: 3
       click_button 'submit_btn'
@@ -225,7 +150,9 @@
       login_as("instructor6")
       visit '/assignments/new?private=1'
 
-      fill_assignment_form("private", "testDirectory")
+      fill_in 'assignment_form_assignment_name', with: 'private assignment for test'
+      select('Course 2', from: 'assignment_form_assignment_course_id')
+      fill_in 'assignment_form_assignment_directory_path', with: 'testDirectory'
       begin
         check("assignment_form_assignment_staggered_deadline")
       rescue
@@ -237,54 +164,67 @@
       click_button 'submit_btn'
 
       assignment = Assignment.where(name: 'private assignment for test').first
-      pending(%(not sure what's broken here but the error is:
-        #ActionController::RoutingError: No route matches [GET] "/assets/staggered_deadline_assignment_graph/graph_1.jpg"))
+      pending(%(not sure what's broken here but the error is: #ActionController::RoutingError: No route matches [GET] "/assets/staggered_deadline_assignment_graph/graph_1.jpg"))
       expect(assignment).to have_attributes(
         staggered_deadline: true
       )
     end
 
-    ## should be able to create with review visible to all reviewers
+    ## should be able to create with review visible to all reviewres
     it "is able to create with review visible to all reviewers" do
       login_as("instructor6")
       visit '/assignments/new?private=1'
-      fill_assignment_form("private", "testDirectory")
+      fill_in 'assignment_form_assignment_name', with: 'private assignment for test'
+      select('Course 2', from: 'assignment_form_assignment_course_id')
+      fill_in 'assignment_form_assignment_directory_path', with: 'testDirectory'
       fill_in 'assignment_form_assignment_spec_location', with: 'testLocation'
       check('assignment_form_assignment_reviews_visible_to_all')
       click_button 'Create'
       expect(page).to have_select("assignment_form[assignment][reputation_algorithm]", options: ['--', 'Hamer', 'Lauw'])
       # click_button 'Create'
       assignment = Assignment.where(name: 'private assignment for test').first
-<<<<<<< HEAD
       expect(assignment).to have_attributes(
         name: 'private assignment for test',
         course_id: Course.find_by(name: 'Course 2').id,
         directory_path: 'testDirectory',
         spec_location: 'testLocation'
       )
-=======
-      validate_assignment_attributes_by_course(assignment, 'private', 'testDirectory', 'testLocation')
->>>>>>> 7b7f53cc
     end
 
     it "is able to create public micro-task assignment" do
-      assignment = create_public_assignment("instructor6", 'assignment_form_assignment_microtask')
+      login_as("instructor6")
+      visit '/assignments/new?private=0'
+
+      fill_in 'assignment_form_assignment_name', with: 'public assignment for test'
+      select('Course 2', from: 'assignment_form_assignment_course_id')
+      fill_in 'assignment_form_assignment_directory_path', with: 'testDirectory'
+      check('assignment_form_assignment_microtask')
+      click_button 'Create'
+
+      assignment = Assignment.where(name: 'public assignment for test').first
       expect(assignment).to have_attributes(
         microtask: true
       )
     end
     it "is able to create calibrated public assignment" do
-      assignment = create_public_assignment("instructor6", "assignment_form_assignment_is_calibrated")
+      login_as("instructor6")
+      visit '/assignments/new?private=0'
+
+      fill_in 'assignment_form_assignment_name', with: 'public assignment for test'
+      select('Course 2', from: 'assignment_form_assignment_course_id')
+      fill_in 'assignment_form_assignment_directory_path', with: 'testDirectory'
+      check("assignment_form_assignment_is_calibrated")
+      click_button 'Create'
+
+      assignment = Assignment.where(name: 'public assignment for test').first
       expect(assignment).to have_attributes(
         is_calibrated: true
       )
     end
   end
-
   # instructor can set in which deadline can student reviewers take the quizzes
   describe "deadlines", js: true do
     before(:each) do
-<<<<<<< HEAD
       @assignment = create(:assignment, name: 'public assignment for test')
       login_as("instructor6")
       visit "/assignments/#{@assignment.id}/edit"
@@ -311,9 +251,6 @@
         deadline_type_id: review_type_id,
         type: 'AssignmentDueDate'
       )
-=======
-      admin_set_assignment_dates(:assignment, '2017/11/01 12:00', '2017/11/10 12:00', 1)
->>>>>>> 7b7f53cc
     end
   end
   # adding test for general tab
@@ -331,8 +268,7 @@
     end
 
     it "should edit assignment available to students" do
-      fill_assignment_form("edit", "testDirectory1")
-      fill_in 'assignment_form_assignment_spec_location', with: 'testLocation1'
+      fill_assignment_form
       check("assignment_form_assignment_microtask")
       check("assignment_form_assignment_is_calibrated")
       click_button 'Save'
@@ -348,8 +284,7 @@
     end
 
     it "should edit quiz number available to students" do
-      fill_assignment_form("edit", "testDirectory1")
-      fill_in 'assignment_form_assignment_spec_location', with: 'testLocation1'
+      fill_assignment_form
       check("assignment_form_assignment_require_quiz")
       click_button 'Save'
       fill_in 'assignment_form_assignment_num_quiz_questions', with: 5
@@ -366,8 +301,7 @@
     end
 
     it "should edit number of members per team " do
-      fill_assignment_form("edit", "testDirectory1")
-      fill_in 'assignment_form_assignment_spec_location', with: 'testLocation1'
+      fill_assignment_form
       check("assignment_form_assignment_show_teammate_reviews")
       fill_in 'assignment_form_assignment_max_team_size', with: 5
       click_button 'Save'
@@ -384,21 +318,16 @@
 
     ##### test reviews visible to all other reviewers ######
     it "should edit review visible to all other reviewers" do
-      fill_assignment_form("edit", "testDirectory1")
-      fill_in 'assignment_form_assignment_spec_location', with: 'testLocation1'
+      fill_assignment_form
       check "assignment_form_assignment_reviews_visible_to_all"
       click_button 'Save'
       assignment = Assignment.where(name: 'edit assignment for test').first
-<<<<<<< HEAD
       expect(assignment).to have_attributes(
         name: 'edit assignment for test',
         course_id: Course.find_by(name: 'Course 2').id,
         directory_path: 'testDirectory1',
         spec_location: 'testLocation1'
       )
-=======
-      validate_assignment_attributes_by_course(assignment, 'edit', 'testDirectory1', 'testLocation1')
->>>>>>> 7b7f53cc
     end
 
     it "check if checking calibration shows the tab" do
@@ -520,22 +449,66 @@
     # First row of rubric
     describe "Edit review rubric" do
       it "updates review questionnaire" do
-        handle_questionaire("tr#questionnaire_table_ReviewQuestionnaire", "ReviewQuestionnaire2", true)
+        within(:css, "tr#questionnaire_table_ReviewQuestionnaire") do
+          select "ReviewQuestionnaire2", from: 'assignment_form[assignment_questionnaire][][questionnaire_id]'
+          uncheck('dropdown')
+          select "Scale", from: 'assignment_form[assignment_questionnaire][][dropdown]'
+          fill_in 'assignment_form[assignment_questionnaire][][questionnaire_weight]', with: '50'
+          fill_in 'assignment_form[assignment_questionnaire][][notification_limit]', with: '50'
+        end
+        click_button 'Save'
+        sleep 1
+        questionnaire = get_questionnaire("ReviewQuestionnaire2").first
+        expect(questionnaire).to have_attributes(
+          questionnaire_weight: 50,
+          notification_limit: 50
+        )
       end
 
       it "should update scored question dropdown" do
-        handle_questionaire("tr#questionnaire_table_ReviewQuestionnaire", "ReviewQuestionnaire2", false)
+        within("tr#questionnaire_table_ReviewQuestionnaire") do
+          select "ReviewQuestionnaire2", from: 'assignment_form[assignment_questionnaire][][questionnaire_id]'
+          select "Scale", from: 'assignment_form[assignment_questionnaire][][dropdown]'
+        end
+        click_button 'Save'
+        questionnaire = Questionnaire.where(name: "ReviewQuestionnaire2").first
+        assignment_questionnaire = AssignmentQuestionnaire.where(assignment_id: @assignment.id, questionnaire_id: questionnaire.id).first
+        expect(assignment_questionnaire.dropdown).to eq(false)
       end
 
       # Second row of rubric
       it "updates author feedback questionnaire" do
-        handle_questionaire("tr#questionnaire_table_AuthorFeedbackQuestionnaire", "AuthorFeedbackQuestionnaire2", true)
+        within(:css, "tr#questionnaire_table_AuthorFeedbackQuestionnaire") do
+          select "AuthorFeedbackQuestionnaire2", from: 'assignment_form[assignment_questionnaire][][questionnaire_id]'
+          uncheck('dropdown')
+          select "Scale", from: 'assignment_form[assignment_questionnaire][][dropdown]'
+          fill_in 'assignment_form[assignment_questionnaire][][questionnaire_weight]', with: '50'
+          fill_in 'assignment_form[assignment_questionnaire][][notification_limit]', with: '50'
+        end
+        click_button 'Save'
+        questionnaire = get_questionnaire("AuthorFeedbackQuestionnaire2").first
+        expect(questionnaire).to have_attributes(
+          questionnaire_weight: 50,
+          notification_limit: 50
+        )
       end
 
       ##
       # Third row of rubric
       it "updates teammate review questionnaire" do
-        handle_questionaire("tr#questionnaire_table_TeammateReviewQuestionnaire", "TeammateReviewQuestionnaire2", true)
+        within("tr#questionnaire_table_TeammateReviewQuestionnaire") do
+          select "TeammateReviewQuestionnaire2", from: 'assignment_form[assignment_questionnaire][][questionnaire_id]'
+          uncheck('dropdown')
+          select "Scale", from: 'assignment_form[assignment_questionnaire][][dropdown]'
+          fill_in 'assignment_form[assignment_questionnaire][][questionnaire_weight]', with: '50'
+          fill_in 'assignment_form[assignment_questionnaire][][notification_limit]', with: '50'
+        end
+        click_button 'Save'
+        questionnaire = get_questionnaire("TeammateReviewQuestionnaire2").first
+        expect(questionnaire).to have_attributes(
+          questionnaire_weight: 50,
+          notification_limit: 50
+        )
       end
     end
   end
@@ -595,7 +568,6 @@
 
       expect do
         click_button 'Add'
-        wait_for_ajax # E1721 changes test
       end.to change { Participant.count }.by 1
     end
 
@@ -608,7 +580,10 @@
   # Begin Due Date tab
   describe "Due dates tab", js: true do
     before(:each) do
-      admin_set_assignment_dates(:assignment, '2017/10/01 12:00', '2017/10/10 12:00', 1)
+      @assignment = create(:assignment, name: 'public assignment for test')
+      login_as("instructor6")
+      visit "/assignments/#{@assignment.id}/edit"
+      click_link 'Due date'
     end
 
     xit "Able to create a new penalty policy" do # This case doesn't work in expertiza yet, i.e. not able to create new late policy.
@@ -618,7 +593,6 @@
       fill_in 'late_policy_max_penalty', with: 2
       click_button 'Create'
     end
-<<<<<<< HEAD
 
     # able to set deadlines for a single round of reviews
     it "set the deadline for an assignment review" do
@@ -642,8 +616,6 @@
         type: 'AssignmentDueDate'
       )
     end
-=======
->>>>>>> 7b7f53cc
   end
 
   it "check to find if the assignment can be added to a course", js: true do
