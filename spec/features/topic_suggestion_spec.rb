require 'rails_helper'
require 'selenium-webdriver'
########################################

#   Case 1: One team is on the waitlist. They sent a suggestion for new topic and they want to choose their suggested topic. After their suggested topic is approved, they should leave the waitlist and hold their suggested topic;

########################################

describe "Assignment Topic Suggestion Test", :js => true do
    pubAssignment = nil
    before(:each) do
      create(:assignment)
      create(:participant)
      create(:studentb)
      create(:assignment_node)
      create(:deadline_type,name:"submission")
      create(:deadline_type,name:"review")
      create(:deadline_type,name:"resubmission")
      create(:deadline_type,name:"rereview")
      create(:deadline_type,name:"metareview")
      create(:deadline_type,name:"drop_topic")
      create(:deadline_type,name:"signup")
      create(:deadline_type,name:"team_formation")
      create(:deadline_right)
      create(:deadline_right, name: 'Late')
      create(:deadline_right, name: 'OK')
      create(:due_date)
      create(:due_date, deadline_type: DeadlineType.where(name: 'review').first, due_at: Time.now + (100*24*60*60))
    end
  

   describe "case 1", :js => true do

    it "Instructor set an assignment which allow student suggest topic and register student11" do
      login_as "instructor6"
      #create an assignment
      visit '/assignments/new?private=0'
      expect(page).to have_content "Assignment name"
      fill_in "Assignment name:", with: 'Assignment_suggest_topic'
      click_button "Create"
      expect(Assignment.where(name: "Assignment_suggest_topic")).to exist

      #allow student suggest topic	
      expect(page).to have_content "Topics"
      find_link('Topics').click
      find('#assignment_form_assignment_allow_suggestions').set(true)
      click_button "Save"
      expect(page).to have_content "Assignment was successfully saved"    
      expect(Assignment.find(2).allow_suggestions).to eq true

      visit '/participants/list?id=2&model=Assignment'
      fill_in "user_name", with: 'student2065'
      click_button "Add"
      expect(page).to have_content "expertiza@mailinator.com"
      visit '/participants/list?id=2&model=Assignment'
      fill_in "user_name", with: 'student11'
      click_button "Add"
      expect(page).to have_content "expertiza@mailinator.com"

      #login as student11, Note by Xing Pan: modify spec/factories/factories.rb to generate student11 and call "create student" at beginning
      user = User.find_by_name('student2065')
      stub_current_user(user, user.role.name, user.role)
      visit '/student_task/list'
      expect(page).to have_content "Assignment_suggest_topic"

      #student11 suggest topic
      find_link('Assignment_suggest_topic').click
      expect(page).to have_content "Suggest a topic"
      find_link('Suggest a topic').click    
      expect(page).to have_content "Title"
      fill_in 'suggestion_title', with: 'suggested_topic'
      fill_in 'suggestion_description', with: 'suggested_description'
      click_button 'Submit'
      expect(page).to have_content "Thank you for your suggestion"

      user = User.find_by_name('instructor6')
      stub_current_user(user, user.role.name, user.role)
      
      #instructor approve the suggestion topic
      # DUE date need to be added here
      visit '/suggestion/list?id=2&type=Assignment'  
      expect(page).to have_content "Assignment_suggest_topic"
      find_link('View').click
      expect(page).to have_content "suggested_description"     
      click_button 'Approve suggestion'
      expect(page).to have_content "Successfully approved the suggestion"
  
    end 
   end
<<<<<<< HEAD
   describe "case 2", :js => true do
    it " student11 hold suggest topic and suggest a new one and student10 enroll on waitlist of suggested topic" do
      login_as "instructor7"
=======

   describe "case 3", :js => true do
    it " student2065 hold suggest topic and suggest a new one and student10 enroll on waitlist of suggested topic" do
      login_as "instructor6"
>>>>>>> c8de43ee
      #create an assignment
      visit '/assignments/new?private=0'
      expect(page).to have_content "Assignment name"
      fill_in "Assignment name:", with: 'Assignment_suggest_topic'
      click_button "Create"
      expect(Assignment.where(name: "Assignment_suggest_topic")).to exist

      #allow student suggest topic	
      expect(page).to have_content "Topics"
      find_link('Topics').click
      find('#assignment_form_assignment_allow_suggestions').set(true)
      click_button "Save"
      expect(page).to have_content "Assignment was successfully saved"    
      expect(Assignment.find(2).allow_suggestions).to eq true

      #register student
      visit '/participants/list?id=2&model=Assignment'
      fill_in "user_name", with: 'student2065'
      click_button "Add"
      expect(page).to have_content "student2065"
      
      #@@@student 2065 need to be registered 
      visit '/participants/list?id=2&model=Assignment'
      fill_in "user_name", with: 'student11'
      click_button "Add"
      expect(page).to have_content "student11"

      user = User.find_by_name('student2065')
      stub_current_user(user, user.role.name, user.role)
      visit '/student_task/list'
      expect(page).to have_content "Assignment_suggest_topic"

      #student11 suggest topic
      find_link('Assignment_suggest_topic').click
      expect(page).to have_content "Suggest a topic"
      find_link('Suggest a topic').click    
      expect(page).to have_content "Title"
      fill_in 'suggestion_title', with: 'suggested_topic'
      fill_in 'suggestion_description', with: 'suggested_description'
      click_button 'Submit'
      expect(page).to have_content "Thank you for your suggestion"

      user = User.find_by_name('instructor6')
      stub_current_user(user, user.role.name, user.role)
      
      #instructor approve the suggestion topic
      visit '/suggestion/list?id=2&type=Assignment'  
      expect(page).to have_content "Suggested topics for Assignment_suggest_topic"
      expect(page).to have_content "suggested_topic"
      find_link('View').click  
      expect(page).to have_content "suggested_description"     
      click_button 'Approve suggestion'
      expect(page).to have_content "Successfully approved the suggestion"
   
      # case 2 student already have topic switch to new topic
      # need two students one to be on the waitlist of previous suggested topic,
      # the other one (student11) is holding it and suggest another topic and wish to switch to the new one
      #login as student11 and add itself to the wishlist of the topic
      user = User.find_by_name('student11')
      stub_current_user(user, user.role.name, user.role)
      visit '/student_task/list'
      ##click_link('Assignments')
      find_link('Assignment_suggest_topic').click
      find_link('Signup sheet').click
      # Bug found and need the select action name 
      visit '/sign_up_sheet/sign_up?assignment_id=2&id=1'
      
      # log in student2065 
      user = User.find_by_name('student2065')
      stub_current_user(user, user.role.name, user.role)
      visit '/student_task/list'
      find_link('Assignment_suggest_topic').click
      expect(page).to have_content "Suggest a topic"
      find_link('Suggest a topic').click    
      expect(page).to have_content "Title"
      fill_in 'suggestion_title', with: 'suggested_topic2_will_switch'
      fill_in 'suggestion_description', with: 'suggested_description_2'
      click_button 'Submit'
      expect(page).to have_content "Thank you for your suggestion"
      
      # login_as instructor6 to approve the 2nd suggested topic  
      user = User.find_by_name('instructor6')
      stub_current_user(user, user.role.name, user.role)
      
      #instructor approve the suggestion topic
      visit '/tree_display/list'
      visit '/suggestion/list?id=2&type=Assignment'  
      expect(page).to have_content "Suggested topics for Assignment_suggest_topic"
      expect(page).to have_content "suggested_topic2_will_switch"
      # find link for new suggested view
      visit '/suggestion/2'
      #find_link('View').click  
      expect(page).to have_content "suggested_description"     
      click_button 'Approve suggestion'
      expect(page).to have_content "Successfully approved the suggestion"

      # lgoing as student 2065 to switch to new approved topic 
      user = User.find_by_name('student2065')
      stub_current_user(user, user.role.name, user.role)
      visit '/student_task/list'
      find_link('Assignment_suggest_topic').click
      find_link('Signup sheet').click
      expect(page).to have_content "Your approved suggested topic"
      expect(page).to have_content "suggested_topic"
      expect(page).to have_content "suggested_topic2_will_switch"
      visit '/sign_up_sheet/switch_original_topic_to_approved_suggested_topic/2?assignment_id=2'
   
      # login as student 10 to see if it's holding the topic rather than on the wait list
      user = User.find_by_name('student11')
      stub_current_user(user, user.role.name, user.role)
      visit '/student_task/list'
      expect(page).to have_content "suggested_topic"

      # login as studnet 11 to see if it's already shifted to the new suggested topic 
      user = User.find_by_name('student2065')
      stub_current_user(user, user.role.name, user.role)
      visit '/student_task/list'
      expect(page).to have_content "suggested_topic2_will_switch"

    end
  end


########################################
<<<<<<< HEAD
# Case 3: 
=======
 # Case 2: 
>>>>>>> c8de43ee
# One team is holding a topic. They sent a suggestion for new topic, and keep themselves in old topic
########################################



  describe "case3", :js => true do

    it "student11 hold suggest topic and suggest a new one, but wish to stay in the old topic" do
      login_as "instructor7"
      #create an assignment
      visit '/assignments/new?private=0'
      expect(page).to have_content "Assignment name"
      fill_in "Assignment name:", with: 'Assignment_suggest_topic'
      click_button "Create"
      expect(Assignment.where(name: "Assignment_suggest_topic")).to exist

      #allow student suggest topic	
      expect(page).to have_content "Topics"
      find_link('Topics').click
      find('#assignment_form_assignment_allow_suggestions').set(true)
      click_button "Save"
      expect(page).to have_content "Assignment was successfully saved"    
      expect(Assignment.find(2).allow_suggestions).to eq true

      visit '/participants/list?id=2&model=Assignment'
      fill_in "user_name", with: 'student11'
      click_button "Add"
      expect(page).to have_content "expertiza@mailinator.com"
      visit '/participants/list?id=2&model=Assignment'
      fill_in "user_name", with: 'student10'
      click_button "Add"
      expect(page).to have_content "expertiza@mailinator.com"
      #logout instructor7
      #find_link('Logout').click

      #login_as "student11"
      user = User.find_by_name('student11')
      stub_current_user(user, user.role.name, user.role)
      visit '/student_task/list'
      expect(page).to have_content "Assignment_suggest_topic"
      #sleep 1000

      #student11 suggest topic
      find_link('Assignment_suggest_topic').click
      expect(page).to have_content "Suggest a topic"
      find_link('Suggest a topic').click    
      expect(page).to have_content "Title"
      fill_in 'suggestion_title', with: 'suggested_topic'
      fill_in 'suggestion_description', with: 'suggested_description'
      click_button 'Submit'
      expect(page).to have_content "Thank you for your suggestion"
      #sleep 1000

      #logout student11
      #find_link('Logout').click
      #click_button 'SIGN IN'
      #login_as "instructor7"
      user = User.find_by_name('instructor7')
      stub_current_user(user, user.role.name, user.role)
      #find_link('Logout').click
      #login_as "student11"
      
      #instructor approve the suggestion topic
      # DUE date need to be added here
      visit '/suggestion/list?id=2&type=Assignment'  
      #expect(page).to have_content "Assignment_suggest_topic"
      find_link('View').click
      expect(page).to have_content "suggested_description"     
      click_button 'Approve suggestion'
      expect(page).to have_content "Successfully approved the suggestion"

      ######################################
      # One team is holding a topic. They sent a suggestion for new topic
      ######################################
      #login_as "student11"
      user = User.find_by_name('student11')
      stub_current_user(user, user.role.name, user.role)
      visit '/student_task/list'
      expect(page).to have_content "Assignment_suggest_topic"

      #student11 suggest topic
      find_link('Assignment_suggest_topic').click
      expect(page).to have_content "Suggest a topic"
      find_link('Suggest a topic').click
      expect(page).to have_content "Title"
      fill_in 'suggestion_title', with: 'suggested_topic2_without_switch'
      fill_in 'suggestion_description', with: 'suggested_description2_without_switch'
      #find('#suggestion_signup_preference').set(N)
      find('#suggestion_signup_preference').find(:xpath, 'option[1]').select_option
      click_button 'Submit'
      expect(page).to have_content "Thank you for your suggestion"
      #sleep 1000

      #login_as "instructor7"
      user = User.find_by_name('instructor7')
      stub_current_user(user, user.role.name, user.role)

      #instructor approve the suggestion topic
      visit '/tree_display/list'
      visit '/suggestion/list?id=2&type=Assignment'
      expect(page).to have_content "Suggested topics for Assignment_suggest_topic"
      expect(page).to have_content "suggested_topic2_without_switch"
      find(:xpath, "//tr[contains(.,'suggested_topic2_without_switch')]/td/a", :text => 'View').click
      #find_link('View').click
      expect(page).to have_content "suggested_description2_without_switch"
      click_button 'Approve suggestion'
      expect(page).to have_content "Successfully approved the suggestion"

      #login_as "student11"
      user = User.find_by_name('student11')
      stub_current_user(user, user.role.name, user.role)
      visit '/student_task/list'
      expect(page).to have_content "Assignment_suggest_topic"
      find_link('Assignment_suggest_topic').click
      expect(page).to have_content "Signup sheet"
      find_link('Signup sheet').click
      expect(page).to have_content " suggested_topic2_without_switch"
      #find_link('publish_approved_suggested_topic').click
      visit '/sign_up_sheet/publish_approved_suggested_topic/2?assignment_id=2'
      #find(:xpath, "//tr[contains(.,'suggested_topic2_without_switch')]/td/a", :figure=>"Publish Topic").click
      visit '/student_task/list'
      expect(page).to have_content "suggested_topic"

      #login_as "student10"
      user = User.find_by_name('student10')
      stub_current_user(user, user.role.name, user.role)
      visit '/student_task/list'
      expect(page).to have_content "Assignment_suggest_topic"
      find_link('Assignment_suggest_topic').click
      expect(page).to have_content "Signup sheet"
      find_link('Signup sheet').click
      expect(page).to have_content " suggested_topic2_without_switch"
      visit '/sign_up_sheet/sign_up?assignment_id=2&id=2'
      visit '/student_task/list'
      expect(page).to have_content " suggested_topic2_without_switch"

     #sleep 1000



    end

  end
        
end<|MERGE_RESOLUTION|>--- conflicted
+++ resolved
@@ -87,16 +87,11 @@
   
     end 
    end
-<<<<<<< HEAD
-   describe "case 2", :js => true do
-    it " student11 hold suggest topic and suggest a new one and student10 enroll on waitlist of suggested topic" do
-      login_as "instructor7"
-=======
+
 
    describe "case 3", :js => true do
     it " student2065 hold suggest topic and suggest a new one and student10 enroll on waitlist of suggested topic" do
       login_as "instructor6"
->>>>>>> c8de43ee
       #create an assignment
       visit '/assignments/new?private=0'
       expect(page).to have_content "Assignment name"
@@ -221,11 +216,7 @@
 
 
 ########################################
-<<<<<<< HEAD
 # Case 3: 
-=======
- # Case 2: 
->>>>>>> c8de43ee
 # One team is holding a topic. They sent a suggestion for new topic, and keep themselves in old topic
 ########################################
 
