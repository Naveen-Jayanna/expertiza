require 'spec_helper'
require 'rails_helper'

describe ReviewMappingHelper, type: :helper do
  describe 'get_team_color' do
    before(:each) do
      @assignment = create(:assignment, created_at: DateTime.now.in_time_zone - 13.day)
      @reviewer = create(:participant, review_grade: nil)
      @reviewee = create(:assignment_team)
      @reviewee_with_assignment = create(:assignment_team, assignment: @assignment)
      @response_map = create(:review_response_map, reviewer: @reviewer)
    end

    it 'color should be red if response_map does not exist' do
      response_map_dne = create(:review_response_map)

      color = get_team_color(response_map_dne)
      expect(color).to eq('red')
    end

    it 'color should be blue if the a review was submitted for each round' do
      # deadline_right inspired from bookmark_review_spec
      create(:deadline_right, name: 'No')
      create(:deadline_right, name: 'Late')
      create(:deadline_right, name: 'OK')

      # make a team for the assignment
      create(:assignment_team, assignment: @assignment)

      response_map_with_reviewee = create(:review_response_map, reviewer: @reviewer, reviewee: @reviewee)

      create(:submission_record, assignment_id: @assignment.id, team_id: @reviewee.id, operation: 'Submit Hyperlink', content: 'random link')

      create(:assignment_due_date, assignment: @assignment, parent_id: @assignment.id, round: 1)

      create(:response, response_map: response_map_with_reviewee)

      color = get_team_color(response_map_with_reviewee)
      expect(color).to eq('blue')
    end

    it 'color should NOT be blue if the a review was NOT submitted for each round' do
      # deadline_right inspired from bookmark_review_spec
      create(:deadline_right, name: 'No')
      create(:deadline_right, name: 'Late')
      create(:deadline_right, name: 'OK')

      create(:assignment_due_date, assignment: @assignment, parent_id: @assignment.id, round: 1)
      create(:assignment_due_date, assignment: @assignment, parent_id: @assignment.id, round: 2)

      create(:response, response_map: @response_map)

      color = get_team_color(@response_map)
      expect(color).not_to eq('blue')
    end

    it 'color should be brown if the review and review_grade exist' do
      review_grade = create(:review_grade)
      reviewer_with_grade = create(:participant, review_grade: review_grade)
      response_map_with_grade_reviewer = create(:review_response_map, reviewer: reviewer_with_grade)
      create(:response, response_map: response_map_with_grade_reviewer)

      color = get_team_color(response_map_with_grade_reviewer)
      expect(color).to eq('brown')
    end

    it 'color should be green if the submission link is non-existent' do
      # deadline_right inspired from bookmark_review_spec
      create(:deadline_right, name: 'No')
      create(:deadline_right, name: 'Late')
      create(:deadline_right, name: 'OK')

      create(:assignment_due_date, assignment: @assignment, parent_id: @assignment.id, round: 1)
      create(:assignment_due_date, assignment: @assignment, parent_id: @assignment.id, round: 2)

      create(:response, response_map: @response_map)

      color = get_team_color(@response_map)
      expect(color).to eq('green')
    end

    it 'color should be green if the submission link is NOT a link to a Expertiza wiki' do
      # deadline_right inspired from bookmark_review_spec
      create(:deadline_right, name: 'No')
      create(:deadline_right, name: 'Late')
      create(:deadline_right, name: 'OK')

      # make a team for the assignment
      create(:assignment_team, assignment: @assignment)

      response_map_with_reviewee = create(:review_response_map, reviewer: @reviewer, reviewee: @reviewee)

      create(:submission_record, assignment_id: @assignment.id, team_id: @reviewee.id, operation: 'Submit Hyperlink', content: 'random link')

      create(:assignment_due_date, assignment: @assignment, parent_id: @assignment.id, round: 1)
      create(:assignment_due_date, assignment: @assignment, parent_id: @assignment.id, round: 2)

      create(:response, response_map: response_map_with_reviewee)

      color = get_team_color(response_map_with_reviewee)
      expect(color).to eq('green')
    end

    it 'color should be purple if review were submitted for each round (on time)' do
      # deadline_right inspired from bookmark_review_spec
      create(:deadline_right, name: 'No')
      create(:deadline_right, name: 'Late')
      create(:deadline_right, name: 'OK')

      # make a team for the assignment
      create(:assignment_team, assignment: @assignment)

      response_map_with_reviewee = create(:review_response_map, reviewer: @reviewer, reviewee: @reviewee)

      create(:submission_record, assignment_id: @assignment.id, team_id: @reviewee.id, operation: 'Submit Hyperlink', content: 'random link')
      create(:submission_record, assignment_id: @assignment.id, team_id: @reviewee.id, operation: 'Submit Hyperlink', content: 'random link', created_at: DateTime.now.in_time_zone + 4.day)

      create(:assignment_due_date, assignment: @assignment, parent_id: @assignment.id, round: 1, due_at: DateTime.now.in_time_zone + 3.day)
      create(:assignment_due_date, assignment: @assignment, parent_id: @assignment.id, round: 2, due_at: DateTime.now.in_time_zone + 6.day)

      create(:response, response_map: response_map_with_reviewee)

      color = get_team_color(response_map_with_reviewee)
      expect(color).to eq('purple')
    end

    it 'color should be purple if submission link has been updated since due date for a specified round' do
      # deadline_right inspired from bookmark_review_spec
      create(:deadline_right, name: 'No')
      create(:deadline_right, name: 'Late')
      create(:deadline_right, name: 'OK')

      response_map_with_reviewee = create(:review_response_map, reviewer: @reviewer, reviewee: @reviewee_with_assignment)

      create(:submission_record, assignment_id: @assignment.id, team_id: @reviewee_with_assignment.id, operation: 'Submit Hyperlink', content: 'https://wiki.archlinux.org/', created_at: DateTime.now.in_time_zone - 7.day)

      create(:assignment_due_date, assignment: @assignment, parent_id: @assignment.id, round: 1, due_at: DateTime.now.in_time_zone - 5.day)
      create(:assignment_due_date, assignment: @assignment, parent_id: @assignment.id, round: 2, due_at: DateTime.now.in_time_zone + 6.day)

      create(:response, response_map: response_map_with_reviewee)

      color = get_team_color(response_map_with_reviewee)
      expect(color).to eq('purple')
    end
  end

  describe 'get_each_review_and_feedback_response' do
    before(:each) do
      create(:deadline_right, name: 'No')
      create(:deadline_right, name: 'Late')
      create(:deadline_right, name: 'OK')

      @assignment = create(:assignment, created_at: DateTime.now.in_time_zone - 13.day)

      create(:assignment_due_date, assignment: @assignment, parent_id: @assignment.id, round: 1)
      create(:assignment_due_date, assignment: @assignment, parent_id: @assignment.id, round: 2)
      create(:assignment_due_date, assignment: @assignment, parent_id: @assignment.id, round: 3)

      # @id is used in the method call, need to assign it to the assignment id
      @id = @assignment.id

      student = create(:student)
      @reviewee = create(:assignment_team, assignment: @assignment)
      @reviewer = create(:participant, assignment: @assignment, user: student)

      create(:team_user, user: student, team: @reviewee)

      @response_map_1 = create(:review_response_map, reviewer: @reviewer)
      @response_map_2 = create(:review_response_map, reviewer: @reviewer)
      @response_map_3 = create(:review_response_map, reviewer: @reviewer)

      @response_1 = create(:response, response_map: @response_map_1, round: 1)
      @response_2 = create(:response, response_map: @response_map_2, round: 2)

      @response_list = [@response_1, @response_2]

      feedback_response_map_1 = FeedbackResponseMap.create(reviewed_object_id: @response_1.id, reviewer_id: @reviewer.id)
      feedback_response_map_2 = FeedbackResponseMap.create(reviewed_object_id: @response_2.id, reviewer_id: @reviewer.id)

      @feedback_response_map_list = [feedback_response_map_1, feedback_response_map_2]

      @all_review_response_ids = [@response_1.id, @response_2.id]
    end

    it 'should return the number of responses given in round 1 reviews' do
      get_each_review_and_feedback_response_map(@reviewer)

      # rspan means the all peer reviews one student received, including unfinished one
      # retrieved from method call in review_mapping_helper.rb file
      expect(@rspan_round_one).to eq 1
    end

    it 'should return the number of responses given in round 2 reviews' do
      get_each_review_and_feedback_response_map(@reviewer)

      # rspan means the all peer reviews one student received, including unfinished one
      # retrieved from method call in review_mapping_helper.rb file
      expect(@rspan_round_two).to eq 1
    end

    it 'should return the number of responses given in round 3 reviews' do
      # have to add in third response, did not in before action for nil scenario
      @response_3 = create(:response, response_map: @response_map_3, round: 3)
      @response_list << @response_3
      @feedback_response_map_list << FeedbackResponseMap.create(reviewed_object_id: @response_3.id, reviewer_id: @reviewer.id)
      @all_review_response_ids << @response_3.id

      get_each_review_and_feedback_response_map(@reviewer)

      # rspan means the all peer reviews one student received, including unfinished one
      # retrieved from method call in review_mapping_helper.rb file
      expect(@rspan_round_three).to eq 1
    end

    it 'should return 0 responses for no round 3 reviews' do
      # no feedback responses set before method call
      get_each_review_and_feedback_response_map(@reviewer)

      # rspan means the all peer reviews one student received, including unfinished one
      # retrieved from method call in review_mapping_helper.rb file
      expect(@rspan_round_three).to eq 0
    end
  end

<<<<<<< HEAD
  # feedback_response_map_record is called within get_each_review_and_feedback_response_map
  describe 'feedback_response_map_record' do
    before(:each) do
      @reviewer = create(:participant)

      @response_map_1 = create(:review_response_map, reviewer: @reviewer)
      @response_map_2 = create(:review_response_map, reviewer: @reviewer)
      @response_map_3 = create(:review_response_map, reviewer: @reviewer)

      @review_response_map_ids = [@response_map_1.id, @response_map_2.id, @response_map_3.id]

      @response_1 = create(:response, response_map: @response_map_1, round: 1)
      @response_2 = create(:response, response_map: @response_map_2, round: 2)
      @response_3 = create(:response, response_map: @response_map_3, round: 3)

      FeedbackResponseMap.create(reviewed_object_id: @response_1.id, reviewer_id: @reviewer.id)
      FeedbackResponseMap.create(reviewed_object_id: @response_2.id, reviewer_id: @reviewer.id)
      FeedbackResponseMap.create(reviewed_object_id: @response_3.id, reviewer_id: @reviewer.id)

      @all_review_response_ids_round_one = [@response_1.id]
      @all_review_response_ids_round_two = [@response_2.id]
      @all_review_response_ids_round_three = [@response_3.id]

      feedback_response_map_record(@reviewer)
    end

    it 'should return response_map id tied to the feedback provided in round 1' do
      expect(@feedback_response_maps_round_one.first.reviewed_object_id).to eq(@response_1.id)
    end

    it 'should return response_map id tied to the feedback provided in round 2' do
      expect(@feedback_response_maps_round_two.first.reviewed_object_id).to eq(@response_2.id)
    end

    it 'should return response_map id tied to the feedback provided in round 3' do
      expect(@feedback_response_maps_round_three.first.reviewed_object_id).to eq(@response_3.id)
    end

    it 'should return the response_map id associated with round 1' do
      expect(@review_responses_round_one.first.id).to eq(@response_map_1.id)
    end

    it 'should return the response_map id associated with round 2' do
      expect(@review_responses_round_two.first.id).to eq(@response_map_2.id)
    end

    it 'should return the response_map id associated with round 3' do
      expect(@review_responses_round_three.first.id).to eq(@response_map_3.id)
    end
  end

  describe 'check_submission_state' do
    before(:each) do
      @assignment = create(:assignment, created_at: DateTime.now.in_time_zone - 13.day)
      @reviewer = create(:participant, review_grade: nil)
      @reviewee = create(:assignment_team, assignment: @assignment)
      @response_map = create(:review_response_map, reviewer: @reviewer, reviewee: @reviewee)
    end

    it 'should return green color if the submitted link is not a wiki link' do
      create(:deadline_right, name: 'No')
      create(:deadline_right, name: 'Late')
      create(:deadline_right, name: 'OK')
      create(:submission_record, assignment_id: @assignment.id, team_id: @reviewee.id, operation: 'Submit Hyperlink', content: 'https://google.com/', created_at: DateTime.now.in_time_zone - 7.day)
      create(:response, response_map: @response_map)
      create(:assignment_due_date, assignment: @assignment, parent_id: @assignment.id, round: 1, due_at: DateTime.now.in_time_zone - 5.day)
      create(:assignment_due_date, assignment: @assignment, parent_id: @assignment.id, round: 2, due_at: DateTime.now.in_time_zone + 6.day)

      assignment_created = @assignment.created_at
      assignment_due_dates = DueDate.where(parent_id: @response_map.reviewed_object_id)
      round = 2
      color = []
      resp_color = check_submission_state(@response_map, assignment_created, assignment_due_dates, round, color)
      expect(resp_color).to eq(['green'])
    end

    it 'should return green color if the submission link is not present' do
      create(:deadline_right, name: 'No')
      create(:deadline_right, name: 'Late')
      create(:deadline_right, name: 'OK')
      create(:response, response_map: @response_map)
      create(:assignment_due_date, assignment: @assignment, parent_id: @assignment.id, round: 1)
      create(:assignment_due_date, assignment: @assignment, parent_id: @assignment.id, round: 2)

      assignment_created = @assignment.created_at
      assignment_due_dates = DueDate.where(parent_id: @response_map.reviewed_object_id)
      round = 2
      color = []
      resp_color = check_submission_state(@response_map, assignment_created, assignment_due_dates, round, color)
      expect(resp_color).to eq(['green'])
    end

    it 'should return green color if the assignment was not submitted within the round' do
      create(:deadline_right, name: 'No')
      create(:deadline_right, name: 'Late')
      create(:deadline_right, name: 'OK')
      create(:submission_record, assignment_id: @assignment.id, team_id: @reviewee.id, operation: 'Submit Hyperlink', content: 'https://wiki.archlinux.org/', created_at: DateTime.now.in_time_zone + 7.day)
      create(:response, response_map: @response_map)
      create(:assignment_due_date, assignment: @assignment, parent_id: @assignment.id, round: 1, due_at: DateTime.now.in_time_zone - 5.day)
      create(:assignment_due_date, assignment: @assignment, parent_id: @assignment.id, round: 2, due_at: DateTime.now.in_time_zone + 6.day)

      assignment_created = @assignment.created_at
      assignment_due_dates = DueDate.where(parent_id: @response_map.reviewed_object_id)
      round = 2
      color = []
      resp_color = check_submission_state(@response_map, assignment_created, assignment_due_dates, round, color)
      expect(resp_color).to eq(['green'])
    end

    it 'should return purple color if the assignment was submitted within the round' do
      create(:deadline_right, name: 'No')
      create(:deadline_right, name: 'Late')
      create(:deadline_right, name: 'OK')
      create(:submission_record, assignment_id: @assignment.id, team_id: @reviewee.id, operation: 'Submit Hyperlink', content: 'https://wiki.archlinux.org/', created_at: DateTime.now.in_time_zone - 7.day)
      create(:response, response_map: @response_map)
      create(:assignment_due_date, assignment: @assignment, parent_id: @assignment.id, round: 1, due_at: DateTime.now.in_time_zone - 5.day)
      create(:assignment_due_date, assignment: @assignment, parent_id: @assignment.id, round: 2, due_at: DateTime.now.in_time_zone + 6.day)

      assignment_created = @assignment.created_at
      assignment_due_dates = DueDate.where(parent_id: @response_map.reviewed_object_id)
      round = 2
      color = []
      resp_color = check_submission_state(@response_map, assignment_created, assignment_due_dates, round, color)
      expect(resp_color).to eq(['purple'])
    end
  end

  describe 'get_awarded_review_score' do
    before(:each) do
      create(:deadline_right, name: 'No')
      create(:deadline_right, name: 'Late')
      create(:deadline_right, name: 'OK')

      @assignment = create(:assignment, created_at: DateTime.now.in_time_zone - 13.day)

      create(:assignment_due_date, assignment: @assignment, parent_id: @assignment.id, round: 1)
      create(:assignment_due_date, assignment: @assignment, parent_id: @assignment.id, round: 2)
      create(:assignment_due_date, assignment: @assignment, parent_id: @assignment.id, round: 3)

      student = create(:student)
      @reviewee = create(:assignment_team, assignment: @assignment)
      @reviewer = create(:participant, assignment: @assignment, user: student)

      create(:team_user, user: student, team: @reviewee)

      @review_scores = {@reviewer.id => {1 => {@reviewee.id => 10}, 2 => {@reviewee.id => 20}, 3 => {@reviewee.id => 30}}}

      get_awarded_review_score(@reviewer.id, @reviewee.id)
    end


    it 'should return the review score given by a reviewer for round 1 for the defined team' do
      expect(@score_awarded_round_1).to eq "10%"
    end

    it 'should return the review score given by a reviewer for round 2 for the defined team' do
      expect(@score_awarded_round_2).to eq "20%"
    end

    it 'should return the review score given by a reviewer for round 3 for the defined team' do
      expect(@score_awarded_round_3).to eq "30%"
    end
  end
	

  # rspec test for link_updated_since_last? method
  describe 'link_updated_since_last?' do

    before(:each) do

      create(:deadline_right, name: 'No')
      create(:deadline_right, name: 'Late')
      create(:deadline_right, name: 'OK')
      
      # create assignment and respective reviewer, reviewee instance variables
      assignment = create(:assignment, name: 'assignment', created_at: DateTime.now.in_time_zone - 13.day)
      reviewer = create(:participant, review_grade: nil)
      reviewee = create(:assignment_team, assignment: assignment)
      response_map = create(:review_response_map, reviewer: reviewer, reviewee: reviewee)
      
      # create due dates for assignment
      @round = 2
      create(:assignment_due_date, round: 1, due_at: DateTime.now.in_time_zone + 5.day)
      create(:assignment_due_date, round: 2, due_at: DateTime.now.in_time_zone + 10.day)
      @due_dates = DueDate.where(parent_id: response_map.reviewed_object_id)

    end
    
    # This test case asserts that false is returned when submission link is not updated from the last round
    it 'should return false if submission link was not updated between the last round and the current one' do
      link_updated_at = DateTime.now.in_time_zone + 1.day

      result = link_updated_since_last?(@round, @due_dates, link_updated_at)
      expect(result).to eq(false)
    end
    
    # This test case asserts that true is returned when submission link is updated from last round
    it 'should return true if submission link was updated between the last round and the current one' do
      link_updated_at = DateTime.now.in_time_zone + 7.day

      result = link_updated_since_last?(@round, @due_dates, link_updated_at)
      expect(result).to eq(true)
    end

  end

  # rspec test for obtain_team_color method
  describe 'obtain_team_color' do

    before(:each) do
      
      # create assignment and respective reviewer, reviewee instance variables
      @assignment = create(:assignment, created_at: DateTime.now.in_time_zone - 13.day)
      @reviewer = create(:participant, review_grade: nil)
      @reviewee = create(:assignment_team, assignment: @assignment)
      @response_map = create(:review_response_map, reviewer: @reviewer, reviewee: @reviewee)
    end

    # Following test cases to assert whether the right color is returned by obtain_team_color for the given combination of pre-conditions
    

    it 'should return purple if previous round was not submitted but submitted in current round' do
      create(:deadline_right, name: 'No')
      create(:deadline_right, name: 'Late')
      create(:deadline_right, name: 'OK')

      create(:submission_record, assignment_id: @assignment.id, team_id: @reviewee.id, operation: 'Submit Hyperlink', content: 'https://wiki.archlinux.org/', created_at: DateTime.now.in_time_zone + 5.day)
      create(:response, response_map: @response_map)
      create(:assignment_due_date, assignment: @assignment, parent_id: @assignment.id, round: 1, due_at: DateTime.now.in_time_zone - 5.day)
      create(:assignment_due_date, assignment: @assignment, parent_id: @assignment.id, round: 2, due_at: DateTime.now.in_time_zone + 6.day)

      assignment_created = @assignment.created_at
      assignment_due_dates = DueDate.where(parent_id: @response_map.reviewed_object_id)


      last_round_color = obtain_team_color(@response_map, assignment_created, assignment_due_dates)
      expect(last_round_color).to eq('purple')
    end


    it 'should return color for 4th round in a 4-round assignment' do
      create(:deadline_right, name: 'No')
      create(:deadline_right, name: 'Late')
      create(:deadline_right, name: 'OK')

      create(:submission_record, assignment_id: @assignment.id, team_id: @reviewee.id, operation: 'Submit Hyperlink', content: 'https://wiki.archlinux.org/', created_at: DateTime.now.in_time_zone + 1.day)
      create(:submission_record, assignment_id: @assignment.id, team_id: @reviewee.id, operation: 'Submit Hyperlink', content: 'https://wiki.archlinux.org/', created_at: DateTime.now.in_time_zone + 3.day)
      create(:submission_record, assignment_id: @assignment.id, team_id: @reviewee.id, operation: 'Submit Hyperlink', content: 'https://wiki.archlinux.org/', created_at: DateTime.now.in_time_zone + 5.day)
      create(:submission_record, assignment_id: @assignment.id, team_id: @reviewee.id, operation: 'Submit Hyperlink', content: 'https://wiki.archlinux.org/', created_at: DateTime.now.in_time_zone + 7.day)

      create(:response, response_map: @response_map)
      create(:assignment_due_date, assignment: @assignment, parent_id: @assignment.id, round: 1, due_at: DateTime.now.in_time_zone + 2.day)
      create(:assignment_due_date, assignment: @assignment, parent_id: @assignment.id, round: 2, due_at: DateTime.now.in_time_zone + 4.day)
      create(:assignment_due_date, assignment: @assignment, parent_id: @assignment.id, round: 2, due_at: DateTime.now.in_time_zone + 6.day)
      create(:assignment_due_date, assignment: @assignment, parent_id: @assignment.id, round: 2, due_at: DateTime.now.in_time_zone + 8.day)

      assignment_created = @assignment.created_at
      assignment_due_dates = DueDate.where(parent_id: @response_map.reviewed_object_id)

      last_round_color = obtain_team_color(@response_map, assignment_created, assignment_due_dates)
      expect(last_round_color).to eq('purple')

    end

    it 'should return green if there was no assignment submission in any round' do
      create(:deadline_right, name: 'No')
      create(:deadline_right, name: 'Late')
      create(:deadline_right, name: 'OK')


      create(:response, response_map: @response_map)
      create(:assignment_due_date, assignment: @assignment, parent_id: @assignment.id, round: 1, due_at: DateTime.now.in_time_zone - 5.day)
      create(:assignment_due_date, assignment: @assignment, parent_id: @assignment.id, round: 2, due_at: DateTime.now.in_time_zone + 6.day)

      assignment_created = @assignment.created_at
      assignment_due_dates = DueDate.where(parent_id: @response_map.reviewed_object_id)

      last_round_color = obtain_team_color(@response_map, assignment_created, assignment_due_dates)
      expect(last_round_color).to eq('green')
    end


    it 'should return color of 3rd round in a 3-round submitted assignment' do
      create(:deadline_right, name: 'No')
      create(:deadline_right, name: 'Late')
      create(:deadline_right, name: 'OK')

      create(:submission_record, assignment_id: @assignment.id, team_id: @reviewee.id, operation: 'Submit Hyperlink', content: 'https://wiki.archlinux.org/', created_at: DateTime.now.in_time_zone - 7.day)
      create(:submission_record, assignment_id: @assignment.id, team_id: @reviewee.id, operation: 'Submit Hyperlink', content: 'https://wiki.archlinux.org/', created_at: DateTime.now.in_time_zone + 4.day)
      create(:response, response_map: @response_map)
      create(:assignment_due_date, assignment: @assignment, parent_id: @assignment.id, round: 1, due_at: DateTime.now.in_time_zone - 5.day)
      create(:assignment_due_date, assignment: @assignment, parent_id: @assignment.id, round: 2, due_at: DateTime.now.in_time_zone + 6.day)

      assignment_created = @assignment.created_at
      assignment_due_dates = DueDate.where(parent_id: @response_map.reviewed_object_id)

      last_round_color = obtain_team_color(@response_map, assignment_created, assignment_due_dates)
      expect(last_round_color).to eq('purple')

    end

  end

  # rspec test for get_review_volume method
  describe 'get_review_volume' do

    before(:each) do

      create(:deadline_right, name: 'No')
      create(:deadline_right, name: 'Late')
      create(:deadline_right, name: 'OK')
	
      # create assignment(with due dates for each round) and respective reviewer, reviewee instance variables
      @assignment = create(:assignment, created_at: DateTime.now.in_time_zone - 13.day)
      create(:assignment_due_date, assignment: @assignment, parent_id: @assignment.id, round: 1)
      create(:assignment_due_date, assignment: @assignment, parent_id: @assignment.id, round: 2)
      create(:assignment_due_date, assignment: @assignment, parent_id: @assignment.id, round: 3)

      student = create(:student)
      @reviewee = create(:assignment_team, assignment: @assignment)
      @reviewer = create(:participant, assignment: @assignment, user: student)

      # Populate @avg_and_ranges instance variable required for lookup to extract the metrics for the given round in get_review_volume method.
      # Each round in avg_and_ranges must have a symbol and a string for the metric as indicated by corresponding source code
      # Here, key is the round number (1, 2, 3 ., etc) and the value is the metrics (min, max, avg) for the given round number.
      @avg_and_ranges = {
          @reviewee.id =>
              {
                  1 => {
                      :min => 2,
                      'min' => 2,
                      :max => 4,
                      'max' => 4,
                      :avg => 3,
                      'avg' => 3
                  },
                  2 => {
                      'min' => 5,
                      :min => 5,
                      'max' => 7,
                      :max => 7,
                      'avg' => 6,
                      :avg => 6
                  },
                  3 => {
                      'min' => 8,
                      :min => 8,
                      'max' => 10,
                      :max => 10,
                      'avg' => 9,
                      :avg => 9
                  }
              }
      }

      create(:team_user, user: student, team: @reviewee)

    end

    # assert the value for metrics in round 1 for given team_id
    it 'should return minimum maximum and average score for round 1' do
      @round = 1
      get_review_volume(@round, @reviewee.id)
      expect(@min).to eq '2%'
      expect(@max).to eq '4%'
      expect(@avg).to eq '3%'
    end


    # assert the value for metrics in round 2 for given team_id
    it 'should return the minimum, maximum and average score for round 2' do
      @round = 2
      get_review_volume(@round, @reviewee.id)
      expect(@min).to eq '5%'
      expect(@max).to eq '7%'
      expect(@avg).to eq '6%'
    end

    # assert the value metrics in round 3 for given team_id
    it 'should return the minimum, maximum and average score for round 3' do
      @round = 3
      get_review_volume(@round, @reviewee.id)
      expect(@min).to eq '8%'
      expect(@max).to eq '10%'
      expect(@avg).to eq '9%'
    end


  end


=======
  describe 'test calculate_key_chart_information' do
    it 'should return new Hash if intervals are not empty' do
      intervals = [1.00,2.00,3.00,4.00,5.00,6.00]
      result = helper.calculate_key_chart_information(intervals)
      expect(result).to be_a_kind_of(Hash) 
      expect(result[:mean]).to eq(3.50)
      expect(result[:min]).to eq(1.00)
      expect(result[:max]).to eq(6.00)
      expect(result[:variance]).to eq(2.92)
      expect(result[:stand_dev]).to eq(1.71)
    end
  end

  describe 'test calculate_key_chart_information' do
    it 'should return nil if intervals are empty' do
      intervals = []
      result = helper.calculate_key_chart_information(intervals)
      expect(result).to be_nil
    end
  end

>>>>>>> 82673229
end<|MERGE_RESOLUTION|>--- conflicted
+++ resolved
@@ -222,7 +222,6 @@
     end
   end
 
-<<<<<<< HEAD
   # feedback_response_map_record is called within get_each_review_and_feedback_response_map
   describe 'feedback_response_map_record' do
     before(:each) do
@@ -609,12 +608,7 @@
       expect(@max).to eq '10%'
       expect(@avg).to eq '9%'
     end
-
-
-  end
-
-
-=======
+  end
   describe 'test calculate_key_chart_information' do
     it 'should return new Hash if intervals are not empty' do
       intervals = [1.00,2.00,3.00,4.00,5.00,6.00]
@@ -635,6 +629,4 @@
       expect(result).to be_nil
     end
   end
-
->>>>>>> 82673229
 end