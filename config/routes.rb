--- conflicted
+++ resolved
@@ -237,6 +237,7 @@
 
   resources :review_mapping do
     collection do
+      post :add_metareviewer
       get :add_reviewer
       post :add_reviewer
       post :add_self_reviewer
@@ -249,29 +250,15 @@
       get :delete_all_metareviewers
       get :delete_all_reviewers
       get :delete_all_reviewers_and_metareviewers
+      get :delete_metareviewer
       get :delete_reviewer
       get :distribution
       get :list_mappings
       get :review_report
-<<<<<<< HEAD
       get :select_metareviewer
       get :select_reviewer
       get :select_mapping
       get :show_available_submissions
-=======
-      get :select_reviewer
-      get :delete_all_reviewers
-      get :select_mapping
-      get :delete_all_reviewers_and_metareviewers
-      post :add_reviewer
-      get :auto_complete_for_user_name
-      get :add_user_to_assignment
-      get :delete_reviewer
-      get :select_metareviewer
-      get :delete_all_metareviewers
-      post :add_metareviewer
-      get :delete_metareviewer
->>>>>>> 1cd9e0a6
     end
   end
 
@@ -351,13 +338,7 @@
 
   resources :submitted_content do
     collection do
-<<<<<<< HEAD
       get :download
-=======
-      get :remove_hyperlink
-      get :submit_hyperlink
-      get :view
->>>>>>> 1cd9e0a6
       get :edit
       get :folder_action
       get :remove_hyperlink
@@ -442,9 +423,6 @@
 
   map.connect 'question/select_questionnaire_type', :controller => "questionnaire", :action => 'select_questionnaire_type'
   map.connect ':controller/service.wsdl', :action => 'wsdl'
-<<<<<<< HEAD
-
-=======
->>>>>>> 1cd9e0a6
+
   match ':controller(/:action(/:id))(.:format)'
 end