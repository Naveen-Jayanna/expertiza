Expertiza::Application.routes.draw do

<<<<<<< HEAD
  resources :user_pastebins
=======
  resources :track_notifications
  resources :notifications
>>>>>>> 7bf1b40a
  resources :submission_records
  get 'auth/:provider/callback', to: 'auth#google_login'
  get 'auth/failure', to: 'content_pages#view'

  resources :bookmarks do
    collection do
      post :save_bookmark_rating_score
    end
  end

  resources :join_team_requests

  resources :admin do
    collection do
      get :list_super_administrators
      get :list_administrators
      get :list_instructors
      post :create_instructor
      get :remove_instructor
      post :remove_instructor
      get :show_instructor
    end
  end

  resources :advertise_for_partner do
    collection do
      get :edit
      get :remove
      post ':id', action: :update
    end
  end



  resources :advice do
    collection do
      post :save_advice
    end
  end

  resources :assessment360 do
    collection do
      get :one_course_all_assignments
      get :all_students_all_reviews
      get :one_student_all_reviews
      get :one_assignment_all_students
    end
  end

  resources :assignments do
    collection do
      get :delete
      get :associate_assignment_with_course
      get :copy
      get :toggle_access
      get :scheduled_tasks
      get :list_submissions
      get :delete_scheduled_task
      get :remove_assignment_from_course
    end
  end

  resources :auth do
    collection do
      post :login
      post :logout
    end
  end

  resources :author_feedback_questionnaires, controller: 'questionnaires'


  resources :content_pages do
    collection do
      get :list
      get ':page_name', action: :view
    end
  end

  resources :controller_actions do
    collection do
      get 'list'
      post ':id', action: :update
      get 'new_for'
    end
  end

  resources :course do
    collection do
      get :delete
      get :toggle_access
      get :copy
      get :view_teaching_assistants
      post :add_ta
      get :auto_complete_for_user_name
      post :remove_ta
    end
  end

  resources :course_evaluation do
    collection do
      get :list
    end
  end

  resources :eula do
    collection do
      get :accept
      get :decline
      get :display
    end
  end

  resources :export_file do
    collection do
      get :start
      get :export
      post :export
      post :exportdetails
    end
  end

  resources :grades do
    collection do
      get :view
      get :view_team
      get :view_reviewer
      get :view_my_scores
      get :view_my_scores_new
      get :instructor_review
      post :remove_hyperlink
      post :save_grade_and_comment_for_submission
    end
  end

  resources :impersonate do
    collection do
      get :start
      post :impersonate
    end
  end

  resources :import_file do
    collection do
      get :start
      post :import
    end
  end

  get '/import_file/import', controller: :import_file, action: :import

  resources :institution do
    collection do
      get :list
      get :show
      get :new
      post :create
      post ':id', action: :update
    end
  end

  resources :invitations do
    collection do
      get :cancel
      get :accept
      get :decline
    end
  end

  resources :join_team_requests do
    collection do
      post :decline
      get :edit
    end
  end

  resources 'late_policies'

  resources :markup_styles

  resources :menu_items do
    collection do
      get :move_down
      get :move_up
      get :new_for
      get :link
      get :list
    end
  end

  resources :participants do
    collection do
      get :add
      post :add
      get :auto_complete_for_user_name
      get :delete_assignment_participant
      get :list
      get :change_handle
      get :inherit
      get :bequeath_all
      post :delete
      get :inherit
      get :bequeath_all
      post :update_authorizations
      post :update_duties
      post :change_handle
      get :view_publishing_rights
    end
  end

  resources :password_retrieval do
    collection do
      get :forgotten
      get :reset_password
      post :send_password
      post :update_password
    end
  end

  resources :permissions, constraints: {id: /\d+/} do
    collection do
      get :list
      get ':id', action: :show
      post ':id', action: :update
      delete ':id', action: :destroy
    end
  end

  resources :profile do
    collection do
      get :edit
    end
  end

  resources :publishing do
    collection do
      get :view
      post :update_publish_permissions
      post :set_publish_permission
      get :grant
      get :grant_with_private_key
      post :grant_with_private_key
      get :set_publish_permission
    end
  end

  resources :questionnaires do
    collection do
      get :copy
      get :edit
      get :list
      post :list_questionnaires
      get :new_quiz
      post :select_questionnaire_type
      get :toggle_access
      get :view
      get :delete
      post :create_quiz_questionnaire
      post :update_quiz
      post :add_new_questions
      post :save_all_questions
    end
  end

  resources :reputation_web_service do
    collection do
      get :client
      post :send_post_request
    end
  end

  resources :review_questionnaires, controller: :questionnaires
  resources :metareview_questionnaires, controller: :questionnaires
  resources :teammate_review_questionnaires, controller: :questionnaires
  resources :survey_questionnaires, controller: :questionnaires
  resources :global_survey_questionnaires, controller: :questionnaires
  resources :course_evaluation_questionnaires, controller: :questionnaires
  resources :bookmarkrating_questionnaires, controller: :questionnaires

  resources :questions do
    collection do
      get :delete
    end
  end

  resources :response do
    collection do
      get :new_feedback
      get :view
      post :delete
      get :remove_hyperlink
      get :saving
      get :redirection
      get :show_calibration_results_for_student
      post :custom_create
    end
  end

  resources :review_mapping do
    collection do
      post :add_metareviewer
      get :add_reviewer
      post :add_reviewer
      post :add_self_reviewer
      get :add_self_reviewer
      get :add_user_to_assignment
      get :assign_metareviewer_dynamically
      get :assign_reviewer_dynamically
      post :assign_reviewer_dynamically
      get :auto_complete_for_user_name
      get :delete_all_metareviewers
      get :delete_outstanding_reviewers
      get :delete_metareviewer
      get :delete_reviewer
      get :distribution
      get :list_mappings
      get :response_report
      post :response_report
      get :select_metareviewer
      get :select_reviewer
      get :select_mapping
      post :assign_quiz_dynamically
      post :assign_metareviewer_dynamically
      post :automatic_review_mapping
      post :automatic_review_mapping_staggered
      #E1600
      post :start_self_review
      post :save_grade_and_comment_for_reviewer
      get :unsubmit_review
    end
  end

  resources :roles do
    collection do
      get :list
      post ':id', action: :update
    end
  end

  resources :roles_permissions do
    collection do
      get :new_permission_for_role
    end
  end

  resources :sign_up_sheet do
    collection do
      get :signup
      get :delete_signup
      get :add_signup_topics
      get :add_signup_topics_staggered
      get :delete_signup
      get :edit
      get :list
      get :signup_topics
      get :signup
      get :sign_up
      get :team_details
      get :intelligent_sign_up
      get :intelligent_save
      get :signup_as_instructor
      post :signup_as_instructor_action
      post :set_priority
      post :save_topic_deadlines
    end
  end

  resources :site_controllers do
    collection do
      get 'list'
      get 'new_called'
    end
  end

  resources :statistics do
    collection do
      get :list_surveys
      get :list
      get :view_responses
    end
  end

  resources :student_quizzes do
    collection do
      post :student_quizzes
      get :index
      post :record_response
      get :finished_quiz
      get :take_quiz
      get :review_questions
    end
  end

  resources :student_review do
    collection do
      get :list
    end
  end

  resources :student_task do
    collection do
      get :list
      get :view
    end
  end


  resources :student_teams do

    collection do
      get :view
      get :edit
      get :remove_participant
      get :auto_complete_for_user_name
    end
  end

  resources :submitted_content do
    collection do
      get :download
      get :edit
      get :folder_action
      get :remove_hyperlink
      post :remove_hyperlink
      post :submit_file
      post :folder_action
      post :submit_hyperlink
      get :submit_hyperlink
      get :view
    end
  end

  resources :suggestion do
    collection do
      get :list
      post :submit
      post :student_submit
      post :update_suggestion
    end      
  end

  resources :survey do
    collection do
      get :assign
    end
  end

  resources :survey_deployment do
    collection do
      get :list
      get :delete
      get :reminder_thread
    end
  end

  resources :survey_response do
    collection do
      get :view_responses
    	get :begin_survey
    	get :comments
    end
  end

  resources :system_settings do
    collection do
      get :list
    end
  end

  resources :teams do
    collection do
      get :list
      #post ':id', action: :create_teams
      post :create_teams
      post :inherit
    end
  end

  resources :teams_users do
    collection do
      post :create
    end
  end

  resources :tree_display do
    collection do
      get ':action'
      post 'list'
      post 'children_node_ng'
      post 'children_node_2_ng'
      post 'bridge_to_is_available'
      get 'session_last_open_tab'
      get 'set_session_last_open_tab'
    end
  end

  resources :users, constraints: {id: /\d+/} do
    collection do
      get :list
      post :list
      post ':id', action: :update
      get :show_selection
      get :auto_complete_for_user_name
      get :keys
    end
  end

  get '/versions/search', controller: :versions, action: :search

  resources :versions do
    collection do
      delete '', action: :destroy_all
    end
  end
  post '/users/request_user_create', controller: :users, action: :request_user_create
  post '/users/create_approved_user', controller: :users, action: :create_approved_user
  get 'instructions/home'
  get '/users/show_selection', controller: :users, action: :show_selection
  get '/users/list', controller: :users, action: :list
  get '/menu/*name', controller: :menu_items, action: :link
  get ':page_name', controller: :content_pages, action: :view, method: :get
  get '/submitted_content/submit_hyperlink' => 'submitted_content#submit_hyperlink'

  root to: 'content_pages#view', page_name: 'home'

  get 'users/list', :to => 'users#list'
  get '/submitted_content/remove_hyperlink', :to => 'submitted_content#remove_hyperlink'
  get '/submitted_content/submit_hyperlink', :to => 'submitted_content#submit_hyperlink'
  get '/submitted_content/submit_file', :to => 'submitted_content#submit_file'
  get '/review_mapping/assign_reviewer_dynamically', :to => 'review_mapping#assign_reviewer_dynamically'
  get '/review_mapping/assign_metareviewer_dynamically', :to => 'review_mapping#assign_metareviewer_dynamically'
  get 'response/', :to => 'response#saving'

  get 'question/select_questionnaire_type', :controller => "questionnaire", :action => 'select_questionnaire_type'
  get ':controller/service.wsdl', :action => 'wsdl'

  get ':controller(/:action(/:id))(.:format)'
  get 'password_edit/check_reset_url', controller: :password_retrieval, action: :check_reset_url
end<|MERGE_RESOLUTION|>--- conflicted
+++ resolved
@@ -1,11 +1,8 @@
 Expertiza::Application.routes.draw do
 
-<<<<<<< HEAD
   resources :user_pastebins
-=======
   resources :track_notifications
   resources :notifications
->>>>>>> 7bf1b40a
   resources :submission_records
   get 'auth/:provider/callback', to: 'auth#google_login'
   get 'auth/failure', to: 'content_pages#view'
