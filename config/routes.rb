Expertiza::Application.routes.draw do
  resources :bookmark_tags
  resources :books
  resources :bookmarks
  resources :join_team_requests

  resources :admin do
    collection do
      get :list_super_administrators
      get :list_administrators
      get :list_instructors
      get :new_administrator
      get :new_instructor
      post :create_instructor
      get :remove_instructor
      post :remove_instructor
      get :show_instructor
    end
  end

  resources :advertise_for_partner do
    collection do
      get :edit
      get :remove
      post ':id', action: :update
    end
  end

  resources :assessment360 do
    collection do
      get :one_course_all_assignments
    end
  end

  resources :assignments do
    collection do
      get :associate_assignment_with_course
      get :copy
      get :toggle_access
      post :remove_assignment_from_course
      get :set_questionnaire
      get :set_due_date
      get :delete_all_questionnaires
      get :delete_all_due_dates
    end
  end

  resources :auth do
    collection do
      post :login
      post :logout
    end
  end

  resources :author_feedback_questionnaires, controller: 'questionnaires'

  resources :bookmark do
    collection do
      get :manage_bookmarks, as: :manage
      get :view_bookmark, as: :view
      get :view_rating_rubrics, as: :rating
      get :add_rating_rubric_form, as: :rating2
      get :add_tag_bookmark
      get :create_tag_bookmark
      get :search_bookmarks
      get :view_bookmarks
      get :bookmarks_rate, as: :bookmark_rate
      get :view_rating_rubric
    end
  end

  resources :content_pages do
    collection do
      get :list
      get ':page_name', action: :view
    end
  end





  resources :controller_actions do
    collection do
      get 'list'
      post ':id', action: :update
      get 'new_for'
    end
  end

  resources :course do
    collection do
      post :delete
      post :toggle_access
      get :copy
      get :view_teaching_assistants
      post :add_ta
      get :auto_complete_for_user_name
      post :remove_ta
    end
  end

  resources :course_evaluation do
    collection do
      get :list
    end
  end

  resources :eula do
    collection do
      get :accept
      get :decline
      get :display
    end
  end

  resources :export_file do
    collection do
      get :start
      get :export
      post :export
    end
  end

  resources :grades do
    collection do
      get :view
      get :view_my_scores
      get :view_my_scores_new
      get :instructor_review
      post :remove_hyperlink
      get :conflict_notification
    end
  end

  resources :impersonate do
    collection do
      get :start
      post :impersonate
    end
  end

  resources :import_file do
    collection do
      get :start
      get :import
    end
  end

  get '/import_file/import', controller: :import_file, action: :import

  resources :institutions

  resources :invitation do
    collection do
      get :cancel
      get :accept
      get :decline
    end
  end

  resources :join_team_requests do
    collection do
      get :decline
    end
  end

  resources 'late_policies'

  resources :leaderboard, constraints: {id: /\d+/} do
    collection do
      get :index
    end
  end

  get 'leaderboard/index', controller: :leaderboard, action: :index

  resources :markup_styles

  resources :menu_items do
    collection do
      get :move_down
      get :move_up
      get :new_for
      get :link
      get :list
    end
  end

  resources :participants do
    collection do
      get :add
      post :add
      get :auto_complete_for_user_name
      get :delete_assignment_participant
      get :list
      get :change_handle
      get :inherit
      get :bequeath_all
      post :delete
      get :inherit
      get :bequeath_all
    end
  end

  get '/participants/change_handle', controller: :participants, action: :change_handle

  resources :password_retrieval do
    collection do
      get :forgotten
      post :send_password
    end
  end

  resources :permissions, constraints: {id: /\d+/} do
    collection do
      get :list
      get ':id', action: :show
      post ':id', action: :update
      delete ':id', action: :destroy
    end
  end

  resources :profile do
    collection do
      get :edit
    end
  end

  resources :publishing do
    collection do
      get :view
      post :update_publish_permissions
      post :set_publish_permission
      get :grant
      get :grant_with_private_key
      post :grant_with_private_key
      get :set_publish_permission
    end
  end

  resources :questionnaires do
    collection do
      get :copy
      get :edit
      get :list
      post :list_questionnaires
      get :new_quiz
      post :select_questionnaire_type
      post :toggle_access
      get :view
    end
  end

  resources :review_questionnaires, controller: :questionnaires
  resources :metareview_questionnaires, controller: :questionnaires
  resources :teammate_review_questionnaires, controller: :questionnaires
  resources :survey_questionnaires, controller: :questionnaires
  resources :global_survey_questionnaires, controller: :questionnaires
  resources :course_evaluation_questionnaires, controller: :questionnaires
  resources :bookmarkrating_questionnaires, controller: :questionnaires



  resources :response do
    collection do
      get :new_feedback
      get :view
      post :delete
      get :remove_hyperlink
      get :saving
      get :redirection
    end
  end

  resources :review_mapping do
    collection do
      post :add_metareviewer
      get :add_reviewer
      post :add_reviewer
      post :add_self_reviewer
      get :add_self_reviewer
      get :add_user_to_assignment
      get :assign_metareviewer_dynamically
      get :assign_reviewer_dynamically
      post :assign_reviewer_dynamically
      get :auto_complete_for_user_name
      get :delete_all_metareviewers
      get :delete_all_reviewers
      get :delete_all_reviewers_and_metareviewers
      get :delete_metareviewer
      get :delete_reviewer
      get :distribution
      get :list_mappings
      get :review_report
      get :select_metareviewer
      get :select_reviewer
      get :select_mapping
      get :show_available_submissions
    end
  end

  resources :review_files do
    collection do
      get :show_all_submitted_files
      get :show_code_file
      get :show_code_file_diff
      get :get_comments
      get :submit_comment
    end
  end

  resources :roles do
    collection do
      get :list
      post ':id', action: :update
    end
  end

  resources :roles_permissions do
    collection do
      get :new_permission_for_role
    end
  end

  resources :sign_up_sheet do
    collection do
      get :signup
      get :delete_signup
      get :add_signup_topics
      get :add_signup_topics_staggered
      get :delete_signup
      get :edit
      get :list
      get :signup_topics
      get :signup
      get :sign_up
      get :team_details
      get :view_publishing_rights
    end
  end

  resources :site_controllers do
    collection do
      get 'list'
      get 'new_called'
    end
  end

  resources :statistics do
    collection do
      get :list_surveys
      get :list
      get :view_responses
    end
  end

  resources :student_review do
    collection do
      get :list
    end
  end

  resources :student_task do
    collection do
      get :list
      get :view
    end
  end

  resources :student_team do
    collection do
      get :view
      get :edit
      get :leave
      get :auto_complete_for_user_name
    end
  end

  resources :submitted_content do
    collection do
      get :download
      get :edit
      get :folder_action
<<<<<<< HEAD
      get :remove_hyperlink
=======
>>>>>>> 04191ef8
      post :remove_hyperlink
      get :submit_file
      post :submit_hyperlink
      get :submit_hyperlink
      get :view
    end
  end

  resources :suggestion do
    collection do
      get :list
    end
  end

  resources :survey do
    collection do
      get :assign
    end
  end

  resources :survey_deployment do
    collection do
      get :list
      get :delete
      get :reminder_thread
    end
  end

  resources :survey_response do
    collection do
      get :view_responses
    end
  end

  resources :system_settings do
    collection do
      get :list
    end
  end

  resources :teams do
    collection do
      get :list
      post ':id', action: :update
    end
  end

  resources :tree_display do
    collection do
      get ':action'
      post 'list'
    end
  end

  resources :users, constraints: {id: /\d+/} do
    collection do
      get :list
      post :list
      post ':id', action: :update
      get :show_selection
      get :auto_complete_for_user_name
      get :keys
    end
  end

  resources :versions do
    collection do
      delete '', action: :destroy_all
    end
  end

  get '/users/show_selection', controller: :users, action: :show_selection
  get '/users/list', controller: :users, action: :list
  get '/menu/*name', controller: :menu_items, action: :link
  get ':page_name', controller: :content_pages, action: :view, method: :get
  get '/submitted_content/submit_hyperlink' => 'submitted_content#submit_hyperlink'

  root to: 'content_pages#view', page_name: 'home'

  get 'users/list', :to => 'users#list'

  get '/submitted_content/remove_hyperlink', :to => 'submitted_content#remove_hyperlink'
  get '/submitted_content/submit_hyperlink', :to => 'submitted_content#submit_hyperlink'
  get '/submitted_content/submit_file', :to => 'submitted_content#submit_file'
  get '/review_mapping/show_available_submissions', :to => 'review_mapping#show_available_submissions'
  get '/review_mapping/assign_reviewer_dynamically', :to => 'review_mapping#assign_reviewer_dynamically'
  get "/review_mapping/assign_metareviewer_dynamically", :to => 'review_mapping#assign_metareviewer_dynamically'
  get 'response/', :to => 'response#saving'

  get 'question/select_questionnaire_type', :controller => "questionnaire", :action => 'select_questionnaire_type'
  get ':controller/service.wsdl', :action => 'wsdl'

  get ':controller(/:action(/:id))(.:format)'
end<|MERGE_RESOLUTION|>--- conflicted
+++ resolved
@@ -382,10 +382,7 @@
       get :download
       get :edit
       get :folder_action
-<<<<<<< HEAD
       get :remove_hyperlink
-=======
->>>>>>> 04191ef8
       post :remove_hyperlink
       get :submit_file
       post :submit_hyperlink
