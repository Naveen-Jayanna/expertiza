Expertiza::Application.routes.draw do |map|
  map.resources :bookmark_tags

  map.resources :books

  map.resources :bookmarks

  map.resources :join_team_requests
  resources :admin do
    collection do
      get :list_super_administrators
      get :list_administrators
      get :list_instructors
      get :new_administrator
      get :new_instructor
      post :create_instructor
      get :remove_instructor
      post :remove_instructor
      get :show_instructor
    end
  end

  resources :advertise_for_partner do
    collection do
      get :edit
      get :remove
      post ':id', action: :update
    end
  end

  resources :assessment360 do
    collection do
      get :one_course_all_assignments
    end
  end

  resources :assignments do
    collection do
      get :associate_assignment_with_course
      get :copy
      get :toggle_access
      post :remove_assignment_from_course
      get :set_questionnaire
      get :set_due_date
      get :delete_all_questionnaires
      get :delete_all_due_dates
    end
  end

  resources :auth do
    collection do
      post :login
      post :logout
    end
  end

  resources :author_feedback_questionnaires, controller: 'questionnaires'

  resources :content_pages do
    collection do
      get :list
      get ':page_name', action: :view
    end
  end





  resources :controller_actions do
    collection do
      get 'list'
      post ':id', action: :update
      get 'new_for'
    end
  end

  resources :course do
    collection do
      post :delete
      post :toggle_access
      get :copy
      get :view_teaching_assistants
      post :add_ta
      get :auto_complete_for_user_name
      post :remove_ta
    end
  end

  resources :course_evaluation do
    collection do
      get :list
    end
  end

  resources :eula do
    collection do
      get :accept
      get :decline
      get :display
    end
  end

  resources :export_file do
    collection do
      get :start
      get :export
      post :export
    end
  end

  resources :grades do
    collection do
      get :view
      get :view_my_scores
      get :instructor_review
      post :remove_hyperlink
      get :conflict_notification
    end
  end

  resources :impersonate do
    collection do
      get :start
      post :impersonate
    end
  end

  resources :import_file do
    collection do
      get :start
      get :import
    end
  end

  match '/import_file/import', controller: :import_file, action: :import

  resources :institutions

  resources :invitation do
    collection do
      get :cancel
      get :accept
      get :decline
    end
  end

  resources :join_team_requests do
    collection do
      get :decline
    end
  end

  resources :leaderboard, constraints: { id: /\d+/ } do
    collection do
      get :index
    end
  end
  match 'leaderboard/index', controller: :leaderboard, action: :index

  resources :markup_styles

  resources :menu_items do
    collection do
      get :move_down
      get :move_up
      get :new_for
      get :link
      get :list
    end
  end

  resources :participants do
    collection do
      get :add
      post :add
      get :auto_complete_for_user_name
      get :delete_assignment_participant
      get :list
      get :change_handle
      get :inherit
      get :bequeath_all
      post :delete
      get :inherit
      get :bequeath_all
    end
  end

  match '/participants/change_handle', controller: :participants, action: :change_handle

  resources :password_retrieval do
    collection do
      get :forgotten
      post :send_password
    end
  end

  resources :permissions, constraints: { id: /\d+/ } do
    collection do
      get :list
      get ':id', action: :show
      post ':id', action: :update
      delete ':id', action: :destroy
    end
  end

  resources :profile do
    collection do
      get :edit
    end
  end

  resources :publishing do
    collection do
      get :view
      post :update_publish_permissions
      post :set_publish_permission
      get :grant
      get :grant_with_private_key
      post :grant_with_private_key
      get :set_publish_permission
    end
  end

  resources :questionnaires do
    collection do
      post :toggle_access
      get :copy
      post :select_questionnaire_type
<<<<<<< HEAD
      get :new_quiz
    end
  end
  match 'questionnaire/new_quiz', controller: :questionnaires, action: :new_quiz
=======
      post :list_questionnaires
      get :list
      get :edit
      get :view

    end
  end

>>>>>>> 7ae91c16
  resources :review_questionnaires, controller: :questionnaires
  resources :metareview_questionnaires, controller: :questionnaires
  resources :teammate_review_questionnaires, controller: :questionnaires
  resources :survey_questionnaires, controller: :questionnaires
  resources :global_survey_questionnaires, controller: :questionnaires
  resources :course_evaluation_questionnaires, controller: :questionnaires
  resources :bookmarkrating_questionnaires, controller: :questionnaires



  resources :response do
    collection do
      get :new_feedback
      get :view
      post :delete
      get :remove_hyperlink
      get :saving
      get :redirection
    end
  end

  resources :review_mapping do
    collection do
      post :add_metareviewer
      get :add_reviewer
      post :add_reviewer
      post :add_self_reviewer
      get :add_self_reviewer
      get :add_user_to_assignment
      get :assign_metareviewer_dynamically
      get :assign_reviewer_dynamically
      post :assign_reviewer_dynamically
      get :auto_complete_for_user_name
      get :delete_all_metareviewers
      get :delete_all_reviewers
      get :delete_all_reviewers_and_metareviewers
      get :delete_metareviewer
      get :delete_reviewer
      get :distribution
      get :list_mappings
      get :review_report
      get :select_metareviewer
      get :select_reviewer
      get :select_mapping
      get :show_available_submissions
    end
  end

  resources :review_files do
    collection do
      get :show_all_submitted_files
    end
  end

  resources :roles do
    collection do
      get :list
      post ':id', action: :update
    end
  end

  resources :roles_permissions do
    collection do
      get :new_permission_for_role
    end
  end

  resources :sign_up_sheet do
    collection do
      get :signup
      get :delete_signup
      get :add_signup_topics
      get :add_signup_topics_staggered
      get :delete_signup
      get :edit
      get :list
      get :signup_topics
      get :signup
      get :sign_up
      get :team_details
      get :view_publishing_rights
    end
  end

  resources :site_controllers do
    collection do
      get 'list'
      get 'new_called'
    end
  end

  resources :statistics do
    collection do
      get :list_surveys
      get :list
      get :view_responses
    end
  end

  resources :student_review do
    collection do
      get :list
    end
  end

  resources :student_task do
    collection do
      get :list
      get :view
    end
  end

  resources :student_team do
    collection do
      get :view
      get :edit
      get :leave
      get :auto_complete_for_user_name
      get :update
    end
  end

  resources :submitted_content do
    collection do
      get :download
      get :edit
      get :folder_action
      get :remove_hyperlink
      get :submit_file
      post :submit_hyperlink
      get :submit_hyperlink
      get :remove_hyperlink
      get :view
    end
  end

  resources :suggestion do
    collection do
      get :list
    end
  end

  resources :survey do
    collection do
      get :assign
    end
  end

  resources :survey_deployment do
    collection do
      get :list
      get :delete
      get :reminder_thread
    end
  end

  resources :survey_response do
    collection do
      get :view_responses
    end
  end

  resources :system_settings do
    collection do
      get :list
    end
  end

  resources :teams do
    collection do
      get :list
    end
  end

  resources :tree_display do
    collection do
      get ':action'
      post 'list'
    end
  end

  resources :users, constraints: { id: /\d+/ } do
    collection do
      get :list
      post ':id', action: :update
      get :show_selection
      get :auto_complete_for_user_name
      get :keys
    end
  end

  match '/users/show_selection', controller: :users, action: :show_selection
  match '/users/list', controller: :users, action: :list
  match '/menu/*name', controller: :menu_items, action: :link
  match ':page_name', controller: :content_pages, action: :view, method: :get
  match '/submitted_content/submit_hyperlink' => 'submitted_content#submit_hyperlink'

  root to: 'content_pages#view', page_name: 'home'

  match 'users/list', :to => 'users#list'

  match '/submitted_content/remove_hyperlink', :to => 'submitted_content#remove_hyperlink'
  match '/submitted_content/submit_hyperlink', :to => 'submitted_content#submit_hyperlink'
  match '/submitted_content/submit_file', :to => 'submitted_content#submit_file'
  match '/review_mapping/show_available_submissions', :to => 'review_mapping#show_available_submissions'
  match '/review_mapping/assign_reviewer_dynamically', :to => 'review_mapping#assign_reviewer_dynamically'
  match "/review_mapping/assign_metareviewer_dynamically", :to => 'review_mapping#assign_metareviewer_dynamically'
  match 'response/', :to => 'response#saving'

  map.connect 'question/select_questionnaire_type', :controller => "questionnaire", :action => 'select_questionnaire_type'

  map.connect 'bookmark/manage', :controller => "bookmarks", :action => 'manage_bookmarks'
  map.connect 'bookmark/view', :controller => "bookmarks", :action => 'view_bookmark'
  map.connect 'bookmark/rating', :controller => "bookmarks", :action => 'view_rating_rubrics'
  map.connect 'bookmark/rating2', :controller => "bookmarks", :action => 'add_rating_rubric_form'
  map.connect 'bookmark/add_tag_bookmark', :controller => "bookmarks", :action => "add_tag_bookmark"
  map.connect 'bookmark/create_tag_bookmark', :controller => "bookmarks", :action => "create_tag_bookmark"
  map.connect 'bookmark/search_bookmarks', :controller => "bookmarks", :action => 'search_bookmarks'
  map.connect 'bookmark/view_bookmarks', :controller => "bookmarks", :action => 'view_bookmarks'
  map.connect 'bookmark/bookmark_rate', :controller => "bookmarks", :action => 'bookmarks_rate'
  map.connect 'bookmark/view_rating_rubric', :controller => "bookmarks", :action => 'view_rating_rubric'

  map.connect ':controller/service.wsdl', :action => 'wsdl'

  match ':controller(/:action(/:id))(.:format)'
end<|MERGE_RESOLUTION|>--- conflicted
+++ resolved
@@ -138,11 +138,11 @@
   resources :institutions
 
   resources :invitation do
-    collection do
-      get :cancel
-      get :accept
-      get :decline
-    end
+  collection do
+    get :cancel
+    get :accept
+    get :decline
+  end
   end
 
   resources :join_team_requests do
@@ -224,24 +224,17 @@
 
   resources :questionnaires do
     collection do
+      get :copy
+      get :edit
+      get :list
+      post :list_questionnaires
+      get :new_quiz
+      post :select_questionnaire_type
       post :toggle_access
-      get :copy
-      post :select_questionnaire_type
-<<<<<<< HEAD
-      get :new_quiz
-    end
-  end
-  match 'questionnaire/new_quiz', controller: :questionnaires, action: :new_quiz
-=======
-      post :list_questionnaires
-      get :list
-      get :edit
-      get :view
-
-    end
-  end
-
->>>>>>> 7ae91c16
+      get :view
+    end
+  end
+
   resources :review_questionnaires, controller: :questionnaires
   resources :metareview_questionnaires, controller: :questionnaires
   resources :teammate_review_questionnaires, controller: :questionnaires
