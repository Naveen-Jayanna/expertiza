Expertiza::Application.routes.draw do |map|

  resources :admin do
    collection do
      get :list_super_administrators
      get :list_administrators
      get :list_instructors
      get :new_administrator
      get :new_instructor
      post :create_instructor
      get :remove_instructor
      post :remove_instructor
      get :show_instructor
    end
  end

  resources :advertise_for_partner do
    collection do
      get :edit
      get :remove
      post ':id', action: :update
    end
  end

  resources :assessment360 do
    collection do
      get :one_course_all_assignments
    end
  end

  resources :assignments do
    collection do
      get :associate_assignment_with_course
      get :copy
      get :toggle_access
      post :remove_assignment_from_course
      get :set_questionnaire
      get :set_due_date
      get :delete_all_questionnaires
      get :delete_all_due_dates
    end
  end

  resources :auth do
    collection do
      post :login
      post :logout
    end
  end

  resources :author_feedback_questionnaires, controller: 'questionnaires'

  resources :content_pages do
    collection do
      get :list
      get ':page_name', action: :view
    end
  end

  resources :controller_actions do
    collection do
      get 'list'
      post ':id', action: :update
      get 'new_for'
    end
  end

  resources :course do
    collection do
      post :delete
      post :toggle_access
      get :copy
      get :view_teaching_assistants
      post :add_ta
      get :auto_complete_for_user_name
      post :remove_ta
    end
  end

  resources :course_evaluation do
    collection do
      get :list
    end
  end

  resources :eula do
    collection do
      get :accept
      get :decline
      get :display
    end
  end

  resources :export_file do
    collection do
      get :start
    end
  end

  resources :grades do
    collection do
      get :view
      get :view_my_scores
      get :instructor_review
      get :remove_hyperlink
      get :conflict_notification
    end
  end

  resources :impersonate do
    collection do
      get :start
      post :impersonate
    end
  end

  resources :import_file do
    collection do
      get :start
      get :import
    end
  end

  resources :institutions

  resources :invitation

  resources :join_team_requests

  resources :leaderboard, constraints: { id: /\d+/ } do
    collection do
      get :index
    end
  end
  match 'leaderboard/index', controller: :leaderboard, action: :index

  resources :markup_styles

  resources :menu_items do
    collection do
      get :move_down
      get :move_up
      get :new_for
      get :link
      get :list
    end
  end

  resources :participants do
    collection do
      get :add
      post :add
      get :auto_complete_for_user_name
      get :list
      get :change_handle
      post :delete
      get :inherit
      get :bequeath_all
    end
  end

  resources :password_retrieval do
    collection do
      get :forgotten
      post :send_password
    end
  end

  resources :permissions, constraints: { id: /\d+/ } do
    collection do
      get :list
      get ':id', action: :show
      post ':id', action: :update
      delete ':id', action: :destroy
    end
  end

  resources :profile do
    collection do
      get :edit
    end
  end

  resources :publishing do
    collection do
      get :view
      post :update_publish_permissions
      post :set_publish_permission
      get :grant
      get :grant_with_private_key
      post :grant_with_private_key
      get :set_publish_permission
    end
  end

  resources :questionnaires do
    collection do
      post :toggle_access
      get :copy
      post :select_questionnaire_type
    end
  end
  resources :review_questionnaires, controller: :questionnaires
  resources :metareview_questionnaires, controller: :questionnaires
  resources :teammate_review_questionnaires, controller: :questionnaires
  resources :survey_questionnaires, controller: :questionnaires
  resources :global_survey_questionnaires, controller: :questionnaires
  resources :course_evaluation_questionnaires, controller: :questionnaires

  resources :response do
    collection do
      get :new_feedback
      get :view
      post :delete
    end
  end

  resources :review_mapping do
    collection do
      get :list_mappings
      get :review_report
    end
  end

  resources :review_files do
    collection do
      get :show_all_submitted_files
    end
  end

  resources :roles do
    collection do
      get :list
      post ':id', action: :update
    end
  end

  resources :roles_permissions do
    collection do
      get :new_permission_for_role
    end
  end

  resources :sign_up_sheet do
    collection do
      get :add_signup_topics
      get :add_signup_topics_staggered
      get :signup_topics
      get :view_publishing_rights
      get :signup
      get :delete_signup
    end
  end

  resources :site_controllers do
    collection do
      get 'list'
      get 'new_called'
    end
  end

  resources :statistics do
    collection do
      get :list_surveys
      get :list
      get :view_responses
    end
  end

  resources :student_review do
    collection do
      get :list
    end
  end

  resources :student_task do
    collection do
      get :list
      get :view
    end
  end

  resources :student_team do
    collection do
      get :view
      get :edit
      get :leave
      get :auto_complete_for_user_name
    end
  end

  resources :submitted_content do
    collection do
      get :view
      get :edit
      get :remove_hyperlink
      get :submit_hyperlink
      get :submit_file
      get :folder_action
    end
  end

  resources :suggestion do
    collection do
      get :list
    end
  end

  resources :survey do
    collection do
      get :assign
    end
  end

  resources :survey_deployment do
    collection do
      get :list
      get :delete
      get :reminder_thread
    end
  end

  resources :survey_response do
    collection do
      get :view_responses
    end
  end

  resources :system_settings do
    collection do
      get :list
    end
  end

  resources :teams do
    collection do
      get :list
    end
  end

  resources :tree_display do
    collection do
      get ':action'
      post 'list'
    end
  end

  resources :users, constraints: { id: /\d+/ } do
    collection do
      get :list
      post ':id', action: :update
      get :show_selection
      get :auto_complete_for_user_name
      get :keys
    end
  end

  match '/menu/*name', controller: :menu_items, action: :link
  match ':page_name', controller: :content_pages, action: :view, method: :get

  root to: 'content_pages#view', page_name: 'home'

  map.connect 'question/select_questionnaire_type', :controller => "questionnaire", :action => 'select_questionnaire_type'
  map.connect ':controller/service.wsdl', :action => 'wsdl'
<<<<<<< HEAD

  match ':controller(/:action(/:id))(.:format)'

=======
  match ':controller(/:action(/:id))(.:format)'
>>>>>>> 6ded2321
end<|MERGE_RESOLUTION|>--- conflicted
+++ resolved
@@ -362,11 +362,6 @@
 
   map.connect 'question/select_questionnaire_type', :controller => "questionnaire", :action => 'select_questionnaire_type'
   map.connect ':controller/service.wsdl', :action => 'wsdl'
-<<<<<<< HEAD
 
   match ':controller(/:action(/:id))(.:format)'
-
-=======
-  match ':controller(/:action(/:id))(.:format)'
->>>>>>> 6ded2321
 end