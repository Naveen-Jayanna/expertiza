Expertiza::Application.routes.draw do |map|

  resources :admin do
    collection do
      get :list_super_administrators
      get :list_administrators
      get :list_instructors
      get :new_administrator
      get :new_instructor
      post :create_instructor
      get :remove_instructor
      post :remove_instructor
      get :show_instructor
    end
  end

  resources :advertise_for_partner do
    collection do
      get :edit
      get :remove
      post ':id', action: :update
    end
  end

  resources :assessment360 do
    collection do
      get :one_course_all_assignments
    end
  end

  resources :assignments do
    collection do
      get :associate_assignment_with_course
      get :copy
      get :toggle_access
      post :remove_assignment_from_course
      get :set_questionnaire
      get :set_due_date
      get :delete_all_questionnaires
      get :delete_all_due_dates
    end
  end

  resources :auth do
    collection do
      post :login
      post :logout
    end
  end

  resources :author_feedback_questionnaires, controller: 'questionnaires'

  resources :content_pages do
    collection do
      get :list
      get ':page_name', action: :view
    end
  end

  resources :controller_actions do
    collection do
      get 'list'
      post ':id', action: :update
      get 'new_for'
    end
  end

  resources :course do
    collection do
      post :delete
      post :toggle_access
      get :copy
      get :view_teaching_assistants
      post :add_ta
      get :auto_complete_for_user_name
      post :remove_ta
    end
  end

  resources :course_evaluation do
    collection do
      get :list
    end
  end

  resources :eula do
    collection do
      get :accept
      get :decline
      get :display
    end
  end

  resources :export_file do
    collection do
      get :start
      # OSS808 Change 27/10/2013
      # Added missing routes
      get :export
      post :export
    end
  end

  resources :grades do
    collection do
      get :view
      get :view_my_scores
      get :instructor_review
      get :remove_hyperlink
      get :conflict_notification
    end
  end

  resources :impersonate do
    collection do
      get :start
      post :impersonate
    end
  end

  resources :import_file do
    collection do
      get :start
      get :import
    end
  end

  resources :institutions

<<<<<<< HEAD
  resources :invitation do
  # OSS808 Change 28/10/2013
  # Added missing routes
  collection do
    get :cancel
    get :accept
    get :decline
  end
  end
=======
  resources :invitation   do
    collection do
      get :cancel
      get :accept
      get :decline
    end
  end

>>>>>>> 9cecdebf

  resources :join_team_requests

  resources :leaderboard, constraints: { id: /\d+/ } do
    collection do
      get :index
    end
  end
  match 'leaderboard/index', controller: :leaderboard, action: :index

  resources :markup_styles

  resources :menu_items do
    collection do
      get :move_down
      get :move_up
      get :new_for
      get :link
      get :list
    end
  end

  resources :participants do
    collection do
      get :add
      post :add
      get :auto_complete_for_user_name
      get :delete_assignment_participant
      get :list
      get :change_handle
      post :delete
      get :inherit
      get :bequeath_all
    end
  end

  resources :password_retrieval do
    collection do
      get :forgotten
      post :send_password
    end
  end

  resources :permissions, constraints: { id: /\d+/ } do
    collection do
      get :list
      get ':id', action: :show
      post ':id', action: :update
      delete ':id', action: :destroy
    end
  end

  resources :profile do
    collection do
      get :edit
    end
  end

  resources :publishing do
    collection do
      get :view
      post :update_publish_permissions
      post :set_publish_permission
      get :grant
      get :grant_with_private_key
      post :grant_with_private_key
      get :set_publish_permission
    end
  end

  resources :questionnaires do
    collection do
      post :toggle_access
      get :copy
      post :select_questionnaire_type
    end
  end
  resources :review_questionnaires, controller: :questionnaires
  resources :metareview_questionnaires, controller: :questionnaires
  resources :teammate_review_questionnaires, controller: :questionnaires
  resources :survey_questionnaires, controller: :questionnaires
  resources :global_survey_questionnaires, controller: :questionnaires
  resources :course_evaluation_questionnaires, controller: :questionnaires

  resources :response do
    collection do
      get :new_feedback
      get :view
      post :delete
      get :remove_hyperlink
      get :saving
      get :redirection
    end
  end

  resources :review_mapping do
    collection do
      get :list_mappings
      get :review_report
      get :distribution
      get :select_reviewer
      get :delete_all_reviewers
      get :select_mapping
      get :delete_all_reviewers_and_metareviewers
      get :assign_reviewer_dynamically
      post :assign_reviewer_dynamically
      get :add_reviewer
      get :auto_complete_for_user_name
      post :add_reviewer
      post :add_self_reviewer
      get :add_user_to_assignment
      get :delete_reviewer
      get :select_metareviewer
      get :delete_all_metareviewers
      get :show_available_submissions
    end
  end

  resources :review_files do
    collection do
      get :show_all_submitted_files
    end
  end

  resources :roles do
    collection do
      get :list
      post ':id', action: :update
    end
  end

  resources :roles_permissions do
    collection do
      get :new_permission_for_role
    end
  end

  resources :sign_up_sheet do
    collection do
      get :add_signup_topics
      get :add_signup_topics_staggered
<<<<<<< HEAD
      get :list
=======
      get :signup_topics
      get :signup
      get :delete_signup
>>>>>>> 9cecdebf
      get :view_publishing_rights
      get :signup
      get :delete_signup
    end
  end

  resources :site_controllers do
    collection do
      get 'list'
      get 'new_called'
    end
  end

  resources :statistics do
    collection do
      get :list_surveys
      get :list
      get :view_responses
    end
  end

  resources :student_review do
    collection do
      get :list
    end
  end

  resources :student_task do
    collection do
      get :list
      get :view
    end
  end

  resources :student_team do
    collection do
      get :view
      get :edit
      get :leave
      get :auto_complete_for_user_name
    end
  end

  resources :submitted_content do
    collection do
      get :view
      get :edit
<<<<<<< HEAD
      get :remove_hyperlink
      post :submit_hyperlink
      get :submit_file
      get :folder_action
=======
      get :submit_hyperlink
      get :remove_hyperlink
      get :submit_file
      get :folder_action
      post :submit_hyperlink
>>>>>>> 9cecdebf
    end
  end

  resources :suggestion do
    collection do
      get :list
    end
  end

  resources :survey do
    collection do
      get :assign
    end
  end

  resources :survey_deployment do
    collection do
      get :list
      get :delete
      get :reminder_thread
    end
  end

  resources :survey_response do
    collection do
      get :view_responses
    end
  end

  resources :system_settings do
    collection do
      get :list
    end
  end

  resources :teams do
    collection do
      get :list
    end
  end

  resources :tree_display do
    collection do
      get ':action'
      post 'list'
    end
  end

  resources :users, constraints: { id: /\d+/ } do
    collection do
      get :list
      post ':id', action: :update
      get :show_selection
      get :auto_complete_for_user_name
      get :keys
    end
  end

  match '/menu/*name', controller: :menu_items, action: :link
  match ':page_name', controller: :content_pages, action: :view, method: :get

  root to: 'content_pages#view', page_name: 'home'

  map.connect 'question/select_questionnaire_type', :controller => "questionnaire", :action => 'select_questionnaire_type'
  map.connect ':controller/service.wsdl', :action => 'wsdl'

  match ':controller(/:action(/:id))(.:format)'
end<|MERGE_RESOLUTION|>--- conflicted
+++ resolved
@@ -127,26 +127,13 @@
 
   resources :institutions
 
-<<<<<<< HEAD
   resources :invitation do
-  # OSS808 Change 28/10/2013
-  # Added missing routes
-  collection do
-    get :cancel
-    get :accept
-    get :decline
-  end
-  end
-=======
-  resources :invitation   do
     collection do
       get :cancel
       get :accept
       get :decline
     end
   end
-
->>>>>>> 9cecdebf
 
   resources :join_team_requests
 
@@ -288,16 +275,11 @@
     collection do
       get :add_signup_topics
       get :add_signup_topics_staggered
-<<<<<<< HEAD
-      get :list
-=======
+      get :delete_signup
+      get :list
       get :signup_topics
       get :signup
-      get :delete_signup
->>>>>>> 9cecdebf
       get :view_publishing_rights
-      get :signup
-      get :delete_signup
     end
   end
 
@@ -342,18 +324,10 @@
     collection do
       get :view
       get :edit
-<<<<<<< HEAD
-      get :remove_hyperlink
-      post :submit_hyperlink
-      get :submit_file
       get :folder_action
-=======
-      get :submit_hyperlink
       get :remove_hyperlink
       get :submit_file
-      get :folder_action
       post :submit_hyperlink
->>>>>>> 9cecdebf
     end
   end
 
