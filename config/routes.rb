Expertiza::Application.routes.draw do
  ###
  # Please insert new routes alphabetically!
  ###
  resources :admin, only: [] do
    collection do
      get :list_super_administrators
      get :list_administrators
      get :list_instructors
      post :create_instructor
      get :remove_instructor
      post :remove_instructor
      get :show_instructor
    end
  end

  resources :advertise_for_partner, only: %i[new create edit update] do
    collection do
      get :remove
      post ':id', action: :update
    end
  end

  resources :advice, only: [] do
    collection do
      post :save_advice
    end
  end

  resources :answer_tags, only: [:index] do
    collection do
      post :create_edit
    end
  end

  resources :assessment360, only: [] do
    collection do
      # get :one_course_all_assignments
      get :all_students_all_reviews
      # get :one_student_all_reviews
      # get :one_assignment_all_students
    end
  end

  resources :assignments do
    collection do
      get :associate_assignment_with_course
      get :copy
      get :toggle_access
      get :delayed_mailer
      get :list_submissions
      get :delete_delayed_mailer
      get :remove_assignment_from_course
    end
  end

  resources :bookmarks, except: %i[index show] do
    collection do
      get :list
      post :save_bookmark_rating_score
    end
  end

  resources :content_pages do
    collection do
      get :list
      get ':page_name', action: :view
    end
  end

  resources :controller_actions do
    collection do
      get :list
      post ':id', action: :update
      get :new_for
    end
  end

  resources :course, only: %i[new create edit update] do
    collection do
      get :toggle_access
      get :copy
      get :view_teaching_assistants
      post :add_ta
      get :auto_complete_for_user_name
      post :remove_ta
    end
  end

  resources :eula, only: [] do
    collection do
      get :accept
      get :decline
      get :display
    end
  end

  resources :export_file, only: [] do
    collection do
      get :start
      get :export
      post :export
      post :exportdetails
    end
  end

  resources :grades, only: %i[edit update] do
    collection do
      get :view
      get :view_team
      get :view_reviewer
      get :view_my_scores
      get :instructor_review
      post :remove_hyperlink
      post :save_grade_and_comment_for_submission
    end
  end

  resources :impersonate, only: [] do
    collection do
      get :start
      post :impersonate
    end
  end

  resources :import_file, only: [] do
    collection do
      get :start
      get :import
      post :import
    end
  end

  resources :institution do
    collection do
      get :list
      post ':id', action: :update
    end
  end

  resources :invitations, only: %i[new create] do
    collection do
      get :cancel
      get :accept
      get :decline
    end
  end

  resources :join_team_requests do
    collection do
      post :decline
    end
  end

  resources :late_policies
  resources :markup_styles

  resources :menu_items do
    collection do
      get :move_down
      get :move_up
      get :new_for
      get :link
      get :list
    end
  end

  resources :notifications

  resources :participants, only: [:destroy] do
    collection do
      get :add
      post :add
      get :auto_complete_for_user_name
      get :delete_assignment_participant
      get :list
      get :change_handle
      get :inherit
      get :bequeath_all
      get :inherit
      get :bequeath_all
      post :update_authorizations
      post :update_duties
      post :change_handle
      get :view_publishing_rights
    end
  end

  resources :password_retrieval, only: [] do
    collection do
      get :forgotten
      get :reset_password
      post :send_password
      post :update_password
    end
  end

  resources :profile, only: %i[edit update]

  resources :publishing, only: [] do
    collection do
      get :view
      post :update_publish_permissions
      post :set_publish_permission
      get :grant
      get :grant_with_private_key
      post :grant_with_private_key
      get :set_publish_permission
    end
  end

  resources :questionnaires, only: %i[new create edit update] do
    collection do
      get :copy
      get :list
      post :list_questionnaires
      get :new_quiz
      get :select_questionnaire_type
      post :select_questionnaire_type
      get :toggle_access
      get :view
      post :create_quiz_questionnaire
      post :update_quiz
      post :add_new_questions
      post :save_all_questions
    end
  end

  resources :author_feedback_questionnaires, controller: :questionnaires
  resources :review_questionnaires, controller: :questionnaires
  resources :metareview_questionnaires, controller: :questionnaires
  resources :teammate_review_questionnaires, controller: :questionnaires
  resources :survey_questionnaires, controller: :questionnaires
  resources :assignment_survey_questionnaires, controller: :questionnaires
  resources :global_survey_questionnaires, controller: :questionnaires
  resources :course_survey_questionnaires, controller: :questionnaires
  resources :bookmarkrating_questionnaires, controller: :questionnaires

  resources :questions do
    collection do
      get :types
    end
  end

  resources :reputation_web_service, only: [] do
    collection do
      get :client
      post :send_post_request
    end
  end

  resources :response, only: %i[new create edit update] do
    collection do
      get :new_feedback
      get :view
      get :remove_hyperlink
      get :saving
      get :redirection
      get :show_calibration_results_for_student
      post :custom_create
      get :pending_surveys
    end
  end

  resources :review_mapping, only: [] do
    collection do
      post :add_metareviewer
      get :add_reviewer
      post :add_reviewer
      post :add_self_reviewer
      get :add_self_reviewer
      get :add_user_to_assignment
      get :auto_complete_for_user_name
      get :delete_all_metareviewers
      get :delete_outstanding_reviewers
      get :delete_metareviewer
      get :delete_reviewer
      get :distribution
      get :list_mappings
      get :response_report
      post :response_report
      get :select_metareviewer
      get :select_reviewer
      get :select_mapping
      post :assign_quiz_dynamically
      get :assign_reviewer_dynamically
      post :assign_reviewer_dynamically
      get :assign_metareviewer_dynamically
      post :assign_metareviewer_dynamically
      post :automatic_review_mapping
      post :automatic_review_mapping_staggered
      # E1600
      post :start_self_review
      post :save_grade_and_comment_for_reviewer
      get :unsubmit_review
    end
  end

  resources :roles do
    collection do
      get :list
      post ':id', action: :update
    end
  end

  resources :sign_up_sheet, except: %i[index show] do
    collection do
      get :signup
      get :delete_signup
      get :add_signup_topics
      get :add_signup_topics_staggered
      get :delete_signup
      get :list
      get :signup_topics
      get :signup
      get :sign_up
      get :team_details
      get :intelligent_sign_up
      get :intelligent_save
      get :signup_as_instructor
      get :intelligent_topic_selection
      post :signup_as_instructor_action
      post :set_priority
      post :save_topic_deadlines
    end
  end

  resources :site_controllers do
    collection do
      get :list
      get :new_called
    end
  end

  resources :student_quizzes, only: [:index] do
    collection do
      post :student_quizzes
      post :record_response
      get :finished_quiz
      get :take_quiz
      get :review_questions
    end
  end

  resources :student_review, only: [] do
    collection do
      get :list
    end
  end

  resources :student_task, only: [] do
    collection do
      get :list
      get :view
      get '/*other', to: redirect('/student_task/list')
    end
  end

  resources :student_teams, only: %i[create edit update] do
    collection do
      get :view
      get :remove_participant
      get :auto_complete_for_user_name
    end
  end

  resources :submitted_content, only: [:edit] do
    collection do
      get :download
      get :folder_action
      get :remove_hyperlink
      post :remove_hyperlink
      get :submit_file
      post :submit_file
      post :folder_action
      post :submit_hyperlink
      get :submit_hyperlink
      get :view
    end
  end

  resources :submission_records, only: [:index]

  resources :suggestion, only: %i[show new create] do
    collection do
      get :list
      post :submit
      post :student_submit
      post :update_suggestion
<<<<<<< HEAD
=======
    end
  end

  resources :survey do
    collection do
      get :assign
>>>>>>> d7c9f919
    end
  end

  resources :survey_deployment, only: %i[new create] do
    collection do
      get :list
      get :reminder_thread
    end
  end

  resources :system_settings do
    collection do
      get :list
    end
  end

  resources :teams, only: %i[new create edit update] do
    collection do
      get :list
      # post ':id', action: :create_teams
      post :create_teams
      post :inherit
    end
  end

  resources :teams_users, only: %i[new create] do
    collection do
      post :list
    end
  end

  resources :tag_prompts, except: %i[new edit]
  resources :track_notifications, only: [:index]

  resources :tree_display, only: [] do
    collection do
      get :action
      post :list
      post :children_node_ng
      post :children_node_2_ng
      post :bridge_to_is_available
      get :session_last_open_tab
      get :set_session_last_open_tab
    end
  end

  resources :users, constraints: {id: /\d+/} do
    collection do
      get :list
      post :list
      post ':id', action: :update
      get :show_selection
      get :auto_complete_for_user_name
      get :set_anonymized_view
      get :keys
      post :create_requested_user_record
      post :create_approved_user
    end
  end

  resources :user_pastebins

  resources :versions, only: %i[index show destroy] do
    collection do
      get :search
      delete '', action: :destroy_all
    end
  end

  root to: 'content_pages#view', page_name: 'home'
  post :login, to: 'auth#login'
  post :logout, to: 'auth#logout'
  get 'auth/:provider/callback', to: 'auth#google_login'
  get 'auth/failure', to: 'content_pages#view'
  get '/auth/*path', to: redirect('/')
  get ':controller(/:action(/:id))(.:format)'
  match '*path' => 'content_pages#view', :via => %i[get post] unless Rails.env.development?
  post 'impersonate/impersonate', to: 'impersonate#impersonate'
  post '/plagiarism_checker_results/:id' => 'plagiarism_checker_comparison#save_results'
  get 'instructions/home'
  get '/menu/*name', controller: :menu_items, action: :link
  get ':page_name', controller: :content_pages, action: :view, method: :get
  get 'response/', to: 'response#saving'
  get ':controller/service.wsdl', action: 'wsdl'
  get 'password_edit/check_reset_url', controller: :password_retrieval, action: :check_reset_url
<<<<<<< HEAD
=======
  match '*path' => 'content_pages#view', via: [:get, :post] unless Rails.env.development?

  get 'response/view/:id' => 'response#view', as: :timeline_redirect 

>>>>>>> d7c9f919
end<|MERGE_RESOLUTION|>--- conflicted
+++ resolved
@@ -387,15 +387,6 @@
       post :submit
       post :student_submit
       post :update_suggestion
-<<<<<<< HEAD
-=======
-    end
-  end
-
-  resources :survey do
-    collection do
-      get :assign
->>>>>>> d7c9f919
     end
   end
 
@@ -481,11 +472,4 @@
   get 'response/', to: 'response#saving'
   get ':controller/service.wsdl', action: 'wsdl'
   get 'password_edit/check_reset_url', controller: :password_retrieval, action: :check_reset_url
-<<<<<<< HEAD
-=======
-  match '*path' => 'content_pages#view', via: [:get, :post] unless Rails.env.development?
-
-  get 'response/view/:id' => 'response#view', as: :timeline_redirect 
-
->>>>>>> d7c9f919
 end