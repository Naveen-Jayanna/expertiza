--- conflicted
+++ resolved
@@ -478,13 +478,8 @@
         content_page_id:
         controller_action_id: 64
         id: 52
-<<<<<<< HEAD
-        label: Bookmark Reviews
-        name: manage/questionnaires/bookmark reviews
-=======
         label: Bookmark Rating rubrics
         name: manage/questionnaires/bookmark rating rubrics
->>>>>>> 8da538ac
         parent:
         parent_id: 38
         site_controller_id: 38
@@ -512,11 +507,7 @@
       manage/questionnaires/global survey: *21
       manage/questionnaires/assignment surveys: *22
       manage/questionnaires/course surveys: *23
-<<<<<<< HEAD
-      manage/questionnaires/bookmark reviews: *38
-=======
       manage/questionnaires/bookmark rating rubrics: *38
->>>>>>> 8da538ac
       anonymized_view: *24
     crumbs:
     - 1
@@ -966,13 +957,8 @@
         content_page_id:
         controller_action_id: 64
         id: 52
-<<<<<<< HEAD
-        label: Bookmark Reviews
-        name: manage/questionnaires/bookmark reviews
-=======
         label: Bookmark Rating rubrics
         name: manage/questionnaires/bookmark rating rubrics
->>>>>>> 8da538ac
         parent:
         parent_id: 38
         site_controller_id: 38
@@ -999,11 +985,7 @@
       manage/questionnaires/global survey: *20
       manage/questionnaires/assignment surveys: *21
       manage/questionnaires/course course: *22
-<<<<<<< HEAD
-      manage/questionnaires/bookmark reviews: *38
-=======
       manage/questionnaires/bookmark rating rubrics: *38
->>>>>>> 8da538ac
     selected:
       1: *1
     vector:
@@ -1491,13 +1473,8 @@
         content_page_id:
         controller_action_id: 64
         id: 52
-<<<<<<< HEAD
-        label: Bookmark Reviews
-        name: manage/questionnaires/bookmark reviews
-=======
         label: Bookmark Rating rubrics
         name: manage/questionnaires/bookmark rating rubrics
->>>>>>> 8da538ac
         parent:
         parent_id: 38
         site_controller_id: 38
@@ -1525,11 +1502,7 @@
       manage/questionnaires/global survey: *21
       manage/questionnaires/assignment surveys: *22
       manage/questionnaires/course surveys: *23
-<<<<<<< HEAD
-      manage/questionnaires/bookmark reviews: *38
-=======
       manage/questionnaires/bookmark rating rubrics: *38
->>>>>>> 8da538ac
       anonymized_view: *24
     crumbs:
     - 1
