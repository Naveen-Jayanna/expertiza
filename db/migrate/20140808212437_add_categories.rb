--- conflicted
+++ resolved
@@ -1,6 +1,5 @@
 class AddCategories < ActiveRecord::Migration
   def self.up
-<<<<<<< HEAD
         add_column :nodes, :name, :string
         add_column :nodes, :lft, :integer
         add_column :nodes, :rgt, :integer
@@ -14,18 +13,3 @@
     remove_column :nodes, :depth
    end
  end
-=======
-    create_table :categories do |t|
-      t.string :name
-      t.integer :parent_id
-      t.integer :lft
-      t.integer :rgt
-      t.integer :depth # this is optional.
-    end
-  end
-
-  def self.down
-    drop_table :categories
-  end
-end
->>>>>>> 13ca2a59
