# encoding: UTF-8
# This file is auto-generated from the current state of the database. Instead
# of editing this file, please use the migrations feature of Active Record to
# incrementally modify your database, and then regenerate this schema definition.
#
# Note that this schema.rb definition is the authoritative source for your
# database schema. If you need to create the application database on another
# system, you should be using db:schema:load, not running all the migrations
# from scratch. The latter is a flawed and unsustainable approach (the more migrations
# you'll amass, the slower it'll run and the greater likelihood for issues).
#
# It's strongly recommended that you check this file into your version control system.

<<<<<<< HEAD
ActiveRecord::Schema.define(version: 20161129220644) do
=======
ActiveRecord::Schema.define(version: 20161125190913) do
>>>>>>> 6c6c0992

  create_table "answers", force: :cascade do |t|
    t.integer "question_id", limit: 4,     default: 0, null: false
    t.integer "answer",      limit: 4
    t.text    "comments",    limit: 65535
    t.integer "response_id", limit: 4
  end

  add_index "answers", ["question_id"], name: "fk_score_questions", using: :btree
  add_index "answers", ["response_id"], name: "fk_score_response", using: :btree

  create_table "assignment_questionnaires", force: :cascade do |t|
    t.integer "assignment_id",        limit: 4
    t.integer "questionnaire_id",     limit: 4
    t.integer "user_id",              limit: 4
    t.integer "notification_limit",   limit: 4, default: 15,   null: false
    t.integer "questionnaire_weight", limit: 4, default: 0,    null: false
    t.integer "used_in_round",        limit: 4
    t.boolean "dropdown",                       default: true
  end

  add_index "assignment_questionnaires", ["assignment_id"], name: "fk_aq_assignments_id", using: :btree
  add_index "assignment_questionnaires", ["questionnaire_id"], name: "fk_aq_questionnaire_id", using: :btree
  add_index "assignment_questionnaires", ["user_id"], name: "fk_aq_user_id", using: :btree

  create_table "assignments", force: :cascade do |t|
    t.datetime "created_at"
    t.datetime "updated_at"
    t.string   "name",                       limit: 255
    t.string   "directory_path",             limit: 255
    t.integer  "submitter_count",            limit: 4,     default: 0,      null: false
    t.integer  "course_id",                  limit: 4,     default: 0
    t.integer  "instructor_id",              limit: 4,     default: 0
    t.boolean  "private",                                  default: false,  null: false
    t.integer  "num_reviews",                limit: 4,     default: 0,      null: false
    t.integer  "num_review_of_reviews",      limit: 4,     default: 0,      null: false
    t.integer  "num_review_of_reviewers",    limit: 4,     default: 0,      null: false
    t.boolean  "reviews_visible_to_all"
    t.integer  "num_reviewers",              limit: 4,     default: 0,      null: false
    t.text     "spec_location",              limit: 65535
    t.integer  "max_team_size",              limit: 4,     default: 0,      null: false
    t.boolean  "staggered_deadline"
    t.boolean  "allow_suggestions"
    t.integer  "days_between_submissions",   limit: 4
    t.string   "review_assignment_strategy", limit: 255
    t.integer  "max_reviews_per_submission", limit: 4
    t.integer  "review_topic_threshold",     limit: 4,     default: 0
    t.boolean  "copy_flag",                                default: false
    t.integer  "rounds_of_reviews",          limit: 4,     default: 1
    t.boolean  "microtask",                                default: false
    t.boolean  "require_quiz"
    t.integer  "num_quiz_questions",         limit: 4,     default: 0,      null: false
    t.boolean  "is_coding_assignment"
    t.boolean  "is_intelligent"
    t.boolean  "calculate_penalty",                        default: false,  null: false
    t.integer  "late_policy_id",             limit: 4
    t.boolean  "is_penalty_calculated",                    default: false,  null: false
    t.integer  "max_bids",                   limit: 4
    t.boolean  "show_teammate_reviews"
    t.boolean  "availability_flag",                        default: true
    t.boolean  "use_bookmark"
    t.boolean  "can_review_same_topic",                    default: true
    t.boolean  "can_choose_topic_to_review",               default: true
    t.boolean  "is_calibrated",                            default: false
    t.boolean  "is_selfreview_enabled"
    t.string   "reputation_algorithm",       limit: 255,   default: "Lauw"
  end

  add_index "assignments", ["course_id"], name: "fk_assignments_courses", using: :btree
  add_index "assignments", ["instructor_id"], name: "fk_assignments_instructors", using: :btree
  add_index "assignments", ["late_policy_id"], name: "fk_late_policy_id", using: :btree

  create_table "automated_metareviews", force: :cascade do |t|
    t.float    "relevance",         limit: 24
    t.float    "content_summative", limit: 24
    t.float    "content_problem",   limit: 24
    t.float    "content_advisory",  limit: 24
    t.float    "tone_positive",     limit: 24
    t.float    "tone_negative",     limit: 24
    t.float    "tone_neutral",      limit: 24
    t.integer  "quantity",          limit: 4
    t.integer  "plagiarism",        limit: 4
    t.integer  "version_num",       limit: 4
    t.integer  "response_id",       limit: 4
    t.datetime "created_at"
    t.datetime "updated_at"
  end

  add_index "automated_metareviews", ["response_id"], name: "fk_automated_metareviews_responses_id", using: :btree

  create_table "bids", force: :cascade do |t|
    t.integer  "topic_id",   limit: 4
    t.integer  "user_id",    limit: 4
    t.datetime "created_at"
    t.datetime "updated_at"
    t.integer  "priority",   limit: 4
  end

  add_index "bids", ["topic_id"], name: "index_bids_on_topic_id", using: :btree
  add_index "bids", ["user_id"], name: "index_bids_on_user_id", using: :btree

  create_table "bookmark_ratings", force: :cascade do |t|
    t.integer  "bookmark_id", limit: 4
    t.integer  "user_id",     limit: 4
    t.integer  "rating",      limit: 4
    t.datetime "created_at"
    t.datetime "updated_at"
  end

  create_table "bookmarks", force: :cascade do |t|
    t.text     "url",         limit: 65535
    t.text     "title",       limit: 65535
    t.text     "description", limit: 65535
    t.integer  "user_id",     limit: 4
    t.integer  "topic_id",    limit: 4
    t.datetime "created_at"
    t.datetime "updated_at"
  end

  add_index "bookmarks", ["topic_id"], name: "index_bookmarks_on_topic_id", using: :btree

  create_table "calculated_penalties", force: :cascade do |t|
    t.integer "participant_id",   limit: 4
    t.integer "deadline_type_id", limit: 4
    t.integer "penalty_points",   limit: 4
  end

  create_table "content_pages", force: :cascade do |t|
    t.string   "title",           limit: 255
    t.string   "name",            limit: 255,   default: "", null: false
    t.integer  "markup_style_id", limit: 4
    t.text     "content",         limit: 65535
    t.integer  "permission_id",   limit: 4,     default: 0,  null: false
    t.datetime "created_at"
    t.datetime "updated_at"
    t.text     "content_cache",   limit: 65535
  end

  add_index "content_pages", ["markup_style_id"], name: "fk_content_page_markup_style_id", using: :btree
  add_index "content_pages", ["permission_id"], name: "fk_content_page_permission_id", using: :btree

  create_table "controller_actions", force: :cascade do |t|
    t.integer "site_controller_id", limit: 4,   default: 0,  null: false
    t.string  "name",               limit: 255, default: "", null: false
    t.integer "permission_id",      limit: 4
    t.string  "url_to_use",         limit: 255
  end

  add_index "controller_actions", ["permission_id"], name: "fk_controller_action_permission_id", using: :btree
  add_index "controller_actions", ["site_controller_id"], name: "fk_controller_action_site_controller_id", using: :btree

  create_table "courses", force: :cascade do |t|
    t.string   "name",            limit: 255
    t.integer  "instructor_id",   limit: 4
    t.string   "directory_path",  limit: 255
    t.text     "info",            limit: 65535
    t.datetime "created_at"
    t.datetime "updated_at"
    t.boolean  "private",                       default: false, null: false
    t.integer  "institutions_id", limit: 4
  end

  add_index "courses", ["instructor_id"], name: "fk_course_users", using: :btree

  create_table "deadline_rights", force: :cascade do |t|
    t.string "name", limit: 32
  end

  create_table "deadline_types", force: :cascade do |t|
    t.string "name", limit: 32
  end

  create_table "delayed_jobs", force: :cascade do |t|
    t.integer  "priority",   limit: 4,     default: 0
    t.integer  "attempts",   limit: 4,     default: 0
    t.text     "handler",    limit: 65535
    t.text     "last_error", limit: 65535
    t.datetime "run_at"
    t.datetime "locked_at"
    t.datetime "failed_at"
    t.string   "locked_by",  limit: 255
    t.datetime "created_at"
    t.datetime "updated_at"
    t.string   "queue",      limit: 255
  end

  add_index "delayed_jobs", ["priority", "run_at"], name: "delayed_jobs_priority", using: :btree

  create_table "due_dates", force: :cascade do |t|
    t.datetime "due_at"
    t.integer  "deadline_type_id",            limit: 4
    t.integer  "parent_id",                   limit: 4
    t.integer  "submission_allowed_id",       limit: 4
    t.integer  "review_allowed_id",           limit: 4
    t.integer  "review_of_review_allowed_id", limit: 4
    t.integer  "round",                       limit: 4
    t.boolean  "flag",                                    default: false
    t.integer  "threshold",                   limit: 4,   default: 1
    t.integer  "delayed_job_id",              limit: 4
    t.string   "deadline_name",               limit: 255
    t.string   "description_url",             limit: 255
    t.integer  "quiz_allowed_id",             limit: 4,   default: 1
    t.integer  "teammate_review_allowed_id",  limit: 4,   default: 3
    t.string   "type",                        limit: 255, default: "AssignmentDueDate"
  end

  add_index "due_dates", ["deadline_type_id"], name: "fk_deadline_type_due_date", using: :btree
  add_index "due_dates", ["parent_id"], name: "fk_due_dates_assignments", using: :btree
  add_index "due_dates", ["review_allowed_id"], name: "fk_due_date_review_allowed", using: :btree
  add_index "due_dates", ["review_of_review_allowed_id"], name: "fk_due_date_review_of_review_allowed", using: :btree
  add_index "due_dates", ["submission_allowed_id"], name: "fk_due_date_submission_allowed", using: :btree

  create_table "institutions", force: :cascade do |t|
    t.string "name", limit: 255, default: "", null: false
  end

  create_table "invitations", force: :cascade do |t|
    t.integer "assignment_id", limit: 4
    t.integer "from_id",       limit: 4
    t.integer "to_id",         limit: 4
    t.string  "reply_status",  limit: 1
  end

  add_index "invitations", ["assignment_id"], name: "fk_invitation_assignments", using: :btree
  add_index "invitations", ["from_id"], name: "fk_invitationfrom_users", using: :btree
  add_index "invitations", ["to_id"], name: "fk_invitationto_users", using: :btree

  create_table "join_team_requests", force: :cascade do |t|
    t.integer  "participant_id", limit: 4
    t.integer  "team_id",        limit: 4
    t.text     "comments",       limit: 65535
    t.string   "status",         limit: 1
    t.datetime "created_at"
    t.datetime "updated_at"
  end

  create_table "languages", force: :cascade do |t|
    t.string "name", limit: 32
  end

  create_table "late_policies", force: :cascade do |t|
    t.float   "penalty_per_unit", limit: 24
    t.integer "max_penalty",      limit: 4,   default: 0, null: false
    t.string  "penalty_unit",     limit: 255,             null: false
    t.integer "times_used",       limit: 4,   default: 0, null: false
    t.integer "instructor_id",    limit: 4,               null: false
    t.string  "policy_name",      limit: 255,             null: false
  end

  add_index "late_policies", ["instructor_id"], name: "fk_instructor_id", using: :btree

  create_table "leaderboards", force: :cascade do |t|
    t.integer "questionnaire_type_id", limit: 4
    t.string  "name",                  limit: 255
    t.string  "qtype",                 limit: 255
  end

  create_table "markup_styles", force: :cascade do |t|
    t.string "name", limit: 255, default: "", null: false
  end

  create_table "menu_items", force: :cascade do |t|
    t.integer "parent_id",            limit: 4
    t.string  "name",                 limit: 255, default: "", null: false
    t.string  "label",                limit: 255, default: "", null: false
    t.integer "seq",                  limit: 4
    t.integer "controller_action_id", limit: 4
    t.integer "content_page_id",      limit: 4
  end

  add_index "menu_items", ["content_page_id"], name: "fk_menu_item_content_page_id", using: :btree
  add_index "menu_items", ["controller_action_id"], name: "fk_menu_item_controller_action_id", using: :btree
  add_index "menu_items", ["parent_id"], name: "fk_menu_item_parent_id", using: :btree

  create_table "nodes", force: :cascade do |t|
    t.integer "parent_id",      limit: 4
    t.integer "node_object_id", limit: 4
    t.string  "type",           limit: 255
  end

  create_table "participants", force: :cascade do |t|
    t.boolean  "can_submit",                         default: true
    t.boolean  "can_review",                         default: true
    t.integer  "user_id",              limit: 4
    t.integer  "parent_id",            limit: 4
    t.datetime "submitted_at"
    t.boolean  "permission_granted"
    t.integer  "penalty_accumulated",  limit: 4,     default: 0,    null: false
    t.float    "grade",                limit: 24
    t.string   "type",                 limit: 255
    t.string   "handle",               limit: 255
    t.datetime "time_stamp"
    t.text     "digital_signature",    limit: 65535
    t.string   "duty",                 limit: 255
    t.boolean  "can_take_quiz",                      default: true
    t.float    "Hamer",                limit: 24,    default: 1.0
    t.float    "Lauw",                 limit: 24,    default: 0.0
    t.integer  "grade_for_reviewer",   limit: 4
    t.text     "comment_for_reviewer", limit: 65535
  end

  add_index "participants", ["user_id"], name: "fk_participant_users", using: :btree

  create_table "permissions", force: :cascade do |t|
    t.string "name", limit: 255, default: "", null: false
  end

  create_table "plugin_schema_info", id: false, force: :cascade do |t|
    t.string  "plugin_name", limit: 255
    t.integer "version",     limit: 4
  end

  create_table "question_advices", force: :cascade do |t|
    t.integer "question_id", limit: 4
    t.integer "score",       limit: 4
    t.text    "advice",      limit: 65535
  end

  add_index "question_advices", ["question_id"], name: "fk_question_question_advices", using: :btree

  create_table "questionnaires", force: :cascade do |t|
    t.string   "name",               limit: 64
    t.integer  "instructor_id",      limit: 4,     default: 0,     null: false
    t.boolean  "private",                          default: false, null: false
    t.integer  "min_question_score", limit: 4,     default: 0,     null: false
    t.integer  "max_question_score", limit: 4
    t.datetime "created_at"
    t.datetime "updated_at",                                       null: false
    t.string   "type",               limit: 255
    t.string   "display_type",       limit: 255
    t.text     "instruction_loc",    limit: 65535
  end

  create_table "questions", force: :cascade do |t|
    t.text    "txt",              limit: 65535
    t.integer "weight",           limit: 4
    t.integer "questionnaire_id", limit: 4
    t.decimal "seq",                            precision: 6, scale: 2
    t.string  "type",             limit: 255
    t.string  "size",             limit: 255,                           default: ""
    t.string  "alternatives",     limit: 255
    t.boolean "break_before",                                           default: true
    t.string  "max_label",        limit: 255,                           default: ""
    t.string  "min_label",        limit: 255,                           default: ""
  end

  add_index "questions", ["questionnaire_id"], name: "fk_question_questionnaires", using: :btree

  create_table "quiz_question_choices", force: :cascade do |t|
    t.integer "question_id", limit: 4
    t.text    "txt",         limit: 65535
    t.boolean "iscorrect",                 default: false
  end

  create_table "requested_users", force: :cascade do |t|
    t.string   "name",           limit: 255
    t.integer  "role_id",        limit: 4
    t.string   "fullname",       limit: 255
    t.string   "institution_id", limit: 255
    t.string   "email",          limit: 255
    t.string   "status",         limit: 255
    t.string   "reason",         limit: 255
    t.datetime "created_at",                 null: false
    t.datetime "updated_at",                 null: false
  end

  create_table "response_maps", force: :cascade do |t|
    t.integer  "reviewed_object_id", limit: 4,   default: 0,     null: false
    t.integer  "reviewer_id",        limit: 4,   default: 0,     null: false
    t.integer  "reviewee_id",        limit: 4,   default: 0,     null: false
    t.string   "type",               limit: 255, default: "",    null: false
    t.datetime "created_at"
    t.datetime "updated_at"
    t.boolean  "calibrate_to",                   default: false
  end

  add_index "response_maps", ["reviewer_id"], name: "fk_response_map_reviewer", using: :btree

  create_table "responses", force: :cascade do |t|
    t.integer  "map_id",             limit: 4,     default: 0,     null: false
    t.text     "additional_comment", limit: 65535
    t.datetime "created_at"
    t.datetime "updated_at"
    t.integer  "version_num",        limit: 4
    t.integer  "round",              limit: 4
    t.boolean  "is_submitted",                     default: false
  end

  add_index "responses", ["map_id"], name: "fk_response_response_map", using: :btree

  create_table "resubmission_times", force: :cascade do |t|
    t.integer  "participant_id", limit: 4
    t.datetime "resubmitted_at"
  end

  add_index "resubmission_times", ["participant_id"], name: "fk_resubmission_times_participants", using: :btree

  create_table "roles", force: :cascade do |t|
    t.string   "name",            limit: 255,   default: "", null: false
    t.integer  "parent_id",       limit: 4
    t.string   "description",     limit: 255,   default: "", null: false
    t.integer  "default_page_id", limit: 4
    t.text     "cache",           limit: 65535
    t.datetime "created_at"
    t.datetime "updated_at"
  end

  add_index "roles", ["default_page_id"], name: "fk_role_default_page_id", using: :btree
  add_index "roles", ["parent_id"], name: "fk_role_parent_id", using: :btree

  create_table "roles_permissions", force: :cascade do |t|
    t.integer "role_id",       limit: 4, default: 0, null: false
    t.integer "permission_id", limit: 4, default: 0, null: false
  end

  add_index "roles_permissions", ["permission_id"], name: "fk_roles_permission_permission_id", using: :btree
  add_index "roles_permissions", ["role_id"], name: "fk_roles_permission_role_id", using: :btree

  create_table "score_views", id: false, force: :cascade do |t|
    t.integer  "question_weight",       limit: 4
    t.string   "type",                  limit: 255
    t.integer  "q1_id",                 limit: 4,     default: 0
    t.string   "q1_name",               limit: 64
    t.integer  "q1_instructor_id",      limit: 4,     default: 0
    t.boolean  "q1_private",                          default: false
    t.integer  "q1_min_question_score", limit: 4,     default: 0
    t.integer  "q1_max_question_score", limit: 4
    t.datetime "q1_created_at"
    t.datetime "q1_updated_at"
    t.string   "q1_type",               limit: 255
    t.string   "q1_display_type",       limit: 255
    t.integer  "ques_id",               limit: 4,     default: 0,     null: false
    t.integer  "ques_questionnaire_id", limit: 4
    t.integer  "s_id",                  limit: 4,     default: 0
    t.integer  "s_question_id",         limit: 4,     default: 0
    t.integer  "s_score",               limit: 4
    t.text     "s_comments",            limit: 65535
    t.integer  "s_response_id",         limit: 4
  end

  create_table "sections", force: :cascade do |t|
    t.string   "name",       limit: 255,   null: false
    t.text     "desc_text",  limit: 65535
    t.datetime "created_at"
    t.datetime "updated_at"
  end

  create_table "sessions", force: :cascade do |t|
    t.string   "session_id", limit: 255,      default: "", null: false
    t.text     "data",       limit: 16777215
    t.datetime "created_at"
    t.datetime "updated_at"
  end

  add_index "sessions", ["session_id"], name: "index_sessions_on_session_id", using: :btree
  add_index "sessions", ["updated_at"], name: "index_sessions_on_updated_at", using: :btree

  create_table "sign_up_topics", force: :cascade do |t|
    t.text    "topic_name",       limit: 65535,             null: false
    t.integer "assignment_id",    limit: 4,     default: 0, null: false
    t.integer "max_choosers",     limit: 4,     default: 0, null: false
    t.text    "category",         limit: 65535
    t.string  "topic_identifier", limit: 10
    t.integer "micropayment",     limit: 4,     default: 0
    t.integer "private_to",       limit: 4
  end

  add_index "sign_up_topics", ["assignment_id"], name: "fk_sign_up_categories_sign_up_topics", using: :btree
  add_index "sign_up_topics", ["assignment_id"], name: "index_sign_up_topics_on_assignment_id", using: :btree

  create_table "signed_up_teams", force: :cascade do |t|
    t.integer "topic_id",                   limit: 4, default: 0,     null: false
    t.integer "team_id",                    limit: 4, default: 0,     null: false
    t.boolean "is_waitlisted",                        default: false, null: false
    t.integer "preference_priority_number", limit: 4
  end

  add_index "signed_up_teams", ["topic_id"], name: "fk_signed_up_users_sign_up_topics", using: :btree

  create_table "site_controllers", force: :cascade do |t|
    t.string  "name",          limit: 255, default: "", null: false
    t.integer "permission_id", limit: 4,   default: 0,  null: false
    t.integer "builtin",       limit: 4,   default: 0
  end

  add_index "site_controllers", ["permission_id"], name: "fk_site_controller_permission_id", using: :btree

  create_table "submission_records", force: :cascade do |t|
    t.datetime "created_at",                  null: false
    t.datetime "updated_at",                  null: false
    t.text     "type",          limit: 65535
    t.string   "content",       limit: 255
    t.string   "operation",     limit: 255
    t.integer  "team_id",       limit: 4
    t.string   "user",          limit: 255
    t.integer  "assignment_id", limit: 4
  end

  create_table "suggestion_comments", force: :cascade do |t|
    t.text     "comments",      limit: 65535
    t.string   "commenter",     limit: 255
    t.string   "vote",          limit: 255
    t.integer  "suggestion_id", limit: 4
    t.datetime "created_at"
  end

  create_table "suggestions", force: :cascade do |t|
    t.integer "assignment_id",     limit: 4
    t.string  "title",             limit: 255
    t.text    "description",       limit: 65535
    t.string  "status",            limit: 255
    t.string  "unityID",           limit: 255
    t.string  "signup_preference", limit: 255
  end

  create_table "survey_deployments", force: :cascade do |t|
    t.integer  "course_evaluation_id", limit: 4
    t.datetime "start_date"
    t.datetime "end_date"
    t.integer  "num_of_students",      limit: 4
    t.datetime "last_reminder"
    t.integer  "course_id",            limit: 4, default: 0, null: false
  end

  create_table "survey_participants", force: :cascade do |t|
    t.integer "user_id",              limit: 4
    t.integer "survey_deployment_id", limit: 4
  end

  create_table "survey_responses", force: :cascade do |t|
    t.integer "score",                limit: 4
    t.text    "comments",             limit: 65535
    t.integer "assignment_id",        limit: 4,     default: 0, null: false
    t.integer "question_id",          limit: 4,     default: 0, null: false
    t.integer "survey_id",            limit: 4,     default: 0, null: false
    t.string  "email",                limit: 255
    t.integer "survey_deployment_id", limit: 4
  end

  create_table "system_settings", force: :cascade do |t|
    t.string  "site_name",                 limit: 255, default: "", null: false
    t.string  "site_subtitle",             limit: 255
    t.string  "footer_message",            limit: 255, default: ""
    t.integer "public_role_id",            limit: 4,   default: 0,  null: false
    t.integer "session_timeout",           limit: 4,   default: 0,  null: false
    t.integer "default_markup_style_id",   limit: 4,   default: 0
    t.integer "site_default_page_id",      limit: 4,   default: 0,  null: false
    t.integer "not_found_page_id",         limit: 4,   default: 0,  null: false
    t.integer "permission_denied_page_id", limit: 4,   default: 0,  null: false
    t.integer "session_expired_page_id",   limit: 4,   default: 0,  null: false
    t.integer "menu_depth",                limit: 4,   default: 0,  null: false
  end

  add_index "system_settings", ["not_found_page_id"], name: "fk_system_settings_not_found_page_id", using: :btree
  add_index "system_settings", ["permission_denied_page_id"], name: "fk_system_settings_permission_denied_page_id", using: :btree
  add_index "system_settings", ["public_role_id"], name: "fk_system_settings_public_role_id", using: :btree
  add_index "system_settings", ["session_expired_page_id"], name: "fk_system_settings_session_expired_page_id", using: :btree
  add_index "system_settings", ["site_default_page_id"], name: "fk_system_settings_site_default_page_id", using: :btree

  create_table "ta_mappings", force: :cascade do |t|
    t.integer "ta_id",     limit: 4
    t.integer "course_id", limit: 4
  end

  add_index "ta_mappings", ["course_id"], name: "fk_ta_mappings_course_id", using: :btree
  add_index "ta_mappings", ["ta_id"], name: "fk_ta_mappings_ta_id", using: :btree

  create_table "teams", force: :cascade do |t|
    t.string  "name",                       limit: 255
    t.integer "parent_id",                  limit: 4
    t.string  "type",                       limit: 255
    t.text    "comments_for_advertisement", limit: 65535
    t.boolean "advertise_for_partner"
    t.text    "submitted_hyperlinks",       limit: 65535
    t.integer "directory_num",              limit: 4
    t.integer "grade_for_submission",       limit: 4
    t.text    "comment_for_submission",     limit: 65535
  end

  create_table "teams_users", force: :cascade do |t|
    t.integer "team_id", limit: 4
    t.integer "user_id", limit: 4
  end

  add_index "teams_users", ["team_id"], name: "fk_users_teams", using: :btree
  add_index "teams_users", ["user_id"], name: "fk_teams_users", using: :btree

  create_table "tree_folders", force: :cascade do |t|
    t.string  "name",       limit: 255
    t.string  "child_type", limit: 255
    t.integer "parent_id",  limit: 4
  end

  create_table "users", force: :cascade do |t|
    t.string  "name",                      limit: 255,   default: "",    null: false
    t.string  "crypted_password",          limit: 40,    default: "",    null: false
    t.integer "role_id",                   limit: 4,     default: 0,     null: false
    t.string  "password_salt",             limit: 255
    t.string  "fullname",                  limit: 255
    t.string  "email",                     limit: 255
    t.integer "parent_id",                 limit: 4
    t.boolean "private_by_default",                      default: false
    t.string  "mru_directory_path",        limit: 128
    t.boolean "email_on_review"
    t.boolean "email_on_submission"
    t.boolean "email_on_review_of_review"
    t.boolean "is_new_user",                             default: true,  null: false
    t.integer "master_permission_granted", limit: 1,     default: 0
    t.string  "handle",                    limit: 255
    t.boolean "leaderboard_privacy",                     default: false
    t.text    "digital_certificate",       limit: 65535
    t.string  "persistence_token",         limit: 255
    t.string  "timezonepref",              limit: 255
    t.text    "public_key",                limit: 65535
    t.boolean "copy_of_emails",                          default: false
    t.integer "institution_id",            limit: 4
  end

  add_index "users", ["role_id"], name: "fk_user_role_id", using: :btree

  create_table "versions", force: :cascade do |t|
    t.string   "item_type",  limit: 255,   null: false
    t.integer  "item_id",    limit: 4,     null: false
    t.string   "event",      limit: 255,   null: false
    t.string   "whodunnit",  limit: 255
    t.text     "object",     limit: 65535
    t.datetime "created_at"
  end

  add_index "versions", ["item_type", "item_id"], name: "index_versions_on_item_type_and_item_id", using: :btree

  add_foreign_key "answers", "questions", name: "fk_score_questions"
  add_foreign_key "answers", "responses", name: "fk_score_response"
  add_foreign_key "assignment_questionnaires", "assignments", name: "fk_aq_assignments_id"
  add_foreign_key "assignment_questionnaires", "questionnaires", name: "fk_aq_questionnaire_id"
  add_foreign_key "assignments", "late_policies", name: "fk_late_policy_id"
  add_foreign_key "assignments", "users", column: "instructor_id", name: "fk_assignments_instructors"
  add_foreign_key "automated_metareviews", "responses", name: "fk_automated_metareviews_responses_id"
  add_foreign_key "courses", "users", column: "instructor_id", name: "fk_course_users"
  add_foreign_key "due_dates", "deadline_rights", column: "review_allowed_id", name: "fk_due_date_review_allowed"
  add_foreign_key "due_dates", "deadline_rights", column: "review_of_review_allowed_id", name: "fk_due_date_review_of_review_allowed"
  add_foreign_key "due_dates", "deadline_rights", column: "submission_allowed_id", name: "fk_due_date_submission_allowed"
  add_foreign_key "due_dates", "deadline_types", name: "fk_deadline_type_due_date"
  add_foreign_key "invitations", "assignments", name: "fk_invitation_assignments"
  add_foreign_key "invitations", "users", column: "from_id", name: "fk_invitationfrom_users"
  add_foreign_key "invitations", "users", column: "to_id", name: "fk_invitationto_users"
  add_foreign_key "late_policies", "users", column: "instructor_id", name: "fk_instructor_id"
  add_foreign_key "participants", "users", name: "fk_participant_users"
  add_foreign_key "question_advices", "questions", name: "fk_question_question_advices"
  add_foreign_key "questions", "questionnaires", name: "fk_question_questionnaires"
  add_foreign_key "resubmission_times", "participants", name: "fk_resubmission_times_participants"
  add_foreign_key "sign_up_topics", "assignments", name: "fk_sign_up_topics_assignments"
  add_foreign_key "signed_up_teams", "sign_up_topics", column: "topic_id", name: "fk_signed_up_users_sign_up_topics"
  add_foreign_key "ta_mappings", "courses", name: "fk_ta_mappings_course_id"
  add_foreign_key "ta_mappings", "users", column: "ta_id", name: "fk_ta_mappings_ta_id"
  add_foreign_key "teams_users", "teams", name: "fk_users_teams"
  add_foreign_key "teams_users", "users", name: "fk_teams_users"
end<|MERGE_RESOLUTION|>--- conflicted
+++ resolved
@@ -11,11 +11,7 @@
 #
 # It's strongly recommended that you check this file into your version control system.
 
-<<<<<<< HEAD
 ActiveRecord::Schema.define(version: 20161129220644) do
-=======
-ActiveRecord::Schema.define(version: 20161125190913) do
->>>>>>> 6c6c0992
 
   create_table "answers", force: :cascade do |t|
     t.integer "question_id", limit: 4,     default: 0, null: false
