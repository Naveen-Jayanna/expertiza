# encoding: UTF-8
# This file is auto-generated from the current state of the database. Instead
# of editing this file, please use the migrations feature of Active Record to
# incrementally modify your database, and then regenerate this schema definition.
#
# Note that this schema.rb definition is the authoritative source for your
# database schema. If you need to create the application database on another
# system, you should be using db:schema:load, not running all the migrations
# from scratch. The latter is a flawed and unsustainable approach (the more migrations
# you'll amass, the slower it'll run and the greater likelihood for issues).
#
# It's strongly recommended that you check this file into your version control system.

<<<<<<< HEAD
ActiveRecord::Schema.define(version: 20170404122028) do
=======
ActiveRecord::Schema.define(version: 20170317212555) do
>>>>>>> 2946ce2e

  create_table "answers", force: :cascade do |t|
    t.integer "question_id", limit: 4,     default: 0, null: false
    t.integer "answer",      limit: 4
    t.text    "comments",    limit: 65535
    t.integer "response_id", limit: 4
  end

  add_index "answers", ["question_id"], name: "fk_score_questions", using: :btree
  add_index "answers", ["response_id"], name: "fk_score_response", using: :btree

  create_table "assignment_questionnaires", force: :cascade do |t|
    t.integer "assignment_id",        limit: 4
    t.integer "questionnaire_id",     limit: 4
    t.integer "user_id",              limit: 4
    t.integer "notification_limit",   limit: 4, default: 15,   null: false
    t.integer "questionnaire_weight", limit: 4, default: 0,    null: false
    t.integer "used_in_round",        limit: 4
    t.boolean "dropdown",                       default: true
  end

  add_index "assignment_questionnaires", ["assignment_id"], name: "fk_aq_assignments_id", using: :btree
  add_index "assignment_questionnaires", ["questionnaire_id"], name: "fk_aq_questionnaire_id", using: :btree
  add_index "assignment_questionnaires", ["user_id"], name: "fk_aq_user_id", using: :btree

  create_table "assignments", force: :cascade do |t|
    t.datetime "created_at"
    t.datetime "updated_at"
    t.string   "name",                       limit: 255
    t.string   "directory_path",             limit: 255
    t.integer  "submitter_count",            limit: 4,     default: 0,      null: false
    t.integer  "course_id",                  limit: 4,     default: 0
    t.integer  "instructor_id",              limit: 4,     default: 0
    t.boolean  "private",                                  default: false,  null: false
    t.integer  "num_reviews",                limit: 4,     default: 0,      null: false
    t.integer  "num_review_of_reviews",      limit: 4,     default: 0,      null: false
    t.integer  "num_review_of_reviewers",    limit: 4,     default: 0,      null: false
    t.boolean  "reviews_visible_to_all"
    t.integer  "num_reviewers",              limit: 4,     default: 0,      null: false
    t.text     "spec_location",              limit: 65535
    t.integer  "max_team_size",              limit: 4,     default: 0,      null: false
    t.boolean  "staggered_deadline"
    t.boolean  "allow_suggestions"
    t.integer  "days_between_submissions",   limit: 4
    t.string   "review_assignment_strategy", limit: 255
    t.integer  "max_reviews_per_submission", limit: 4
    t.integer  "review_topic_threshold",     limit: 4,     default: 0
    t.boolean  "copy_flag",                                default: false
    t.integer  "rounds_of_reviews",          limit: 4,     default: 1
    t.boolean  "microtask",                                default: false
    t.boolean  "require_quiz"
    t.integer  "num_quiz_questions",         limit: 4,     default: 0,      null: false
    t.boolean  "is_coding_assignment"
    t.boolean  "is_intelligent"
    t.boolean  "calculate_penalty",                        default: false,  null: false
    t.integer  "late_policy_id",             limit: 4
    t.boolean  "is_penalty_calculated",                    default: false,  null: false
    t.integer  "max_bids",                   limit: 4
    t.boolean  "show_teammate_reviews"
    t.boolean  "availability_flag",                        default: true
    t.boolean  "use_bookmark"
    t.boolean  "can_review_same_topic",                    default: true
    t.boolean  "can_choose_topic_to_review",               default: true
    t.boolean  "is_calibrated",                            default: false
    t.boolean  "is_selfreview_enabled"
    t.string   "reputation_algorithm",       limit: 255,   default: "Lauw"
    t.boolean  "is_anonymous",                             default: true
  end

  add_index "assignments", ["course_id"], name: "fk_assignments_courses", using: :btree
  add_index "assignments", ["instructor_id"], name: "fk_assignments_instructors", using: :btree
  add_index "assignments", ["late_policy_id"], name: "fk_late_policy_id", using: :btree

  create_table "automated_metareviews", force: :cascade do |t|
    t.float    "relevance",         limit: 24
    t.float    "content_summative", limit: 24
    t.float    "content_problem",   limit: 24
    t.float    "content_advisory",  limit: 24
    t.float    "tone_positive",     limit: 24
    t.float    "tone_negative",     limit: 24
    t.float    "tone_neutral",      limit: 24
    t.integer  "quantity",          limit: 4
    t.integer  "plagiarism",        limit: 4
    t.integer  "version_num",       limit: 4
    t.integer  "response_id",       limit: 4
    t.datetime "created_at"
    t.datetime "updated_at"
  end

  add_index "automated_metareviews", ["response_id"], name: "fk_automated_metareviews_responses_id", using: :btree

  create_table "bids", force: :cascade do |t|
    t.integer  "topic_id",   limit: 4
    t.integer  "user_id",    limit: 4
    t.datetime "created_at"
    t.datetime "updated_at"
    t.integer  "priority",   limit: 4
  end

  add_index "bids", ["topic_id"], name: "index_bids_on_topic_id", using: :btree
  add_index "bids", ["user_id"], name: "index_bids_on_user_id", using: :btree

  create_table "bookmark_ratings", force: :cascade do |t|
    t.integer  "bookmark_id", limit: 4
    t.integer  "user_id",     limit: 4
    t.integer  "rating",      limit: 4
    t.datetime "created_at"
    t.datetime "updated_at"
  end

  create_table "bookmarks", force: :cascade do |t|
    t.text     "url",         limit: 65535
    t.text     "title",       limit: 65535
    t.text     "description", limit: 65535
    t.integer  "user_id",     limit: 4
    t.integer  "topic_id",    limit: 4
    t.datetime "created_at"
    t.datetime "updated_at"
  end

  add_index "bookmarks", ["topic_id"], name: "index_bookmarks_on_topic_id", using: :btree

  create_table "calculated_penalties", force: :cascade do |t|
    t.integer "participant_id",   limit: 4
    t.integer "deadline_type_id", limit: 4
    t.integer "penalty_points",   limit: 4
  end

  create_table "content_pages", force: :cascade do |t|
    t.string   "title",           limit: 255
    t.string   "name",            limit: 255,   default: "", null: false
    t.integer  "markup_style_id", limit: 4
    t.text     "content",         limit: 65535
    t.integer  "permission_id",   limit: 4,     default: 0,  null: false
    t.datetime "created_at"
    t.datetime "updated_at"
    t.text     "content_cache",   limit: 65535
  end

  add_index "content_pages", ["markup_style_id"], name: "fk_content_page_markup_style_id", using: :btree
  add_index "content_pages", ["permission_id"], name: "fk_content_page_permission_id", using: :btree

  create_table "controller_actions", force: :cascade do |t|
    t.integer "site_controller_id", limit: 4,   default: 0,  null: false
    t.string  "name",               limit: 255, default: "", null: false
    t.integer "permission_id",      limit: 4
    t.string  "url_to_use",         limit: 255
  end

  add_index "controller_actions", ["permission_id"], name: "fk_controller_action_permission_id", using: :btree
  add_index "controller_actions", ["site_controller_id"], name: "fk_controller_action_site_controller_id", using: :btree

  create_table "courses", force: :cascade do |t|
    t.string   "name",            limit: 255
    t.integer  "instructor_id",   limit: 4
    t.string   "directory_path",  limit: 255
    t.text     "info",            limit: 65535
    t.datetime "created_at"
    t.datetime "updated_at"
    t.boolean  "private",                       default: false, null: false
    t.integer  "institutions_id", limit: 4
  end

  add_index "courses", ["instructor_id"], name: "fk_course_users", using: :btree

  create_table "deadline_rights", force: :cascade do |t|
    t.string "name", limit: 32
  end

  create_table "deadline_types", force: :cascade do |t|
    t.string "name", limit: 32
  end

  create_table "delayed_jobs", force: :cascade do |t|
    t.integer  "priority",   limit: 4,     default: 0
    t.integer  "attempts",   limit: 4,     default: 0
    t.text     "handler",    limit: 65535
    t.text     "last_error", limit: 65535
    t.datetime "run_at"
    t.datetime "locked_at"
    t.datetime "failed_at"
    t.string   "locked_by",  limit: 255
    t.datetime "created_at"
    t.datetime "updated_at"
    t.string   "queue",      limit: 255
  end

  add_index "delayed_jobs", ["priority", "run_at"], name: "delayed_jobs_priority", using: :btree

  create_table "due_dates", force: :cascade do |t|
    t.datetime "due_at"
    t.integer  "deadline_type_id",            limit: 4
    t.integer  "parent_id",                   limit: 4
    t.integer  "submission_allowed_id",       limit: 4
    t.integer  "review_allowed_id",           limit: 4
    t.integer  "review_of_review_allowed_id", limit: 4
    t.integer  "round",                       limit: 4
    t.boolean  "flag",                                    default: false
    t.integer  "threshold",                   limit: 4,   default: 1
    t.integer  "delayed_job_id",              limit: 4
    t.string   "deadline_name",               limit: 255
    t.string   "description_url",             limit: 255
    t.integer  "quiz_allowed_id",             limit: 4,   default: 1
    t.integer  "teammate_review_allowed_id",  limit: 4,   default: 3
    t.string   "type",                        limit: 255, default: "AssignmentDueDate"
  end

  add_index "due_dates", ["deadline_type_id"], name: "fk_deadline_type_due_date", using: :btree
  add_index "due_dates", ["parent_id"], name: "fk_due_dates_assignments", using: :btree
  add_index "due_dates", ["review_allowed_id"], name: "fk_due_date_review_allowed", using: :btree
  add_index "due_dates", ["review_of_review_allowed_id"], name: "fk_due_date_review_of_review_allowed", using: :btree
  add_index "due_dates", ["submission_allowed_id"], name: "fk_due_date_submission_allowed", using: :btree

  create_table "institutions", force: :cascade do |t|
    t.string "name", limit: 255, default: "", null: false
  end

  create_table "invitations", force: :cascade do |t|
    t.integer "assignment_id", limit: 4
    t.integer "from_id",       limit: 4
    t.integer "to_id",         limit: 4
    t.string  "reply_status",  limit: 1
  end

  add_index "invitations", ["assignment_id"], name: "fk_invitation_assignments", using: :btree
  add_index "invitations", ["from_id"], name: "fk_invitationfrom_users", using: :btree
  add_index "invitations", ["to_id"], name: "fk_invitationto_users", using: :btree

  create_table "join_team_requests", force: :cascade do |t|
    t.integer  "participant_id", limit: 4
    t.integer  "team_id",        limit: 4
    t.text     "comments",       limit: 65535
    t.string   "status",         limit: 1
    t.datetime "created_at"
    t.datetime "updated_at"
  end

  create_table "languages", force: :cascade do |t|
    t.string "name", limit: 32
  end

  create_table "late_policies", force: :cascade do |t|
    t.float   "penalty_per_unit", limit: 24
    t.integer "max_penalty",      limit: 4,   default: 0, null: false
    t.string  "penalty_unit",     limit: 255,             null: false
    t.integer "times_used",       limit: 4,   default: 0, null: false
    t.integer "instructor_id",    limit: 4,               null: false
    t.string  "policy_name",      limit: 255,             null: false
  end

  add_index "late_policies", ["instructor_id"], name: "fk_instructor_id", using: :btree

  create_table "markup_styles", force: :cascade do |t|
    t.string "name", limit: 255, default: "", null: false
  end

  create_table "menu_items", force: :cascade do |t|
    t.integer "parent_id",            limit: 4
    t.string  "name",                 limit: 255, default: "", null: false
    t.string  "label",                limit: 255, default: "", null: false
    t.integer "seq",                  limit: 4
    t.integer "controller_action_id", limit: 4
    t.integer "content_page_id",      limit: 4
  end

  add_index "menu_items", ["content_page_id"], name: "fk_menu_item_content_page_id", using: :btree
  add_index "menu_items", ["controller_action_id"], name: "fk_menu_item_controller_action_id", using: :btree
  add_index "menu_items", ["parent_id"], name: "fk_menu_item_parent_id", using: :btree

  create_table "nodes", force: :cascade do |t|
    t.integer "parent_id",      limit: 4
    t.integer "node_object_id", limit: 4
    t.string  "type",           limit: 255
  end

  create_table "notifications", force: :cascade do |t|
    t.string   "subject",         limit: 255
    t.text     "description",     limit: 65535
    t.date     "expiration_date"
    t.boolean  "active_flag"
    t.datetime "created_at",                    null: false
    t.datetime "updated_at",                    null: false
  end

  create_table "participants", force: :cascade do |t|
    t.boolean  "can_submit",                        default: true
    t.boolean  "can_review",                        default: true
    t.integer  "user_id",             limit: 4
    t.integer  "parent_id",           limit: 4
    t.datetime "submitted_at"
    t.boolean  "permission_granted"
    t.integer  "penalty_accumulated", limit: 4,     default: 0,    null: false
    t.float    "grade",               limit: 24
    t.string   "type",                limit: 255
    t.string   "handle",              limit: 255
    t.datetime "time_stamp"
    t.text     "digital_signature",   limit: 65535
    t.string   "duty",                limit: 255
    t.boolean  "can_take_quiz",                     default: true
    t.float    "Hamer",               limit: 24,    default: 1.0
    t.float    "Lauw",                limit: 24,    default: 0.0
  end

  add_index "participants", ["user_id"], name: "fk_participant_users", using: :btree

  create_table "password_resets", force: :cascade do |t|
    t.string   "user_email", limit: 255
    t.string   "token",      limit: 255
    t.datetime "updated_at"
  end

  create_table "permissions", force: :cascade do |t|
    t.string "name", limit: 255, default: "", null: false
  end

  create_table "plugin_schema_info", id: false, force: :cascade do |t|
    t.string  "plugin_name", limit: 255
    t.integer "version",     limit: 4
  end

  create_table "question_advices", force: :cascade do |t|
    t.integer "question_id", limit: 4
    t.integer "score",       limit: 4
    t.text    "advice",      limit: 65535
  end

  add_index "question_advices", ["question_id"], name: "fk_question_question_advices", using: :btree

  create_table "questionnaires", force: :cascade do |t|
    t.string   "name",               limit: 64
    t.integer  "instructor_id",      limit: 4,     default: 0,     null: false
    t.boolean  "private",                          default: false, null: false
    t.integer  "min_question_score", limit: 4,     default: 0,     null: false
    t.integer  "max_question_score", limit: 4
    t.datetime "created_at"
    t.datetime "updated_at",                                       null: false
    t.string   "type",               limit: 255
    t.string   "display_type",       limit: 255
    t.text     "instruction_loc",    limit: 65535
  end

  create_table "questions", force: :cascade do |t|
    t.text    "txt",              limit: 65535
    t.integer "weight",           limit: 4
    t.integer "questionnaire_id", limit: 4
    t.decimal "seq",                            precision: 6, scale: 2
    t.string  "type",             limit: 255
    t.string  "size",             limit: 255,                           default: ""
    t.string  "alternatives",     limit: 255
    t.boolean "break_before",                                           default: true
    t.string  "max_label",        limit: 255,                           default: ""
    t.string  "min_label",        limit: 255,                           default: ""
  end

  add_index "questions", ["questionnaire_id"], name: "fk_question_questionnaires", using: :btree

  create_table "quiz_question_choices", force: :cascade do |t|
    t.integer "question_id", limit: 4
    t.text    "txt",         limit: 65535
    t.boolean "iscorrect",                 default: false
  end

  create_table "requested_users", force: :cascade do |t|
    t.string   "name",           limit: 255
    t.integer  "role_id",        limit: 4
    t.string   "fullname",       limit: 255
    t.string   "institution_id", limit: 255
    t.string   "email",          limit: 255
    t.string   "status",         limit: 255
    t.string   "reason",         limit: 255
    t.datetime "created_at",                 null: false
    t.datetime "updated_at",                 null: false
  end

  create_table "response_maps", force: :cascade do |t|
    t.integer  "reviewed_object_id", limit: 4,   default: 0,     null: false
    t.integer  "reviewer_id",        limit: 4,   default: 0,     null: false
    t.integer  "reviewee_id",        limit: 4,   default: 0,     null: false
    t.string   "type",               limit: 255, default: "",    null: false
    t.datetime "created_at"
    t.datetime "updated_at"
    t.boolean  "calibrate_to",                   default: false
  end

  add_index "response_maps", ["reviewer_id"], name: "fk_response_map_reviewer", using: :btree

  create_table "responses", force: :cascade do |t|
    t.integer  "map_id",             limit: 4,     default: 0,     null: false
    t.text     "additional_comment", limit: 65535
    t.datetime "created_at"
    t.datetime "updated_at"
    t.integer  "version_num",        limit: 4
    t.integer  "round",              limit: 4
    t.boolean  "is_submitted",                     default: false
  end

  add_index "responses", ["map_id"], name: "fk_response_response_map", using: :btree

  create_table "resubmission_times", force: :cascade do |t|
    t.integer  "participant_id", limit: 4
    t.datetime "resubmitted_at"
  end

  add_index "resubmission_times", ["participant_id"], name: "fk_resubmission_times_participants", using: :btree

  create_table "review_comment_paste_bins", force: :cascade do |t|
    t.integer  "review_grade_id", limit: 4
    t.string   "title",           limit: 255
    t.text     "review_comment",  limit: 65535
    t.datetime "created_at",                    null: false
    t.datetime "updated_at",                    null: false
  end

  add_index "review_comment_paste_bins", ["review_grade_id"], name: "fk_rails_0a539bcc81", using: :btree

  create_table "review_grades", force: :cascade do |t|
    t.integer  "participant_id",       limit: 4
    t.integer  "grade_for_reviewer",   limit: 4
    t.text     "comment_for_reviewer", limit: 65535
    t.datetime "review_graded_at"
    t.integer  "reviewer_id",          limit: 4
  end

  add_index "review_grades", ["participant_id"], name: "fk_rails_29587cf6a9", using: :btree

  create_table "roles", force: :cascade do |t|
    t.string   "name",            limit: 255, default: "", null: false
    t.integer  "parent_id",       limit: 4
    t.string   "description",     limit: 255, default: "", null: false
    t.integer  "default_page_id", limit: 4
    t.datetime "created_at"
    t.datetime "updated_at"
  end

  add_index "roles", ["default_page_id"], name: "fk_role_default_page_id", using: :btree
  add_index "roles", ["parent_id"], name: "fk_role_parent_id", using: :btree

  create_table "roles_permissions", force: :cascade do |t|
    t.integer "role_id",       limit: 4, default: 0, null: false
    t.integer "permission_id", limit: 4, default: 0, null: false
  end

  add_index "roles_permissions", ["permission_id"], name: "fk_roles_permission_permission_id", using: :btree
  add_index "roles_permissions", ["role_id"], name: "fk_roles_permission_role_id", using: :btree

  create_table "score_views", id: false, force: :cascade do |t|
    t.integer  "question_weight",       limit: 4
    t.string   "type",                  limit: 255
    t.integer  "q1_id",                 limit: 4,     default: 0
    t.string   "q1_name",               limit: 64
    t.integer  "q1_instructor_id",      limit: 4,     default: 0
    t.boolean  "q1_private",                          default: false
    t.integer  "q1_min_question_score", limit: 4,     default: 0
    t.integer  "q1_max_question_score", limit: 4
    t.datetime "q1_created_at"
    t.datetime "q1_updated_at"
    t.string   "q1_type",               limit: 255
    t.string   "q1_display_type",       limit: 255
    t.integer  "ques_id",               limit: 4,     default: 0,     null: false
    t.integer  "ques_questionnaire_id", limit: 4
    t.integer  "s_id",                  limit: 4,     default: 0
    t.integer  "s_question_id",         limit: 4,     default: 0
    t.integer  "s_score",               limit: 4
    t.text     "s_comments",            limit: 65535
    t.integer  "s_response_id",         limit: 4
  end

  create_table "sections", force: :cascade do |t|
    t.string   "name",       limit: 255,   null: false
    t.text     "desc_text",  limit: 65535
    t.datetime "created_at"
    t.datetime "updated_at"
  end

  create_table "sessions", force: :cascade do |t|
    t.string   "session_id", limit: 255,      default: "", null: false
    t.text     "data",       limit: 16777215
    t.datetime "created_at"
    t.datetime "updated_at"
  end

  add_index "sessions", ["session_id"], name: "index_sessions_on_session_id", using: :btree
  add_index "sessions", ["updated_at"], name: "index_sessions_on_updated_at", using: :btree

  create_table "sign_up_topics", force: :cascade do |t|
    t.text    "topic_name",       limit: 65535,             null: false
    t.integer "assignment_id",    limit: 4,     default: 0, null: false
    t.integer "max_choosers",     limit: 4,     default: 0, null: false
    t.text    "category",         limit: 65535
    t.string  "topic_identifier", limit: 10
    t.integer "micropayment",     limit: 4,     default: 0
    t.integer "private_to",       limit: 4
    t.text    "description",      limit: 65535
    t.string  "link",             limit: 255
  end

  add_index "sign_up_topics", ["assignment_id"], name: "fk_sign_up_categories_sign_up_topics", using: :btree
  add_index "sign_up_topics", ["assignment_id"], name: "index_sign_up_topics_on_assignment_id", using: :btree

  create_table "signed_up_teams", force: :cascade do |t|
    t.integer "topic_id",                   limit: 4, default: 0,     null: false
    t.integer "team_id",                    limit: 4, default: 0,     null: false
    t.boolean "is_waitlisted",                        default: false, null: false
    t.integer "preference_priority_number", limit: 4
  end

  add_index "signed_up_teams", ["topic_id"], name: "fk_signed_up_users_sign_up_topics", using: :btree

  create_table "site_controllers", force: :cascade do |t|
    t.string  "name",          limit: 255, default: "", null: false
    t.integer "permission_id", limit: 4,   default: 0,  null: false
    t.integer "builtin",       limit: 4,   default: 0
  end

  add_index "site_controllers", ["permission_id"], name: "fk_site_controller_permission_id", using: :btree

  create_table "submission_records", force: :cascade do |t|
    t.datetime "created_at",                  null: false
    t.datetime "updated_at",                  null: false
    t.text     "type",          limit: 65535
    t.string   "content",       limit: 255
    t.string   "operation",     limit: 255
    t.integer  "team_id",       limit: 4
    t.string   "user",          limit: 255
    t.integer  "assignment_id", limit: 4
  end

  create_table "suggestion_comments", force: :cascade do |t|
    t.text     "comments",      limit: 65535
    t.string   "commenter",     limit: 255
    t.string   "vote",          limit: 255
    t.integer  "suggestion_id", limit: 4
    t.datetime "created_at"
  end

  create_table "suggestions", force: :cascade do |t|
    t.integer "assignment_id",     limit: 4
    t.string  "title",             limit: 255
    t.text    "description",       limit: 65535
    t.string  "status",            limit: 255
    t.string  "unityID",           limit: 255
    t.string  "signup_preference", limit: 255
  end

  create_table "survey_deployments", force: :cascade do |t|
    t.integer  "course_evaluation_id", limit: 4
    t.datetime "start_date"
    t.datetime "end_date"
    t.integer  "num_of_students",      limit: 4
    t.datetime "last_reminder"
    t.integer  "course_id",            limit: 4, default: 0, null: false
  end

  create_table "survey_participants", force: :cascade do |t|
    t.integer "user_id",              limit: 4
    t.integer "survey_deployment_id", limit: 4
  end

  create_table "survey_responses", force: :cascade do |t|
    t.integer "score",                limit: 4
    t.text    "comments",             limit: 65535
    t.integer "assignment_id",        limit: 4,     default: 0, null: false
    t.integer "question_id",          limit: 4,     default: 0, null: false
    t.integer "survey_id",            limit: 4,     default: 0, null: false
    t.string  "email",                limit: 255
    t.integer "survey_deployment_id", limit: 4
  end

  create_table "system_settings", force: :cascade do |t|
    t.string  "site_name",                 limit: 255, default: "", null: false
    t.string  "site_subtitle",             limit: 255
    t.string  "footer_message",            limit: 255, default: ""
    t.integer "public_role_id",            limit: 4,   default: 0,  null: false
    t.integer "session_timeout",           limit: 4,   default: 0,  null: false
    t.integer "default_markup_style_id",   limit: 4,   default: 0
    t.integer "site_default_page_id",      limit: 4,   default: 0,  null: false
    t.integer "not_found_page_id",         limit: 4,   default: 0,  null: false
    t.integer "permission_denied_page_id", limit: 4,   default: 0,  null: false
    t.integer "session_expired_page_id",   limit: 4,   default: 0,  null: false
    t.integer "menu_depth",                limit: 4,   default: 0,  null: false
  end

  add_index "system_settings", ["not_found_page_id"], name: "fk_system_settings_not_found_page_id", using: :btree
  add_index "system_settings", ["permission_denied_page_id"], name: "fk_system_settings_permission_denied_page_id", using: :btree
  add_index "system_settings", ["public_role_id"], name: "fk_system_settings_public_role_id", using: :btree
  add_index "system_settings", ["session_expired_page_id"], name: "fk_system_settings_session_expired_page_id", using: :btree
  add_index "system_settings", ["site_default_page_id"], name: "fk_system_settings_site_default_page_id", using: :btree

  create_table "ta_mappings", force: :cascade do |t|
    t.integer "ta_id",     limit: 4
    t.integer "course_id", limit: 4
  end

  add_index "ta_mappings", ["course_id"], name: "fk_ta_mappings_course_id", using: :btree
  add_index "ta_mappings", ["ta_id"], name: "fk_ta_mappings_ta_id", using: :btree

  create_table "teams", force: :cascade do |t|
    t.string  "name",                       limit: 255
    t.integer "parent_id",                  limit: 4
    t.string  "type",                       limit: 255
    t.text    "comments_for_advertisement", limit: 65535
    t.boolean "advertise_for_partner"
    t.text    "submitted_hyperlinks",       limit: 65535
    t.integer "directory_num",              limit: 4
    t.integer "grade_for_submission",       limit: 4
    t.text    "comment_for_submission",     limit: 65535
  end

  create_table "teams_users", force: :cascade do |t|
    t.integer "team_id", limit: 4
    t.integer "user_id", limit: 4
  end

  add_index "teams_users", ["team_id"], name: "fk_users_teams", using: :btree
  add_index "teams_users", ["user_id"], name: "fk_teams_users", using: :btree

  create_table "track_notifications", force: :cascade do |t|
    t.integer  "notification", limit: 4
    t.integer  "user_id",      limit: 4
    t.datetime "created_at",             null: false
    t.datetime "updated_at",             null: false
  end

  create_table "tree_folders", force: :cascade do |t|
    t.string  "name",       limit: 255
    t.string  "child_type", limit: 255
    t.integer "parent_id",  limit: 4
  end

  create_table "users", force: :cascade do |t|
    t.string  "name",                      limit: 255,   default: "",    null: false
    t.string  "crypted_password",          limit: 40,    default: "",    null: false
    t.integer "role_id",                   limit: 4,     default: 0,     null: false
    t.string  "password_salt",             limit: 255
    t.string  "fullname",                  limit: 255
    t.string  "email",                     limit: 255
    t.integer "parent_id",                 limit: 4
    t.boolean "private_by_default",                      default: false
    t.string  "mru_directory_path",        limit: 128
    t.boolean "email_on_review"
    t.boolean "email_on_submission"
    t.boolean "email_on_review_of_review"
    t.boolean "is_new_user",                             default: true,  null: false
    t.integer "master_permission_granted", limit: 1,     default: 0
    t.string  "handle",                    limit: 255
    t.text    "digital_certificate",       limit: 65535
    t.string  "persistence_token",         limit: 255
    t.string  "timezonepref",              limit: 255
    t.text    "public_key",                limit: 65535
    t.boolean "copy_of_emails",                          default: false
    t.integer "institution_id",            limit: 4
  end

  add_index "users", ["role_id"], name: "fk_user_role_id", using: :btree

  create_table "versions", force: :cascade do |t|
    t.string   "item_type",  limit: 255,   null: false
    t.integer  "item_id",    limit: 4,     null: false
    t.string   "event",      limit: 255,   null: false
    t.string   "whodunnit",  limit: 255
    t.text     "object",     limit: 65535
    t.datetime "created_at"
  end

  add_index "versions", ["item_type", "item_id"], name: "index_versions_on_item_type_and_item_id", using: :btree

  add_foreign_key "answers", "questions", name: "fk_score_questions"
  add_foreign_key "answers", "responses", name: "fk_score_response"
  add_foreign_key "assignment_questionnaires", "assignments", name: "fk_aq_assignments_id"
  add_foreign_key "assignment_questionnaires", "questionnaires", name: "fk_aq_questionnaire_id"
  add_foreign_key "assignments", "late_policies", name: "fk_late_policy_id"
  add_foreign_key "assignments", "users", column: "instructor_id", name: "fk_assignments_instructors"
  add_foreign_key "automated_metareviews", "responses", name: "fk_automated_metareviews_responses_id"
  add_foreign_key "courses", "users", column: "instructor_id", name: "fk_course_users"
  add_foreign_key "due_dates", "deadline_rights", column: "review_allowed_id", name: "fk_due_date_review_allowed"
  add_foreign_key "due_dates", "deadline_rights", column: "review_of_review_allowed_id", name: "fk_due_date_review_of_review_allowed"
  add_foreign_key "due_dates", "deadline_rights", column: "submission_allowed_id", name: "fk_due_date_submission_allowed"
  add_foreign_key "due_dates", "deadline_types", name: "fk_deadline_type_due_date"
  add_foreign_key "invitations", "assignments", name: "fk_invitation_assignments"
  add_foreign_key "invitations", "users", column: "from_id", name: "fk_invitationfrom_users"
  add_foreign_key "invitations", "users", column: "to_id", name: "fk_invitationto_users"
  add_foreign_key "late_policies", "users", column: "instructor_id", name: "fk_instructor_id"
  add_foreign_key "participants", "users", name: "fk_participant_users"
  add_foreign_key "question_advices", "questions", name: "fk_question_question_advices"
  add_foreign_key "questions", "questionnaires", name: "fk_question_questionnaires"
  add_foreign_key "resubmission_times", "participants", name: "fk_resubmission_times_participants"
  add_foreign_key "review_comment_paste_bins", "review_grades"
  add_foreign_key "review_grades", "participants"
  add_foreign_key "sign_up_topics", "assignments", name: "fk_sign_up_topics_assignments"
  add_foreign_key "signed_up_teams", "sign_up_topics", column: "topic_id", name: "fk_signed_up_users_sign_up_topics"
  add_foreign_key "ta_mappings", "courses", name: "fk_ta_mappings_course_id"
  add_foreign_key "ta_mappings", "users", column: "ta_id", name: "fk_ta_mappings_ta_id"
  add_foreign_key "teams_users", "teams", name: "fk_users_teams"
  add_foreign_key "teams_users", "users", name: "fk_teams_users"
end<|MERGE_RESOLUTION|>--- conflicted
+++ resolved
@@ -11,11 +11,8 @@
 #
 # It's strongly recommended that you check this file into your version control system.
 
-<<<<<<< HEAD
+
 ActiveRecord::Schema.define(version: 20170404122028) do
-=======
-ActiveRecord::Schema.define(version: 20170317212555) do
->>>>>>> 2946ce2e
 
   create_table "answers", force: :cascade do |t|
     t.integer "question_id", limit: 4,     default: 0, null: false
@@ -291,7 +288,7 @@
     t.string  "type",           limit: 255
   end
 
-  create_table "notifications", force: :cascade do |t|
+  creatications", force: :cascade do |t|
     t.string   "subject",         limit: 255
     t.text     "description",     limit: 65535
     t.date     "expiration_date"
