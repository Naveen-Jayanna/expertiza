--- conflicted
+++ resolved
@@ -11,11 +11,7 @@
 #
 # It's strongly recommended that you check this file into your version control system.
 
-<<<<<<< HEAD
-ActiveRecord::Schema.define(version: 20180926160031) do
-=======
 ActiveRecord::Schema.define(version: 20181102231238) do
->>>>>>> 1f2308a1
 
   create_table "answer_tags", force: :cascade do |t|
     t.integer  "answer_id",                limit: 4
@@ -718,14 +714,14 @@
   add_index "teams_users", ["user_id"], name: "fk_teams_users", using: :btree
 
   create_table "track_notifications", force: :cascade do |t|
-    t.integer  "notification_id", limit: 4
     t.integer  "user_id",         limit: 4
-    t.datetime "created_at",                null: false
-    t.datetime "updated_at",                null: false
-  end
-
-  add_index "track_notifications", ["notification_id"], name: "index_track_notifications_on_notification_id", using: :btree
-  add_index "track_notifications", ["user_id"], name: "index_track_notifications_on_user_id", using: :btree
+    t.datetime "created_at"
+    t.datetime "updated_at"
+    t.integer  "notification_id", limit: 4, null: false
+  end
+
+  add_index "track_notifications", ["notification_id"], name: "notification_id", using: :btree
+  add_index "track_notifications", ["user_id"], name: "user_id", using: :btree
 
   create_table "tree_folders", force: :cascade do |t|
     t.string  "name",       limit: 255
@@ -819,6 +815,4 @@
   add_foreign_key "tag_prompt_deployments", "tag_prompts"
   add_foreign_key "teams_users", "teams", name: "fk_users_teams"
   add_foreign_key "teams_users", "users", name: "fk_teams_users"
-  add_foreign_key "track_notifications", "notifications"
-  add_foreign_key "track_notifications", "users"
 end