--- conflicted
+++ resolved
@@ -9,11 +9,7 @@
 #
 # It's strongly recommended to check this file into your version control system.
 
-<<<<<<< HEAD
-ActiveRecord::Schema.define(:version => 20111217162506) do
-=======
 ActiveRecord::Schema.define(:version => 20130905183106) do
->>>>>>> 2013b6f4
 
   create_table "assignment_questionnaires", :force => true do |t|
     t.integer "assignment_id"
@@ -57,6 +53,9 @@
     t.integer  "max_reviews_per_submission"
     t.integer  "review_topic_threshold",            :default => 0
     t.boolean  "availability_flag"
+    t.boolean  "copy_flag",                         :default => false
+    t.integer  "rounds_of_reviews",                 :default => 1
+    t.boolean  "microtask",                         :default => false
   end
 
   add_index "assignments", ["course_id"], :name => "fk_assignments_courses"
@@ -64,6 +63,24 @@
   add_index "assignments", ["review_of_review_questionnaire_id"], :name => "fk_assignments_review_of_review_questionnaires"
   add_index "assignments", ["review_questionnaire_id"], :name => "fk_assignments_review_questionnaires"
   add_index "assignments", ["wiki_type_id"], :name => "fk_assignments_wiki_types"
+
+  create_table "automated_metareviews", :force => true do |t|
+    t.float    "relevance"
+    t.float    "content_summative"
+    t.float    "content_problem"
+    t.float    "content_advisory"
+    t.float    "tone_positive"
+    t.float    "tone_negative"
+    t.float    "tone_neutral"
+    t.integer  "quantity"
+    t.integer  "plagiarism"
+    t.integer  "version_num"
+    t.integer  "response_id"
+    t.datetime "created_at"
+    t.datetime "updated_at"
+  end
+
+  add_index "automated_metareviews", ["response_id"], :name => "fk_automated_metareviews_responses_id"
 
   create_table "comments", :force => true do |t|
     t.integer "participant_id", :default => 0,     :null => false
@@ -114,6 +131,21 @@
   create_table "deadline_types", :force => true do |t|
     t.string "name", :limit => 32
   end
+
+  create_table "delayed_jobs", :force => true do |t|
+    t.integer  "priority",   :default => 0
+    t.integer  "attempts",   :default => 0
+    t.text     "handler"
+    t.text     "last_error"
+    t.datetime "run_at"
+    t.datetime "locked_at"
+    t.datetime "failed_at"
+    t.string   "locked_by"
+    t.datetime "created_at"
+    t.datetime "updated_at"
+  end
+
+  add_index "delayed_jobs", ["priority", "run_at"], :name => "delayed_jobs_priority"
 
   create_table "due_dates", :force => true do |t|
     t.datetime "due_at"
@@ -128,6 +160,7 @@
     t.integer  "round"
     t.boolean  "flag",                        :default => false
     t.integer  "threshold",                   :default => 1
+    t.integer  "delayed_job_id"
   end
 
   add_index "due_dates", ["assignment_id"], :name => "fk_due_dates_assignments"
@@ -372,6 +405,7 @@
     t.integer "max_choosers",                   :default => 0, :null => false
     t.text    "category"
     t.string  "topic_identifier", :limit => 10
+    t.integer "micropayment",                   :default => 0
   end
 
   add_index "sign_up_topics", ["assignment_id"], :name => "fk_sign_up_categories_sign_up_topics"
