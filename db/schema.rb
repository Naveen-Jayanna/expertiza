--- conflicted
+++ resolved
@@ -9,11 +9,7 @@
 #
 # It's strongly recommended to check this file into your version control system.
 
-<<<<<<< HEAD
 ActiveRecord::Schema.define(:version => 20111217162506) do
-=======
-ActiveRecord::Schema.define(:version => 20111202011414) do
->>>>>>> baab5880
 
   create_table "assignment_questionnaires", :force => true do |t|
     t.integer "assignment_id"
@@ -56,13 +52,10 @@
     t.string   "review_assignment_strategy"
     t.integer  "max_reviews_per_submission"
     t.integer  "review_topic_threshold",            :default => 0
-<<<<<<< HEAD
     t.boolean  "availability_flag"
-=======
     t.boolean  "copy_flag",                         :default => false
     t.integer  "rounds_of_reviews",                 :default => 1
     t.boolean  "microtask",                         :default => false
->>>>>>> baab5880
   end
 
   add_index "assignments", ["course_id"], :name => "fk_assignments_courses"
