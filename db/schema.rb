--- conflicted
+++ resolved
@@ -11,11 +11,7 @@
 #
 # It's strongly recommended to check this file into your version control system.
 
-<<<<<<< HEAD
-ActiveRecord::Schema.define(:version => 20131201172700) do
-=======
 ActiveRecord::Schema.define(:version => 20131206231914) do
->>>>>>> 82535cad
 
   create_table "assignment_questionnaires", :force => true do |t|
     t.integer "assignment_id"
@@ -46,11 +42,7 @@
     t.integer  "teammate_review_questionnaire_id"
     t.boolean  "reviews_visible_to_all"
     t.boolean  "team_assignment"
-<<<<<<< HEAD
-    t.integer  "wiki_type_id"
-=======
     t.integer  "wiki_type_id",                      :default => 0,     :null => false
->>>>>>> 82535cad
     t.boolean  "require_signup"
     t.integer  "num_reviewers",                     :default => 0,     :null => false
     t.text     "spec_location"
@@ -66,17 +58,13 @@
     t.boolean  "copy_flag",                         :default => false
     t.integer  "rounds_of_reviews",                 :default => 1
     t.boolean  "microtask",                         :default => false
-<<<<<<< HEAD
-    t.boolean  "availability_flag"
+    t.boolean  "require_quiz"
+    t.integer  "num_quiz_questions",                :default => 0,     :null => false
+    t.boolean  "is_coding_assignment"
+    t.boolean  "is_intelligent"
     t.boolean  "calculate_penalty",                 :default => false, :null => false
     t.integer  "late_policy_id"
     t.boolean  "is_penalty_calculated",             :default => false, :null => false
-=======
-    t.boolean  "require_quiz"
-    t.integer  "num_quiz_questions",                :default => 0,     :null => false
-    t.boolean  "is_intelligent"
-    t.boolean  "is_coding_assignment"
->>>>>>> 82535cad
   end
 
   add_index "assignments", ["course_id"], :name => "fk_assignments_courses"
@@ -104,16 +92,6 @@
 
   add_index "automated_metareviews", ["response_id"], :name => "fk_automated_metareviews_responses_id"
 
-<<<<<<< HEAD
-  create_table "calculated_penalties", :force => true do |t|
-    t.integer "participant_id"
-    t.integer "deadline_type_id"
-    t.integer "penalty_points"
-  end
-
-  add_index "calculated_penalties", ["deadline_type_id"], :name => "fk_deadline_type_id"
-  add_index "calculated_penalties", ["participant_id"], :name => "fk_participant_id"
-=======
   create_table "bids", :force => true do |t|
     t.integer  "topic_id"
     t.integer  "team_id"
@@ -176,7 +154,15 @@
     t.datetime "created_at"
     t.datetime "updated_at"
   end
->>>>>>> 82535cad
+
+  create_table "calculated_penalties", :force => true do |t|
+    t.integer "participant_id"
+    t.integer "deadline_type_id"
+    t.integer "penalty_points"
+  end
+
+  add_index "calculated_penalties", ["deadline_type_id"], :name => "fk_deadline_type_id"
+  add_index "calculated_penalties", ["participant_id"], :name => "fk_participant_id"
 
   create_table "comments", :force => true do |t|
     t.integer "participant_id", :default => 0,     :null => false
@@ -262,20 +248,11 @@
 
   add_index "due_dates", ["assignment_id"], :name => "fk_due_dates_assignments"
   add_index "due_dates", ["deadline_type_id"], :name => "fk_deadline_type_due_date"
-<<<<<<< HEAD
-  add_index "due_dates", ["rereview_allowed_id"], :name => "idx_rereview_allowed"
-  add_index "due_dates", ["resubmission_allowed_id"], :name => "idx_resubmission_allowed"
-  add_index "due_dates", ["review_allowed_id"], :name => "idx_review_allowed"
-  add_index "due_dates", ["review_of_review_allowed_id"], :name => "idx_review_of_review_allowed"
-  add_index "due_dates", ["submission_allowed_id"], :name => "idx_submission_allowed"
-=======
-  add_index "due_dates", ["late_policy_id"], :name => "fk_due_date_late_policies"
   add_index "due_dates", ["rereview_allowed_id"], :name => "fk_due_date_rereview_allowed"
   add_index "due_dates", ["resubmission_allowed_id"], :name => "fk_due_date_resubmission_allowed"
   add_index "due_dates", ["review_allowed_id"], :name => "fk_due_date_review_allowed"
   add_index "due_dates", ["review_of_review_allowed_id"], :name => "fk_due_date_review_of_review_allowed"
   add_index "due_dates", ["submission_allowed_id"], :name => "fk_due_date_submission_allowed"
->>>>>>> 82535cad
 
   create_table "institutions", :force => true do |t|
     t.string "name", :default => "", :null => false
@@ -394,9 +371,9 @@
   add_index "question_advices", ["question_id"], :name => "fk_question_question_advices"
 
   create_table "question_types", :force => true do |t|
-    t.string  "q_type",                     :null => false
+    t.string  "q_type",      :default => "", :null => false
     t.string  "parameters"
-    t.integer "question_id", :default => 1, :null => false
+    t.integer "question_id", :default => 1,  :null => false
   end
 
   add_index "question_types", ["question_id"], :name => "fk_question_type_question"
@@ -412,8 +389,8 @@
     t.integer  "default_num_choices"
     t.string   "type"
     t.string   "display_type"
+    t.text     "instruction_loc"
     t.string   "section"
-    t.text     "instruction_loc"
   end
 
   create_table "questions", :force => true do |t|
@@ -503,6 +480,34 @@
     t.float   "score",       :default => 0.0, :null => false
     t.string  "range",       :default => ""
     t.string  "object_type", :default => "",  :null => false
+  end
+
+  create_table "score_views", :id => false, :force => true do |t|
+    t.integer  "question_weight"
+    t.integer  "q_id",                                 :default => 0
+    t.string   "q_type",                               :default => ""
+    t.string   "q_parameters"
+    t.integer  "q_question_id",                        :default => 1
+    t.integer  "q1_id",                                :default => 0
+    t.string   "q1_name",                :limit => 64
+    t.integer  "q1_instructor_id",                     :default => 0
+    t.boolean  "q1_private",                           :default => false
+    t.integer  "q1_min_question_score",                :default => 0
+    t.integer  "q1_max_question_score"
+    t.datetime "q1_created_at"
+    t.datetime "q1_updated_at"
+    t.integer  "q1_default_num_choices"
+    t.string   "q1_type"
+    t.string   "q1_display_type"
+    t.string   "q1_section"
+    t.text     "q1_instruction_loc"
+    t.integer  "ques_id",                              :default => 0,     :null => false
+    t.integer  "ques_questionnaire_id"
+    t.integer  "s_id",                                 :default => 0
+    t.integer  "s_question_id",                        :default => 0
+    t.integer  "s_score"
+    t.text     "s_comments"
+    t.integer  "s_response_id"
   end
 
   create_table "scores", :force => true do |t|
