--- conflicted
+++ resolved
@@ -11,11 +11,7 @@
 #
 # It's strongly recommended that you check this file into your version control system.
 
-<<<<<<< HEAD
-ActiveRecord::Schema.define(version: 20181102231238) do
-=======
 ActiveRecord::Schema.define(version: 20181205201208) do
->>>>>>> b558f0f4
 
   create_table "answer_tags", force: :cascade do |t|
     t.integer  "answer_id",                limit: 4
@@ -68,54 +64,54 @@
   create_table "assignments", force: :cascade do |t|
     t.datetime "created_at"
     t.datetime "updated_at"
-    t.string   "name",                                              limit: 255
-    t.string   "directory_path",                                    limit: 255
-    t.integer  "submitter_count",                                   limit: 4,     default: 0,      null: false
-    t.integer  "course_id",                                         limit: 4,     default: 0
-    t.integer  "instructor_id",                                     limit: 4,     default: 0
-    t.boolean  "private",                                                         default: false,  null: false
-    t.integer  "num_reviews",                                       limit: 4,     default: 3,      null: false
-    t.integer  "num_review_of_reviews",                             limit: 4,     default: 0,      null: false
-    t.integer  "num_review_of_reviewers",                           limit: 4,     default: 0,      null: false
+    t.string   "name",                                               limit: 255
+    t.string   "directory_path",                                     limit: 255
+    t.integer  "submitter_count",                                    limit: 4,     default: 0,      null: false
+    t.integer  "course_id",                                          limit: 4,     default: 0
+    t.integer  "instructor_id",                                      limit: 4,     default: 0
+    t.boolean  "private",                                                          default: false,  null: false
+    t.integer  "num_reviews",                                        limit: 4,     default: 3,      null: false
+    t.integer  "num_review_of_reviews",                              limit: 4,     default: 0,      null: false
+    t.integer  "num_review_of_reviewers",                            limit: 4,     default: 0,      null: false
     t.boolean  "reviews_visible_to_all"
-    t.integer  "num_reviewers",                                     limit: 4,     default: 0,      null: false
-    t.text     "spec_location",                                     limit: 65535
-    t.integer  "max_team_size",                                     limit: 4,     default: 0,      null: false
+    t.integer  "num_reviewers",                                      limit: 4,     default: 0,      null: false
+    t.text     "spec_location",                                      limit: 65535
+    t.integer  "max_team_size",                                      limit: 4,     default: 0,      null: false
     t.boolean  "staggered_deadline"
     t.boolean  "allow_suggestions"
-    t.integer  "days_between_submissions",                          limit: 4
-    t.string   "review_assignment_strategy",                        limit: 255
-    t.integer  "max_reviews_per_submission",                        limit: 4
-    t.integer  "review_topic_threshold",                            limit: 4,     default: 0
-    t.boolean  "copy_flag",                                                       default: false
-    t.integer  "rounds_of_reviews",                                 limit: 4,     default: 1
-    t.boolean  "microtask",                                                       default: false
+    t.integer  "days_between_submissions",                           limit: 4
+    t.string   "review_assignment_strategy",                         limit: 255
+    t.integer  "max_reviews_per_submission",                         limit: 4
+    t.integer  "review_topic_threshold",                             limit: 4,     default: 0
+    t.boolean  "copy_flag",                                                        default: false
+    t.integer  "rounds_of_reviews",                                  limit: 4,     default: 1
+    t.boolean  "microtask",                                                        default: false
     t.boolean  "require_quiz"
-    t.integer  "num_quiz_questions",                                limit: 4,     default: 0,      null: false
+    t.integer  "num_quiz_questions",                                 limit: 4,     default: 0,      null: false
     t.boolean  "is_coding_assignment"
     t.boolean  "is_intelligent"
-    t.boolean  "calculate_penalty",                                               default: false,  null: false
-    t.integer  "late_policy_id",                                    limit: 4
-    t.boolean  "is_penalty_calculated",                                           default: false,  null: false
-    t.integer  "max_bids",                                          limit: 4
+    t.boolean  "calculate_penalty",                                                default: false,  null: false
+    t.integer  "late_policy_id",                                     limit: 4
+    t.boolean  "is_penalty_calculated",                                            default: false,  null: false
+    t.integer  "max_bids",                                           limit: 4
     t.boolean  "show_teammate_reviews"
-    t.boolean  "availability_flag",                                               default: true
+    t.boolean  "availability_flag",                                                default: true
     t.boolean  "use_bookmark"
-    t.boolean  "can_review_same_topic",                                           default: true
-    t.boolean  "can_choose_topic_to_review",                                      default: true
-    t.boolean  "is_calibrated",                                                   default: false
+    t.boolean  "can_review_same_topic",                                            default: true
+    t.boolean  "can_choose_topic_to_review",                                       default: true
+    t.boolean  "is_calibrated",                                                    default: false
     t.boolean  "is_selfreview_enabled"
-    t.string   "reputation_algorithm",                              limit: 255,   default: "Lauw"
-    t.boolean  "is_anonymous",                                                    default: true
-    t.integer  "num_reviews_required",                              limit: 4,     default: 3
-    t.integer  "num_metareviews_required",                          limit: 4,     default: 3
-    t.integer  "num_metareviews_allowed",                           limit: 4,     default: 3
-    t.integer  "num_reviews_allowed",                               limit: 4,     default: 3
-    t.integer  "simicheck",                                         limit: 4,     default: -1
-    t.integer  "simicheck_threshold",                               limit: 4,     default: 100
+    t.string   "reputation_algorithm",                               limit: 255,   default: "Lauw"
+    t.boolean  "is_anonymous",                                                     default: true
+    t.integer  "num_reviews_required",                               limit: 4,     default: 3
+    t.integer  "num_metareviews_required",                           limit: 4,     default: 3
+    t.integer  "num_metareviews_allowed",                            limit: 4,     default: 3
+    t.integer  "num_reviews_allowed",                                limit: 4,     default: 3
+    t.integer  "simicheck",                                          limit: 4,     default: -1
+    t.integer  "simicheck_threshold",                                limit: 4,     default: 100
     t.boolean  "is_answer_tagging_allowed"
     t.boolean  "has_badge"
-    t.boolean  "allow_doing_subsequent_review_without_first_round"
+    t.boolean  "allow_selecting_additional_reviews_after_1st_round"
   end
 
   add_index "assignments", ["course_id"], name: "fk_assignments_courses", using: :btree
@@ -421,17 +417,20 @@
   add_index "question_advices", ["question_id"], name: "fk_question_question_advices", using: :btree
 
   create_table "questionnaires", force: :cascade do |t|
-    t.string   "name",               limit: 64
-    t.integer  "instructor_id",      limit: 4,     default: 0,     null: false
-    t.boolean  "private",                          default: false, null: false
-    t.integer  "min_question_score", limit: 4,     default: 0,     null: false
-    t.integer  "max_question_score", limit: 4
-    t.datetime "created_at"
-    t.datetime "updated_at",                                       null: false
-    t.string   "type",               limit: 255
-    t.string   "display_type",       limit: 255
-    t.text     "instruction_loc",    limit: 65535
-  end
+    t.string   "name",                 limit: 64
+    t.integer  "instructor_id",        limit: 4,     default: 0,     null: false
+    t.boolean  "private",                            default: false, null: false
+    t.integer  "min_question_score",   limit: 4,     default: 0,     null: false
+    t.integer  "max_question_score",   limit: 4
+    t.datetime "created_at"
+    t.datetime "updated_at",                                         null: false
+    t.string   "type",                 limit: 255
+    t.string   "display_type",         limit: 255
+    t.text     "instruction_loc",      limit: 65535
+    t.integer  "submission_record_id", limit: 4
+  end
+
+  add_index "questionnaires", ["submission_record_id"], name: "index_questionnaires_on_submission_record_id", using: :btree
 
   create_table "questions", force: :cascade do |t|
     t.text    "txt",              limit: 65535
