--- conflicted
+++ resolved
@@ -12,16 +12,10 @@
 	When I follow the "Manage..." link as an "instructor"
 	  And I follow "Create Public Assignment"
 	  And I fill in "Assignment1" for "Assignment name: "
-<<<<<<< HEAD
-	  And I fill in "2020-01-01 00:00:00" for "submit_deadline[due_at]"
-	  And I fill in "2020-01-02 00:00:00" for "review_deadline[due_at]"
-	  And I select "test_review" from "questionnaires[review]"
-=======
       And I fill in "2020-01-01 00:00:00" for "submit_deadline_due_at"
 	  And I fill in "2020-01-02 00:00:00" for "review_deadline_due_at"
       And I select "test_review" from "questionnaires[review]"
       And I check "assignment_availability_flag"
->>>>>>> 0bffe9f0
 	  And I press "Save assignment"
 	Then I should see "Assignment1"
 
