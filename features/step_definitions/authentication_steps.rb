Given 'I am logged in as a student' do
  And 'a student with the username "student" exists'
  When 'I go to the login page'
  
  fill_in 'User Name', :with => 'student'
  fill_in 'Password', :with => 'password'
  click_button 'Login'
  
  Then 'I should be logged in as "student"'
end

Given /^a student with the username "(\S+)" exists$/ do |username|
  if(find_button('Logout').nil?)
     And 'I am logged in as admin'
  end
  find(:xpath, "//a[contains(.,'Users')]").click
  click_link 'New User'
  fill_in 'user_name', :with => username
  fill_in 'user_fullname', :with => username
  fill_in 'user_email', :with => "#{username}@mailinator.com"
  fill_in 'user_clear_password', :with => 'password'
  fill_in 'user_clear_password_confirmation', :with => 'password'
  click_button 'Create'
end

Then /I should be logged in as "(\S+)"/ do |username|
  #find('.sidebar td').should have_content "User: #{username}"
  node = find('.sidebar td').node().content()
  if(node.include? username)
    assert(true)
  else
    assert(false)
  end
end

Given /I am logged in as "([^"]*)"/ do |username|
  When "I go to the login page"
  
  fill_in 'login_name', :with => username
  fill_in 'login_password', :with => 'password'
  click_button 'Login'
  
  Then "I should be logged in as \"#{username}\""
end

Given 'I am logged in as admin' do
  step 'I go to the login page'

  fill_in 'login_name', :with => 'admin'
  fill_in 'login_password', :with => 'admin'
  click_button 'Login'

  step 'I should be logged in as "admin"'
end

# Create any type of user provided a Full Name and Username
Given /an? (super-administrator|admin|instructor|teaching assistant|student) named "([^"]*)"( created by "([^"]+)")?/i do |user_type,name,garbage,parent|
  user_type = user_type.downcase
  # Set the parent_id for the new user.
  parent_id = (parent) ? User.find_by_name(parent).id : User.find_by_name('admin').id
    
  User.create({
    :name => name,
    :fullname => name,
    :clear_password => 'password',
    :clear_password_confirmation => 'password',
    :role => Role.find_by_name!(user_type),
    :email => "#{name}@mailinator.com",
    :parent_id => parent_id,
    :is_new_user => false
  })
end

Given /^these Users:$/ do |table|
# table is a Cucumber::Ast::Table
    @users = table.hashes
    @users.each do |user|
        step "a #{user[:type]} named #{user[:name]} created by #{user[:parent]}"
    end
end

When /I log in as "([^"]*)"/ do |username|
  When "I go to the login page"

  fill_in 'login_name', :with => username
  fill_in 'login_password', :with => 'password'
  click_button 'Login'

<<<<<<< HEAD
  Then "I should be logged in as \"#{username}\""
=======
  step "I should be logged in as \"#{username}\""
end

Given 'I am not logged in' do
  if(find_button('Logout').nil?)
  else
    click_link('Logout')
  end
end

When /^I log in as a "([^\"]*)" with password "([^\"]*)"$/ do |username, password|
  fill_in 'login_name', :with => username
  fill_in 'login_password', :with => password
  click_button 'Login'
>>>>>>> 2013b6f4
end<|MERGE_RESOLUTION|>--- conflicted
+++ resolved
@@ -1,26 +1,28 @@
 Given 'I am logged in as a student' do
-  And 'a student with the username "student" exists'
-  When 'I go to the login page'
+  step 'a student with the username "student" exists'
+  step 'I go to the login page'
   
   fill_in 'User Name', :with => 'student'
   fill_in 'Password', :with => 'password'
   click_button 'Login'
   
-  Then 'I should be logged in as "student"'
+  step 'I should be logged in as "student"'
 end
 
 Given /^a student with the username "(\S+)" exists$/ do |username|
-  if(find_button('Logout').nil?)
-     And 'I am logged in as admin'
+  user = User.find_by_name(username)
+
+  if(user.nil?)
+    User.create({
+                    :name => username,
+                    :fullname => username,
+                    :clear_password => 'password',
+                    :clear_password_confirmation => 'password',
+                    :role => Role.find_by_name!('student'),
+                    :email => "#{username}@mailinator.com",
+                    :is_new_user => false
+                })
   end
-  find(:xpath, "//a[contains(.,'Users')]").click
-  click_link 'New User'
-  fill_in 'user_name', :with => username
-  fill_in 'user_fullname', :with => username
-  fill_in 'user_email', :with => "#{username}@mailinator.com"
-  fill_in 'user_clear_password', :with => 'password'
-  fill_in 'user_clear_password_confirmation', :with => 'password'
-  click_button 'Create'
 end
 
 Then /I should be logged in as "(\S+)"/ do |username|
@@ -34,13 +36,13 @@
 end
 
 Given /I am logged in as "([^"]*)"/ do |username|
-  When "I go to the login page"
+  step "I go to the login page"
   
   fill_in 'login_name', :with => username
   fill_in 'login_password', :with => 'password'
   click_button 'Login'
   
-  Then "I should be logged in as \"#{username}\""
+  step "I should be logged in as \"#{username}\""
 end
 
 Given 'I am logged in as admin' do
@@ -54,10 +56,9 @@
 end
 
 # Create any type of user provided a Full Name and Username
-Given /an? (super-administrator|admin|instructor|teaching assistant|student) named "([^"]*)"( created by "([^"]+)")?/i do |user_type,name,garbage,parent|
-  user_type = user_type.downcase
-  # Set the parent_id for the new user.
-  parent_id = (parent) ? User.find_by_name(parent).id : User.find_by_name('admin').id
+Given /an? (Student|Teaching Assistant|Instructor|Administrator|Super-Administrator) named "([^"]*)"( created by "([^"]+)")?/i do |user_type,name,garbage,parent|
+   # Set the parent_id for the new user.
+   parent_id = (parent) ? User.find_by_name(parent).id : User.find_by_name('admin').id
     
   User.create({
     :name => name,
@@ -80,15 +81,12 @@
 end
 
 When /I log in as "([^"]*)"/ do |username|
-  When "I go to the login page"
+  step "I go to the login page"
 
   fill_in 'login_name', :with => username
   fill_in 'login_password', :with => 'password'
   click_button 'Login'
 
-<<<<<<< HEAD
-  Then "I should be logged in as \"#{username}\""
-=======
   step "I should be logged in as \"#{username}\""
 end
 
@@ -103,5 +101,4 @@
   fill_in 'login_name', :with => username
   fill_in 'login_password', :with => password
   click_button 'Login'
->>>>>>> 2013b6f4
 end