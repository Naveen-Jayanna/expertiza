--- conflicted
+++ resolved
@@ -36,13 +36,10 @@
   end
 end
 
-<<<<<<< HEAD
-=======
 When /^I click on "([^"]*)"$/ do |name|
   click_link name
 end
 
->>>>>>> 2013b6f4
 When /^I fill in "([^"]*)" with "([^"]*)"(?: within "([^"]*)")?$/ do |field, value, selector|
   with_scope(selector) do
     fill_in(field, :with => value)
@@ -104,6 +101,10 @@
   end
 end
 
+When /^I click the menu link "([^"]*)"$/ do |link|
+  find(:xpath, "//a[contains(.,'#{link}')]").click
+end
+
 Then /^I should see JSON:$/ do |expected_json|
   require 'json'
   expected = JSON.pretty_generate(JSON.parse(expected_json))
@@ -223,8 +224,6 @@
 
 Then /^show me the page$/ do
   save_and_open_page
-<<<<<<< HEAD
-=======
 end
 
 Given /^I wait for (\d+) seconds?$/ do |n|
@@ -235,5 +234,4 @@
     table.hashes.each do |f|
         step "I fill in #{f['field']} with #{f['data']}"
     end
->>>>>>> 2013b6f4
 end