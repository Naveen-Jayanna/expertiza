=begin
  To login as a student,
  go to the login page,
  fill in username and password
  and click on login button

  The method below does this
=end

Given /^I am logged in as a "(\S+)"$/ do |username|
  if(!find_button('Logout').nil?)
    click_button 'Logout'
  end
  When 'I go to the login page'

  fill_in 'login_name', :with => username
  fill_in 'login_password', :with => 'password'
  click_button 'Login'

  if(!find_link('Accept').nil?)
    click_link 'Accept'
  end

  Then "I should be logged in as \"#{username}\""
end

=begin
  This is a method to make sure that the student logged in is
  participating in a team assignment. Follow the steps below to achieve this-

1. Login in as administrator
2. Create a team assignment
3. Add 2 students (with usernames student1, student2) to this assignment
   [This is so that "student1" can invite "student2" and "student2" can accept]]

=end

Given /^I am participating on a "(\S+)"$/ do |assignment|
  And "an assignment named \"#{assignment}\" exists"
  And 'a student with the username "student1" exists'
  And 'a student with the username "student2" exists'
  Then "add \"student1\" to this \"#{assignment}\""
  And "add \"student2\" to this \"#{assignment}\""
end

=begin
  1. Create a team assignment with the name "team_assignment"
  2. And add "student1" and "student2" to this assignment
=end
<<<<<<< HEAD
Given /^an assignment named "(\S+)" exists$/ do |assignment|

  And 'I am logged in as admin'

  find(:xpath, "//a/img[@title='Create Public Assignment']/..").click
  fill_in 'assignment_name', :with => assignment
  #select 'teamselect', :with => 'true'
  second_option_xpath = "//*[@id='teamselect']/option[2]"
  second_option = find(:xpath, second_option_xpath).text
  select(second_option, :from => 'teamselect')

  fill_in 'assignment_team_count', :with => 2
  check 'assignment_allow_suggestions'

  fill_in 'assignment_directory_path', :with => 'test'
  fill_in 'assignment_spec_location', :with => 'http://'

  dateNow = "#{Time.now.year}-#{Time.now.month}-#{Time.now.year} 23:59:59"
  fill_in 'submit_deadline_due_at', :with => '2011-12-30 23:09:15'
  second_option_xpath = "//*[@id='submit_deadline_submission_allowed_id']/option[2]"
    second_option = find(:xpath, second_option_xpath).text
    select(second_option, :from => 'submit_deadline_submission_allowed_id')

    fill_in 'review_deadline_due_at', :with => '2012-12-30 23:09:15'

    second_option_xpath = "//*[@id='submit_deadline_review_allowed_id']/option[2]"
    second_option = find(:xpath, second_option_xpath).text
    select(second_option, :from => 'submit_deadline_review_allowed_id')

  fill_in 'drop_topic_due_at', :with => '2012-12-30 23:09:15'
  click_button 'Save assignment'

end


Given 'I am logged in as admin' do
  When 'I go to the login page'

  fill_in 'login_name', :with => 'admin'
  fill_in 'login_password', :with => 'admin'
  click_button 'Login'

  Then 'I should be logged in as "admin"'
end


=======
Given /^a team assignment named "(\S+)" exists$/ do |assignment|
  newAssignment = Assignment.new
  newAssignment.name = assignment
  newAssignment.max_team_size= 2
  newAssignment.allow_suggestions= true
  newAssignment.directory_path = 'test'
  newAssignment.spec_location= 'http://'
  newAssignment.availability_flag=true
  newAssignment.save

  submitDate = DueDate.new
  submitDate.assignment_id= newAssignment.id
  submitDate.deadline_type_id = DeadlineType.find_by_name('submission').id
  submitDate.due_at= '2011-12-30 23:09:15'

  reviewDeadline = DueDate.new
  reviewDeadline.assignment_id= newAssignment.id
  reviewDeadline.deadline_type_id= DeadlineType.find_by_name('review').id
  reviewDeadline.due_at= '2012-12-30 23:09:15'

  dropDeadline = DueDate.new
  dropDeadline.assignment_id= newAssignment.id
  dropDeadline.deadline_type_id= DeadlineType.find_by_name('drop_topic').id
  dropDeadline.due_at= '2012-12-30 23:09:15'
end

>>>>>>> 2013b6f4
Then /^I should see "(\S+)" in the list$/ do |assignment|
   node =  find('.theTable td').node().content()
  if(node.include? assignment)
    assert(true)
  else
    assert(false)
  end
end

=begin
  Add participants on a team assignment
=end

Given /^add "(\S+)" to this "(\S+)"$/ do |username, assignment|
  find(:xpath, "//a[contains(.,'Assignments')]").click
  find(:xpath, "//a/img[@title='Add participants']/..").click
  fill_in 'user_name', :with => username
  click_button 'Add Participant'
  click_link 'Back'
end

=begin
  Check if the team assignment is seen under the list of assignments
=end

Then /^I should find "(\S+)" under list of assignments$/  do |assignment|
  should have_content assignment
end<|MERGE_RESOLUTION|>--- conflicted
+++ resolved
@@ -11,7 +11,7 @@
   if(!find_button('Logout').nil?)
     click_button 'Logout'
   end
-  When 'I go to the login page'
+  step 'I go to the login page'
 
   fill_in 'login_name', :with => username
   fill_in 'login_password', :with => 'password'
@@ -21,7 +21,7 @@
     click_link 'Accept'
   end
 
-  Then "I should be logged in as \"#{username}\""
+  step "I should be logged in as \"#{username}\""
 end
 
 =begin
@@ -36,65 +36,18 @@
 =end
 
 Given /^I am participating on a "(\S+)"$/ do |assignment|
-  And "an assignment named \"#{assignment}\" exists"
-  And 'a student with the username "student1" exists'
-  And 'a student with the username "student2" exists'
-  Then "add \"student1\" to this \"#{assignment}\""
-  And "add \"student2\" to this \"#{assignment}\""
+  step "a team assignment named \"#{assignment}\" exists"
+  step "I am on the home page"
+  step 'a student with the username "student1" exists'
+  step 'a student with the username "student2" exists'
+  step "add \"student1\" to this \"#{assignment}\""
+  step "add \"student2\" to this \"#{assignment}\""
 end
 
 =begin
   1. Create a team assignment with the name "team_assignment"
   2. And add "student1" and "student2" to this assignment
 =end
-<<<<<<< HEAD
-Given /^an assignment named "(\S+)" exists$/ do |assignment|
-
-  And 'I am logged in as admin'
-
-  find(:xpath, "//a/img[@title='Create Public Assignment']/..").click
-  fill_in 'assignment_name', :with => assignment
-  #select 'teamselect', :with => 'true'
-  second_option_xpath = "//*[@id='teamselect']/option[2]"
-  second_option = find(:xpath, second_option_xpath).text
-  select(second_option, :from => 'teamselect')
-
-  fill_in 'assignment_team_count', :with => 2
-  check 'assignment_allow_suggestions'
-
-  fill_in 'assignment_directory_path', :with => 'test'
-  fill_in 'assignment_spec_location', :with => 'http://'
-
-  dateNow = "#{Time.now.year}-#{Time.now.month}-#{Time.now.year} 23:59:59"
-  fill_in 'submit_deadline_due_at', :with => '2011-12-30 23:09:15'
-  second_option_xpath = "//*[@id='submit_deadline_submission_allowed_id']/option[2]"
-    second_option = find(:xpath, second_option_xpath).text
-    select(second_option, :from => 'submit_deadline_submission_allowed_id')
-
-    fill_in 'review_deadline_due_at', :with => '2012-12-30 23:09:15'
-
-    second_option_xpath = "//*[@id='submit_deadline_review_allowed_id']/option[2]"
-    second_option = find(:xpath, second_option_xpath).text
-    select(second_option, :from => 'submit_deadline_review_allowed_id')
-
-  fill_in 'drop_topic_due_at', :with => '2012-12-30 23:09:15'
-  click_button 'Save assignment'
-
-end
-
-
-Given 'I am logged in as admin' do
-  When 'I go to the login page'
-
-  fill_in 'login_name', :with => 'admin'
-  fill_in 'login_password', :with => 'admin'
-  click_button 'Login'
-
-  Then 'I should be logged in as "admin"'
-end
-
-
-=======
 Given /^a team assignment named "(\S+)" exists$/ do |assignment|
   newAssignment = Assignment.new
   newAssignment.name = assignment
@@ -121,7 +74,6 @@
   dropDeadline.due_at= '2012-12-30 23:09:15'
 end
 
->>>>>>> 2013b6f4
 Then /^I should see "(\S+)" in the list$/ do |assignment|
    node =  find('.theTable td').node().content()
   if(node.include? assignment)
@@ -135,12 +87,25 @@
   Add participants on a team assignment
 =end
 
-Given /^add "(\S+)" to this "(\S+)"$/ do |username, assignment|
+Given /^add "(\S+)" to this "(\S+)"$/ do |username, assignment_name|
+  user = User.find_by_name(username)
+  assignment = Assignment.find_by_name(assignment_name)
+
+  participant = Participant.new
+  participant.user_id= user.id
+  participant.parent_id= assignment.id
+  participant.submit_allowed= true
+  participant.review_allowed= true
+  participant.type= "AssignmentParticipant"
+  participant.save!
+
+=begin
   find(:xpath, "//a[contains(.,'Assignments')]").click
   find(:xpath, "//a/img[@title='Add participants']/..").click
   fill_in 'user_name', :with => username
   click_button 'Add Participant'
   click_link 'Back'
+=end
 end
 
 =begin
