<<<<<<< HEAD
When /^I create a (public|private) assignment named "([^"]*)" using (no due date|review named "[^"]*")$/ do  |public_or_private,assignment_name,review_setting|  
  use_review = false
  review_name = ""
  if review_setting =~ /^no due date$/
    use_review = false
  else
    use_review = true
    ((review_name,),) = review_setting.scan(/^review named \"([^"]*)\"$/)
    Given "I have a public review named \"#{review_name}\""
  end

  When "I follow the \"Manage...\" link as an \"instructor\""
    And "I follow \"Create Public Assignment\""
	And "I fill in \"#{assignment_name}\" for \"Assignment name: \""
    if use_review
      And "I fill in \"2020-01-01 00:00:00\" for \"submit_deadline[due_at]\""
      And "I fill in \"2020-01-02 00:00:00\" for \"review_deadline[due_at]\""
	  And "I select \"#{review_name}\" from \"questionnaires[review]\""
  end
	And "I press \"Save assignment\""
  Then "I should see \"#{assignment_name}\""
end

When /^I add user "([^"]*)" as a participant to assignment "([^"]*)"$/ do |user_name, assignment_name|  
  When "I follow the \"Manage...\" link as an \"instructor\""
    And "I follow \"Manage Assignments\""
	And "I follow \"Add participants\""
	And "I fill in \"#{user_name}\" for \"user_name\""
	And "I press \"Add Participant\""
  Then "I should see \"#{user_name}\""
end

When /^I create a (public|private) assignment named "([^"]*)" with max team size (\d+)$/ do  |public_or_private,assignment_name,team_size|  
  Given "I have a public review named \"test_review\""
    And "I have a public metareview named \"test_metareview\""
  When "I follow the \"Manage...\" link as an \"instructor\""
    And "I follow \"Create Public Assignment\""
    And "I fill in \"#{assignment_name}\" for \"Assignment name: \""
    And "I fill in \"2020-01-01 00:00:00\" for \"submit_deadline[due_at]\""
    And "I fill in \"2020-01-02 00:00:00\" for \"review_deadline[due_at]\""
    And "I fill in \"2020-01-03 00:00:00\" for \"reviewofreview_deadline[due_at]\""
    And "I select \"test_review\" from \"questionnaires[review]\""
    And "I select \"test_metareview\" from \"questionnaires[metareview]\""
    And "I select \"Yes\" from \"teamselect\""
    And "I fill in \"#{team_size}\" for \"assignment_team_count\""
    And "I press \"Save assignment\""
  Then "I should see \"#{assignment_name}\""
end	

When /^I (create|join) a team named "([^"]*)" for the assignment "([^"]*)"$/ do |create_join, team_name,assignment_name|
  When "I follow \"Student_task\""
    And "I follow \"#{assignment_name}\""
    And "I follow \"Your team\""
	if (create_join == 'create')
      And "I fill in \"#{team_name}\" for \"team_name\""
      And "I press \"Create Team\""
	elsif (create_join == 'join')
	  And "I follow \"Accept\""
	end
  Then "I should see \"Team Name: #{team_name}\""
end

When /^I invite the user "([^"]*)" to my team for the assignment "([^"]*)"$/ do |user_name, assignment_name|
  When "I follow \"Student_task\""
    And "I follow \"#{assignment_name}\""
    And "I follow \"Your team\""
    And "I fill in \"#{user_name}\" for \"user_name\""
	  And "I press \"Invite\""
  Then "I should see \"#{user_name}\""
=======
When /^I create a (public|private) assignment named "([^"]*)" using (no due date|review named "[^"]*")$/ do  |public_or_private,assignment_name,review_setting|  
  use_review = false
  review_name = ""
  if review_setting =~ /^no due date$/
    use_review = false
  else
    use_review = true
    review_name = review_setting.scan(/^review named \"([^"]*)\"$/)
    step "I have a public review named \"#{review_name}\""
  end

  step "I follow the \"Manage...\" link as an \"instructor\""
    step "I follow \"Create Public Assignment\""
    step "I fill in \"Name\" with \"#{assignment_name}\""
    step "I press \"Create\""
    step "I should see \"Assignment was successfully created.\""

  if use_review
    step "I fill in \"2020/01/01 00:00:00 +0000\" for \"Submission\""
    step "I fill in \"2020/01/02 00:00:00 +0000\" for \"Review\""
  end
   step "I press \"Save\""
end

When /^I add user "([^"]*)" as a participant to assignment "([^"]*)"$/ do |user_name, assignment_name|  
  step "I follow the \"Manage...\" link as an \"instructor\""
    step "I follow \"Manage Assignments\""
	step "I follow \"Add participants\""
	step "I fill in \"#{user_name}\" for \"user_name\""
	step "I press \"Add Participant\""
  step "I should see \"#{user_name}\""
end

@javascript
When /^I create a (public|private) assignment named "([^"]*)" with max team size (\d+)$/ do  |public_or_private,assignment_name,team_size|
  step "I have a public review named \"test_review\""
    step "I have a public metareview named \"test_metareview\""
  step "I follow the \"Manage...\" link as an \"instructor\""
    step "I follow \"Create Public Assignment\""
    step "I fill in \"Name\" with \"#{assignment_name}\""
    step "I press \"Create\""
    step "I should see \"Assignment was successfully created.\""
    step "I check \"Has teams?\""
    step "I fill in \"#{team_size}\" for \"Maximum number of members per team\""
    step "I check \"assignment_availability_flag\""
    step "I click on \"Due dates\""
    step "I fill in \"2020/01/01 00:00:00 +0000\" for \"submit_deadline[due_at]\""
    step "I fill in \"2020/01/02 00:00:00 +0000\" for \"review_deadline[due_at]\""
    step "I fill in \"2020/01/03 00:00:00 +0000\" for \"reviewofreview_deadline[due_at]\""
    step "I select \"test_review\" from \"questionnaires[review]\""
    step "I select \"test_metareview\" from \"questionnaires[metareview]\""
    step "I press \"Save\""
  step "I should see \"#{assignment_name}\""
end

When /^I (create|join) a team named "([^"]*)" for the assignment "([^"]*)"$/ do |create_join, team_name,assignment_name|
  step "I follow \"Student_task\""
    step "I follow \"#{assignment_name}\""
    step "I follow \"Your team\""
	if (create_join == 'create')
      step "I fill in \"#{team_name}\" for \"team_name\""
      step "I press \"Create Team\""
	elsif (create_join == 'join')
	  step "I follow \"Accept\""
	end
  step "I should see \"Team Name: #{team_name}\""
end

When /^I invite the user "([^"]*)" to my team for the assignment "([^"]*)"$/ do |user_name, assignment_name|
  step "I follow \"Student_task\""
    step "I follow \"#{assignment_name}\""
    step "I follow \"Your team\""
    step "I fill in \"#{user_name}\" for \"user_name\""
	  step "I press \"Invite\""
  step "I should see \"#{user_name}\""
>>>>>>> 2013b6f4
end<|MERGE_RESOLUTION|>--- conflicted
+++ resolved
@@ -1,74 +1,3 @@
-<<<<<<< HEAD
-When /^I create a (public|private) assignment named "([^"]*)" using (no due date|review named "[^"]*")$/ do  |public_or_private,assignment_name,review_setting|  
-  use_review = false
-  review_name = ""
-  if review_setting =~ /^no due date$/
-    use_review = false
-  else
-    use_review = true
-    ((review_name,),) = review_setting.scan(/^review named \"([^"]*)\"$/)
-    Given "I have a public review named \"#{review_name}\""
-  end
-
-  When "I follow the \"Manage...\" link as an \"instructor\""
-    And "I follow \"Create Public Assignment\""
-	And "I fill in \"#{assignment_name}\" for \"Assignment name: \""
-    if use_review
-      And "I fill in \"2020-01-01 00:00:00\" for \"submit_deadline[due_at]\""
-      And "I fill in \"2020-01-02 00:00:00\" for \"review_deadline[due_at]\""
-	  And "I select \"#{review_name}\" from \"questionnaires[review]\""
-  end
-	And "I press \"Save assignment\""
-  Then "I should see \"#{assignment_name}\""
-end
-
-When /^I add user "([^"]*)" as a participant to assignment "([^"]*)"$/ do |user_name, assignment_name|  
-  When "I follow the \"Manage...\" link as an \"instructor\""
-    And "I follow \"Manage Assignments\""
-	And "I follow \"Add participants\""
-	And "I fill in \"#{user_name}\" for \"user_name\""
-	And "I press \"Add Participant\""
-  Then "I should see \"#{user_name}\""
-end
-
-When /^I create a (public|private) assignment named "([^"]*)" with max team size (\d+)$/ do  |public_or_private,assignment_name,team_size|  
-  Given "I have a public review named \"test_review\""
-    And "I have a public metareview named \"test_metareview\""
-  When "I follow the \"Manage...\" link as an \"instructor\""
-    And "I follow \"Create Public Assignment\""
-    And "I fill in \"#{assignment_name}\" for \"Assignment name: \""
-    And "I fill in \"2020-01-01 00:00:00\" for \"submit_deadline[due_at]\""
-    And "I fill in \"2020-01-02 00:00:00\" for \"review_deadline[due_at]\""
-    And "I fill in \"2020-01-03 00:00:00\" for \"reviewofreview_deadline[due_at]\""
-    And "I select \"test_review\" from \"questionnaires[review]\""
-    And "I select \"test_metareview\" from \"questionnaires[metareview]\""
-    And "I select \"Yes\" from \"teamselect\""
-    And "I fill in \"#{team_size}\" for \"assignment_team_count\""
-    And "I press \"Save assignment\""
-  Then "I should see \"#{assignment_name}\""
-end	
-
-When /^I (create|join) a team named "([^"]*)" for the assignment "([^"]*)"$/ do |create_join, team_name,assignment_name|
-  When "I follow \"Student_task\""
-    And "I follow \"#{assignment_name}\""
-    And "I follow \"Your team\""
-	if (create_join == 'create')
-      And "I fill in \"#{team_name}\" for \"team_name\""
-      And "I press \"Create Team\""
-	elsif (create_join == 'join')
-	  And "I follow \"Accept\""
-	end
-  Then "I should see \"Team Name: #{team_name}\""
-end
-
-When /^I invite the user "([^"]*)" to my team for the assignment "([^"]*)"$/ do |user_name, assignment_name|
-  When "I follow \"Student_task\""
-    And "I follow \"#{assignment_name}\""
-    And "I follow \"Your team\""
-    And "I fill in \"#{user_name}\" for \"user_name\""
-	  And "I press \"Invite\""
-  Then "I should see \"#{user_name}\""
-=======
 When /^I create a (public|private) assignment named "([^"]*)" using (no due date|review named "[^"]*")$/ do  |public_or_private,assignment_name,review_setting|  
   use_review = false
   review_name = ""
@@ -144,5 +73,4 @@
     step "I fill in \"#{user_name}\" for \"user_name\""
 	  step "I press \"Invite\""
   step "I should see \"#{user_name}\""
->>>>>>> 2013b6f4
 end