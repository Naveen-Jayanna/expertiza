//Javascript name: My Date Time Picker
//Date created: 16-Nov-2003 23:19
//Scripter: TengYong Ng
//Website: http://www.rainforestnet.com
//Copyright (c) 2003 TengYong Ng
//FileName: DateTimePicker.js
//Version: 0.8
//Contact: contact@rainforestnet.com
// Note: Permission given to use this script in ANY kind of applications if
//       header lines are left unchanged.
<<<<<<< HEAD

//Global variables
var winCal;
var dtToday=new Date();
var Cal;
var docCal;
var MonthName=["January", "February", "March", "April", "May", "June","July", 
	"August", "September", "October", "November", "December"];
var WeekDayName=["Sunday","Monday","Tuesday","Wednesday","Thursday","Friday","Saturday"];	
var exDateTime;//Existing Date and Time

//Configurable parameters
var cnTop="200";//top coordinate of calendar window.
var cnLeft="500";//left coordinate of calendar window
var WindowTitle ="DateTime Picker";//Date Time Picker title.
var WeekChar=2;//number of character for week day. if 2 then Mo,Tu,We. if 3 then Mon,Tue,Wed.
var CellWidth=20;//Width of day cell.
var DateSeparator="-";//Date Separator, you can change it to "/" if you want.
var TimeMode=24;//default TimeMode value. 12 or 24

var ShowLongMonth=true;//Show long month name in Calendar header. example: "January".
var ShowMonthYear=true;//Show Month and Year in Calendar header.
var MonthYearColor="#cc0033";//Font Color of Month and Year in Calendar header.
var WeekHeadColor="#0099CC";//Background Color in Week header.
var SundayColor="#6699FF";//Background color of Sunday.
var SaturdayColor="#CCCCFF";//Background color of Saturday.
var WeekDayColor="white";//Background color of weekdays.
var FontColor="blue";//color of font in Calendar day cell.
var TodayColor="#FFFF33";//Background color of today.
var SelDateColor="#FFFF99";//Backgrond color of selected date in textbox.
var YrSelColor="#cc0033";//color of font of Year selector.
var ThemeBg="";//Background image of Calendar window.
//end Configurable parameters
//end Global variable

function NewCal(pCtrl,pFormat,pShowTime,pTimeMode)
{
	Cal=new Calendar(dtToday);
	if ((pShowTime!=null) && (pShowTime))
	{
		Cal.ShowTime=true;
		if ((pTimeMode!=null) &&((pTimeMode=='12')||(pTimeMode=='24')))
		{
			TimeMode=pTimeMode;
		}		
	}	
	if (pCtrl!=null)
		Cal.Ctrl=pCtrl;
	if (pFormat!=null)
		Cal.Format=pFormat.toUpperCase();
	
	exDateTime=document.getElementById(pCtrl).value;
	if (exDateTime!="")//Parse Date String
	{
		var Sp1;//Index of Date Separator 1
		var Sp2;//Index of Date Separator 2 
		var tSp1;//Index of Time Separator 1
		var tSp1;//Index of Time Separator 2
		var strMonth;
		var strDate;
		var strYear;
		var intMonth;
		var YearPattern;
		var strHour;
		var strMinute;
		var strSecond;
		//parse month
		Sp1=exDateTime.indexOf(DateSeparator,0)
		Sp2=exDateTime.indexOf(DateSeparator,(parseInt(Sp1)+1));
		
		if ((Cal.Format.toUpperCase() == "DDMMYYYY") || (Cal.Format.toUpperCase()=="DDMMMYYYY"))
		{
			strMonth=exDateTime.substring(Sp1+1,Sp2);
			strDate=exDateTime.substring(0,Sp1);
		}
		else if ((Cal.Format.toUpperCase() == "MMDDYYYY") || (Cal.Format.toUpperCase()=="MMMDDYYYY"))
		{
			strMonth=exDateTime.substring(0,Sp1);
			strDate=exDateTime.substring(Sp1+1,Sp2);
		} 
		else if (Cal.Format.toUpperCase() == "YYYYMMDD")
		{   
		    strMonth = exDateTime.substring(Sp1+1,Sp2);
		    strDate = exDateTime.substring(Sp2+1);
		}
		if (isNaN(strMonth))
			intMonth=Cal.GetMonthIndex(strMonth);
		else
			intMonth=parseInt(strMonth,10)-1;	
		if ((parseInt(intMonth,10)>=0) && (parseInt(intMonth,10)<12))
			Cal.Month=intMonth;
		//end parse month
		//parse Date
		if ((parseInt(strDate,10)<=Cal.GetMonDays()) && (parseInt(strDate,10)>=1))
			Cal.Date=strDate;
		//end parse Date
		//parse year
		strYear=exDateTime.substring(Sp2+1,Sp2+5);
		YearPattern=/^\d{4}$/;
		if (YearPattern.test(strYear))
			Cal.Year=parseInt(strYear,10);
		//end parse year
		//parse time
		if (Cal.ShowTime==true)
		{
			tSp1=exDateTime.indexOf(":",0)
			tSp2=exDateTime.indexOf(":",(parseInt(tSp1)+1));
			strHour=exDateTime.substring(tSp1,(tSp1)-2);
			Cal.SetHour(strHour);
			strMinute=exDateTime.substring(tSp1+1,tSp2);
			Cal.SetMinute(strMinute);
			strSecond=exDateTime.substring(tSp2+1,tSp2+3);
			Cal.SetSecond(strSecond);
		}	
	}
	winCal=window.open("","DateTimePicker","toolbar=0,status=0,menubar=0,fullscreen=no,width=195,height=245,resizable=0,top="+cnTop+",left="+cnLeft);
	docCal=winCal.document;
	RenderCal();
}

function RenderCal()
{
	var vCalHeader;
	var vCalData;
	var vCalTime;
	var i;
	var j;
	var SelectStr;
	var vDayCount=0;
	var vFirstDay;

	docCal.open();
	docCal.writeln("<html><head><title>"+WindowTitle+"</title>");
	docCal.writeln("<script>var winMain=window.opener;</script>");
	docCal.writeln("</head><body background='"+ThemeBg+"' link="+FontColor+" vlink="+FontColor+"><form name='Calendar'>");

	vCalHeader="<table border=1 cellpadding=1 cellspacing=1 width='100%' align=\"center\" valign=\"top\">\n";
	//Month Selector
	vCalHeader+="<tr>\n<td colspan='7'><table border=0 width='100%' cellpadding=0 cellspacing=0><tr><td align='left'>\n";
	vCalHeader+="<select name=\"MonthSelector\" onChange=\"javascript:winMain.Cal.SwitchMth(this.selectedIndex);winMain.RenderCal();\">\n";
	for (i=0;i<12;i++)
	{
		if (i==Cal.Month)
			SelectStr="Selected";
		else
			SelectStr="";	
		vCalHeader+="<option "+SelectStr+" value >"+MonthName[i]+"\n";
	}
	vCalHeader+="</select></td>";
	//Year selector
	vCalHeader+="\n<td align='right'><a href=\"javascript:winMain.Cal.DecYear();winMain.RenderCal()\"><b><font color=\""+YrSelColor+"\"><</font></b></a><font face=\"Verdana\" color=\""+YrSelColor+"\" size=2><b> "+Cal.Year+" </b></font><a href=\"javascript:winMain.Cal.IncYear();winMain.RenderCal()\"><b><font color=\""+YrSelColor+"\">></font></b></a></td></tr></table></td>\n";	
	vCalHeader+="</tr>";
	//Calendar header shows Month and Year
	if (ShowMonthYear)
		vCalHeader+="<tr><td colspan='7'><font face='Verdana' size='2' align='center' color='"+MonthYearColor+"'><b>"+Cal.GetMonthName(ShowLongMonth)+" "+Cal.Year+"</b></font></td></tr>\n";
	//Week day header
	vCalHeader+="<tr bgcolor="+WeekHeadColor+">";
	for (i=0;i<7;i++)
	{
		vCalHeader+="<td align='center'><font face='Verdana' size='2'>"+WeekDayName[i].substr(0,WeekChar)+"</font></td>";
	}
	vCalHeader+="</tr>";	
	docCal.write(vCalHeader);
	
	//Calendar detail
	CalDate=new Date(Cal.Year,Cal.Month);
	CalDate.setDate(1);
	vFirstDay=CalDate.getDay();
	vCalData="<tr>";
	for (i=0;i<vFirstDay;i++)
	{
		vCalData=vCalData+GenCell();
		vDayCount=vDayCount+1;
	}
	for (j=1;j<=Cal.GetMonDays();j++)
	{
		var strCell;
		vDayCount=vDayCount+1;
		if ((j==dtToday.getDate())&&(Cal.Month==dtToday.getMonth())&&(Cal.Year==dtToday.getFullYear()))
			strCell=GenCell(j,true,TodayColor);//Highlight today's date
		else
		{
			if (j==Cal.Date)
			{
				strCell=GenCell(j,true,SelDateColor);
			}
			else
			{	 
				if (vDayCount%7==0)
					strCell=GenCell(j,false,SaturdayColor);
				else if ((vDayCount+6)%7==0)
					strCell=GenCell(j,false,SundayColor);
				else
					strCell=GenCell(j,null,WeekDayColor);
			}		
		}						
		vCalData=vCalData+strCell;

		if((vDayCount%7==0)&&(j<Cal.GetMonDays()))
		{
			vCalData=vCalData+"</tr>\n<tr>";
		}
	}
	docCal.writeln(vCalData);	
	//Time picker
	if (Cal.ShowTime)
	{
		var showHour;
		showHour=Cal.getShowHour();		
		vCalTime="<tr>\n<td colspan='7' align='center'>";
		vCalTime+="<input type='text' name='hour' maxlength=2 size=1 style=\"WIDTH: 22px\" value="+showHour+" onchange=\"javascript:winMain.Cal.SetHour(this.value)\">";
		vCalTime+=" : ";
		vCalTime+="<input type='text' name='minute' maxlength=2 size=1 style=\"WIDTH: 22px\" value="+Cal.Minutes+" onchange=\"javascript:winMain.Cal.SetMinute(this.value)\">";
		vCalTime+=" : ";
		vCalTime+="<input type='text' name='second' maxlength=2 size=1 style=\"WIDTH: 22px\" value="+Cal.Seconds+" onchange=\"javascript:winMain.Cal.SetSecond(this.value)\">";
		if (TimeMode==12)
		{
			var SelectAm =(parseInt(Cal.Hours,10)<12)? "Selected":"";
			var SelectPm =(parseInt(Cal.Hours,10)>=12)? "Selected":"";

			vCalTime+="<select name=\"ampm\" onchange=\"javascript:winMain.Cal.SetAmPm(this.options[this.selectedIndex].value);\">";
			vCalTime+="<option "+SelectAm+" value=\"AM\">AM</option>";
			vCalTime+="<option "+SelectPm+" value=\"PM\">PM<option>";
			vCalTime+="</select>";
		}	
		vCalTime+="\n</td>\n</tr>";
		docCal.write(vCalTime);
	}	
	//end time picker
	docCal.writeln("\n</table>");
	docCal.writeln("</form></body></html>");
	docCal.close();
}

function GenCell(pValue,pHighLight,pColor)//Generate table cell with value
{
	var PValue;
	var PCellStr;
	var vColor;
	var vHLstr1;//HighLight string
	var vHlstr2;
	var vTimeStr;
	
	if (pValue==null)
		PValue="";
	else
		PValue=pValue;
	
	if (pColor!=null)
		vColor="bgcolor=\""+pColor+"\"";
	else
		vColor="";	
	if ((pHighLight!=null)&&(pHighLight))
		{vHLstr1="color='red'><b>";vHLstr2="</b>";}
	else
		{vHLstr1=">";vHLstr2="";}	
	
	if (Cal.ShowTime)
	{
		vTimeStr="winMain.document.getElementById('"+Cal.Ctrl+"').value+=' '+"+"winMain.Cal.getShowHour()"+"+':'+"+"winMain.Cal.Minutes"+"+':'+"+"winMain.Cal.Seconds";
		if (TimeMode==12)
			vTimeStr+="+' '+winMain.Cal.AMorPM";
	}	
	else
		vTimeStr="";		
	PCellStr="<td "+vColor+" width="+CellWidth+" align='center'><font face='verdana' size='2'"+vHLstr1+"<a href=\"javascript:winMain.document.getElementById('"+Cal.Ctrl+"').value='"+Cal.FormatDate(PValue)+"';"+vTimeStr+";window.close();\">"+PValue+"</a>"+vHLstr2+"</font></td>";
	return PCellStr;
}

function Calendar(pDate,pCtrl)
{
	//Properties
	this.Date=pDate.getDate();//selected date
	this.Month=pDate.getMonth();//selected month number
	this.Year=pDate.getFullYear();//selected year in 4 digits
	this.Hours=pDate.getHours();	
	
	if (pDate.getMinutes()<10)
		this.Minutes="0"+pDate.getMinutes();
	else
		this.Minutes=pDate.getMinutes();
	
	if (pDate.getSeconds()<10)
		this.Seconds="0"+pDate.getSeconds();
	else		
		this.Seconds=pDate.getSeconds();
		
	this.MyWindow=winCal;
	this.Ctrl=pCtrl;
	this.Format="ddMMyyyy";
	this.Separator=DateSeparator;
	this.ShowTime=false;
	if (pDate.getHours()<12)
		this.AMorPM="AM";
	else
		this.AMorPM="PM";	
}

function GetMonthIndex(shortMonthName)
{
	for (i=0;i<12;i++)
	{
		if (MonthName[i].substring(0,3).toUpperCase()==shortMonthName.toUpperCase())
		{	return i;}
	}
}
Calendar.prototype.GetMonthIndex=GetMonthIndex;

function IncYear()
{	Cal.Year++;}
Calendar.prototype.IncYear=IncYear;

function DecYear()
{	Cal.Year--;}
Calendar.prototype.DecYear=DecYear;
	
function SwitchMth(intMth)
{	Cal.Month=intMth;}
Calendar.prototype.SwitchMth=SwitchMth;

function SetHour(intHour)
{	
	var MaxHour;
	var MinHour;
	if (TimeMode==24)
	{	MaxHour=23;MinHour=0}
	else if (TimeMode==12)
	{	MaxHour=12;MinHour=1}
	else
		alert("TimeMode can only be 12 or 24");		
	var HourExp=new RegExp("^\\d\\d$");
	if (HourExp.test(intHour) && (parseInt(intHour,10)<=MaxHour) && (parseInt(intHour,10)>=MinHour))
	{	
		if ((TimeMode==12) && (Cal.AMorPM=="PM"))
		{
			if (parseInt(intHour,10)==12)
				Cal.Hours=12;
			else	
				Cal.Hours=parseInt(intHour,10)+12;
		}	
		else if ((TimeMode==12) && (Cal.AMorPM=="AM"))
		{
			if (intHour==12)
				intHour-=12;
			Cal.Hours=parseInt(intHour,10);
		}
		else if (TimeMode==24)
			Cal.Hours=parseInt(intHour,10);	
	}
}
Calendar.prototype.SetHour=SetHour;

function SetMinute(intMin)
{
	var MinExp=new RegExp("^\\d\\d$");
	if (MinExp.test(intMin) && (intMin<60))
		Cal.Minutes=intMin;
}
Calendar.prototype.SetMinute=SetMinute;

function SetSecond(intSec)
{	
	var SecExp=new RegExp("^\\d\\d$");
	if (SecExp.test(intSec) && (intSec<60))
		Cal.Seconds=intSec;
}
Calendar.prototype.SetSecond=SetSecond;

function SetAmPm(pvalue)
{
	this.AMorPM=pvalue;
	if (pvalue=="PM")
	{
		this.Hours=(parseInt(this.Hours,10))+12;
		if (this.Hours==24)
			this.Hours=12;
	}	
	else if (pvalue=="AM")
		this.Hours-=12;	
}
Calendar.prototype.SetAmPm=SetAmPm;

function getShowHour()
{
	var finalHour;
    if (TimeMode==12)
    {
    	if (parseInt(this.Hours,10)==0)
		{
			this.AMorPM="AM";
			finalHour=parseInt(this.Hours,10)+12;	
		}
		else if (parseInt(this.Hours,10)==12)
		{
			this.AMorPM="PM";
			finalHour=12;
		}		
		else if (this.Hours>12)
		{
			this.AMorPM="PM";
			if ((this.Hours-12)<10)
				finalHour="0"+((parseInt(this.Hours,10))-12);
			else
				finalHour=parseInt(this.Hours,10)-12;	
		}
		else
		{
			this.AMorPM="AM";
			if (this.Hours<10)
				finalHour="0"+parseInt(this.Hours,10);
			else
				finalHour=this.Hours;	
		}
	}
	else if (TimeMode==24)
	{
		if (this.Hours<10)
			finalHour="0"+parseInt(this.Hours,10);
		else	
			finalHour=this.Hours;
	}	
	return finalHour;	
}				
Calendar.prototype.getShowHour=getShowHour;		

function GetMonthName(IsLong)
{
	var Month=MonthName[this.Month];
	if (IsLong)
		return Month;
	else
		return Month.substr(0,3);
}
Calendar.prototype.GetMonthName=GetMonthName;

function GetMonDays()//Get number of days in a month
{
	var DaysInMonth=[31, 28, 31, 30, 31, 30, 31, 31, 30, 31, 30, 31];
	if (this.IsLeapYear())
	{
		DaysInMonth[1]=29;
	}	
	return DaysInMonth[this.Month];	
}
Calendar.prototype.GetMonDays=GetMonDays;

function IsLeapYear()
{
	if ((this.Year%4)==0)
	{
		if ((this.Year%100==0) && (this.Year%400)!=0)
		{
			return false;
		}
		else
		{
			return true;
		}
	}
	else
	{
		return false;
	}
}
Calendar.prototype.IsLeapYear=IsLeapYear;

function FormatDate(pDate)
{
	if(this.Month+1<10)	{
		var month='0'+ (this.Month+1);
	} else {
		var month = (this.Month+1);
	}
		
	if(pDate<10)
	{
		pDate='0'+pDate;
	}
	if (this.Format.toUpperCase()=="DDMMYYYY")
		return (pDate+DateSeparator+month+DateSeparator+this.Year);
	else if (this.Format.toUpperCase()=="DDMMMYYYY")
		return (pDate+DateSeparator+this.GetMonthName(false)+DateSeparator+this.Year);
	else if (this.Format.toUpperCase()=="MMDDYYYY")
		return (month+DateSeparator+pDate+DateSeparator+this.Year);
	else if (this.Format.toUpperCase()=="YYYYMMDD")
		return (this.Year+DateSeparator+month+DateSeparator+pDate);
	else if (this.Format.toUpperCase()=="MMMDDYYYY")
		return (this.GetMonthName(false)+DateSeparator+pDate+DateSeparator+this.Year);			
}
=======

//Global variables
var winCal;
var dtToday=new Date();
var Cal;
var docCal;
var MonthName=["January", "February", "March", "April", "May", "June","July", 
	"August", "September", "October", "November", "December"];
var WeekDayName=["Sunday","Monday","Tuesday","Wednesday","Thursday","Friday","Saturday"];	
var exDateTime;//Existing Date and Time

//Configurable parameters
var cnTop="200";//top coordinate of calendar window.
var cnLeft="500";//left coordinate of calendar window
var WindowTitle ="DateTime Picker";//Date Time Picker title.
var WeekChar=2;//number of character for week day. if 2 then Mo,Tu,We. if 3 then Mon,Tue,Wed.
var CellWidth=20;//Width of day cell.
var DateSeparator="-";//Date Separator, you can change it to "/" if you want.
var TimeMode=24;//default TimeMode value. 12 or 24

var ShowLongMonth=true;//Show long month name in Calendar header. example: "January".
var ShowMonthYear=true;//Show Month and Year in Calendar header.
var MonthYearColor="#cc0033";//Font Color of Month and Year in Calendar header.
var WeekHeadColor="#0099CC";//Background Color in Week header.
var SundayColor="#6699FF";//Background color of Sunday.
var SaturdayColor="#CCCCFF";//Background color of Saturday.
var WeekDayColor="white";//Background color of weekdays.
var FontColor="blue";//color of font in Calendar day cell.
var TodayColor="#FFFF33";//Background color of today.
var SelDateColor="#FFFF99";//Backgrond color of selected date in textbox.
var YrSelColor="#cc0033";//color of font of Year selector.
var ThemeBg="";//Background image of Calendar window.
//end Configurable parameters
//end Global variable

function NewCal(pCtrl,pFormat,pShowTime,pTimeMode)
{
	Cal=new Calendar(dtToday);
	if ((pShowTime!=null) && (pShowTime))
	{
		Cal.ShowTime=true;
		if ((pTimeMode!=null) &&((pTimeMode=='12')||(pTimeMode=='24')))
		{
			TimeMode=pTimeMode;
		}		
	}	
	if (pCtrl!=null)
		Cal.Ctrl=pCtrl;
	if (pFormat!=null)
		Cal.Format=pFormat.toUpperCase();
	
	exDateTime=document.getElementById(pCtrl).value;
	if (exDateTime!="")//Parse Date String
	{
		var Sp1;//Index of Date Separator 1
		var Sp2;//Index of Date Separator 2 
		var tSp1;//Index of Time Separator 1
		var tSp1;//Index of Time Separator 2
		var strMonth;
		var strDate;
		var strYear;
		var intMonth;
		var YearPattern;
		var strHour;
		var strMinute;
		var strSecond;
		//parse month
		Sp1=exDateTime.indexOf(DateSeparator,0)
		Sp2=exDateTime.indexOf(DateSeparator,(parseInt(Sp1)+1));
		
		if ((Cal.Format.toUpperCase() == "DDMMYYYY") || (Cal.Format.toUpperCase()=="DDMMMYYYY"))
		{
			strMonth=exDateTime.substring(Sp1+1,Sp2);
			strDate=exDateTime.substring(0,Sp1);
		}
		else if ((Cal.Format.toUpperCase() == "MMDDYYYY") || (Cal.Format.toUpperCase()=="MMMDDYYYY"))
		{
			strMonth=exDateTime.substring(0,Sp1);
			strDate=exDateTime.substring(Sp1+1,Sp2);
		} 
		else if (Cal.Format.toUpperCase() == "YYYYMMDD")
		{   
		    strMonth = exDateTime.substring(Sp1+1,Sp2);
		    strDate = exDateTime.substring(Sp2+1);
		}
		if (isNaN(strMonth))
			intMonth=Cal.GetMonthIndex(strMonth);
		else
			intMonth=parseInt(strMonth,10)-1;	
		if ((parseInt(intMonth,10)>=0) && (parseInt(intMonth,10)<12))
			Cal.Month=intMonth;
		//end parse month
		//parse Date
		if ((parseInt(strDate,10)<=Cal.GetMonDays()) && (parseInt(strDate,10)>=1))
			Cal.Date=strDate;
		//end parse Date
		//parse year
		strYear=exDateTime.substring(Sp2+1,Sp2+5);
		YearPattern=/^\d{4}$/;
		if (YearPattern.test(strYear))
			Cal.Year=parseInt(strYear,10);
		//end parse year
		//parse time
		if (Cal.ShowTime==true)
		{
			tSp1=exDateTime.indexOf(":",0)
			tSp2=exDateTime.indexOf(":",(parseInt(tSp1)+1));
			strHour=exDateTime.substring(tSp1,(tSp1)-2);
			Cal.SetHour(strHour);
			strMinute=exDateTime.substring(tSp1+1,tSp2);
			Cal.SetMinute(strMinute);
			strSecond=exDateTime.substring(tSp2+1,tSp2+3);
			Cal.SetSecond(strSecond);
		}	
	}
	winCal=window.open("","DateTimePicker","toolbar=0,status=0,menubar=0,fullscreen=no,width=195,height=245,resizable=0,top="+cnTop+",left="+cnLeft);
	docCal=winCal.document;
	RenderCal();
}

function RenderCal()
{
	var vCalHeader;
	var vCalData;
	var vCalTime;
	var i;
	var j;
	var SelectStr;
	var vDayCount=0;
	var vFirstDay;

	docCal.open();
	docCal.writeln("<html><head><title>"+WindowTitle+"</title>");
	docCal.writeln("<script>var winMain=window.opener;</script>");
	docCal.writeln("</head><body background='"+ThemeBg+"' link="+FontColor+" vlink="+FontColor+"><form name='Calendar'>");

	vCalHeader="<table border=1 cellpadding=1 cellspacing=1 width='100%' align=\"center\" valign=\"top\">\n";
	//Month Selector
	vCalHeader+="<tr>\n<td colspan='7'><table border=0 width='100%' cellpadding=0 cellspacing=0><tr><td align='left'>\n";
	vCalHeader+="<select name=\"MonthSelector\" onChange=\"javascript:winMain.Cal.SwitchMth(this.selectedIndex);winMain.RenderCal();\">\n";
	for (i=0;i<12;i++)
	{
		if (i==Cal.Month)
			SelectStr="Selected";
		else
			SelectStr="";	
		vCalHeader+="<option "+SelectStr+" value >"+MonthName[i]+"\n";
	}
	vCalHeader+="</select></td>";
	//Year selector
	vCalHeader+="\n<td align='right'><a href=\"javascript:winMain.Cal.DecYear();winMain.RenderCal()\"><b><font color=\""+YrSelColor+"\"><</font></b></a><font face=\"Verdana\" color=\""+YrSelColor+"\" size=2><b> "+Cal.Year+" </b></font><a href=\"javascript:winMain.Cal.IncYear();winMain.RenderCal()\"><b><font color=\""+YrSelColor+"\">></font></b></a></td></tr></table></td>\n";	
	vCalHeader+="</tr>";
	//Calendar header shows Month and Year
	if (ShowMonthYear)
		vCalHeader+="<tr><td colspan='7'><font face='Verdana' size='2' align='center' color='"+MonthYearColor+"'><b>"+Cal.GetMonthName(ShowLongMonth)+" "+Cal.Year+"</b></font></td></tr>\n";
	//Week day header
	vCalHeader+="<tr bgcolor="+WeekHeadColor+">";
	for (i=0;i<7;i++)
	{
		vCalHeader+="<td align='center'><font face='Verdana' size='2'>"+WeekDayName[i].substr(0,WeekChar)+"</font></td>";
	}
	vCalHeader+="</tr>";	
	docCal.write(vCalHeader);
	
	//Calendar detail
	CalDate=new Date(Cal.Year,Cal.Month);
	CalDate.setDate(1);
	vFirstDay=CalDate.getDay();
	vCalData="<tr>";
	for (i=0;i<vFirstDay;i++)
	{
		vCalData=vCalData+GenCell();
		vDayCount=vDayCount+1;
	}
	for (j=1;j<=Cal.GetMonDays();j++)
	{
		var strCell;
		vDayCount=vDayCount+1;
		if ((j==dtToday.getDate())&&(Cal.Month==dtToday.getMonth())&&(Cal.Year==dtToday.getFullYear()))
			strCell=GenCell(j,true,TodayColor);//Highlight today's date
		else
		{
			if (j==Cal.Date)
			{
				strCell=GenCell(j,true,SelDateColor);
			}
			else
			{	 
				if (vDayCount%7==0)
					strCell=GenCell(j,false,SaturdayColor);
				else if ((vDayCount+6)%7==0)
					strCell=GenCell(j,false,SundayColor);
				else
					strCell=GenCell(j,null,WeekDayColor);
			}		
		}						
		vCalData=vCalData+strCell;

		if((vDayCount%7==0)&&(j<Cal.GetMonDays()))
		{
			vCalData=vCalData+"</tr>\n<tr>";
		}
	}
	docCal.writeln(vCalData);	
	//Time picker
	if (Cal.ShowTime)
	{
		var showHour;
		showHour=Cal.getShowHour();		
		vCalTime="<tr>\n<td colspan='7' align='center'>";
		vCalTime+="<input type='text' name='hour' maxlength=2 size=1 style=\"WIDTH: 22px\" value="+showHour+" onchange=\"javascript:winMain.Cal.SetHour(this.value)\">";
		vCalTime+=" : ";
		vCalTime+="<input type='text' name='minute' maxlength=2 size=1 style=\"WIDTH: 22px\" value="+Cal.Minutes+" onchange=\"javascript:winMain.Cal.SetMinute(this.value)\">";
		vCalTime+=" : ";
		vCalTime+="<input type='text' name='second' maxlength=2 size=1 style=\"WIDTH: 22px\" value="+Cal.Seconds+" onchange=\"javascript:winMain.Cal.SetSecond(this.value)\">";
		if (TimeMode==12)
		{
			var SelectAm =(parseInt(Cal.Hours,10)<12)? "Selected":"";
			var SelectPm =(parseInt(Cal.Hours,10)>=12)? "Selected":"";

			vCalTime+="<select name=\"ampm\" onchange=\"javascript:winMain.Cal.SetAmPm(this.options[this.selectedIndex].value);\">";
			vCalTime+="<option "+SelectAm+" value=\"AM\">AM</option>";
			vCalTime+="<option "+SelectPm+" value=\"PM\">PM<option>";
			vCalTime+="</select>";
		}	
		vCalTime+="\n</td>\n</tr>";
		docCal.write(vCalTime);
	}	
	//end time picker
	docCal.writeln("\n</table>");
	docCal.writeln("</form></body></html>");
	docCal.close();
}

function GenCell(pValue,pHighLight,pColor)//Generate table cell with value
{
	var PValue;
	var PCellStr;
	var vColor;
	var vHLstr1;//HighLight string
	var vHlstr2;
	var vTimeStr;
	
	if (pValue==null)
		PValue="";
	else
		PValue=pValue;
	
	if (pColor!=null)
		vColor="bgcolor=\""+pColor+"\"";
	else
		vColor="";	
	if ((pHighLight!=null)&&(pHighLight))
		{vHLstr1="color='red'><b>";vHLstr2="</b>";}
	else
		{vHLstr1=">";vHLstr2="";}	
	
	if (Cal.ShowTime)
	{
		vTimeStr="winMain.document.getElementById('"+Cal.Ctrl+"').value+=' '+"+"winMain.Cal.getShowHour()"+"+':'+"+"winMain.Cal.Minutes"+"+':'+"+"winMain.Cal.Seconds";
		if (TimeMode==12)
			vTimeStr+="+' '+winMain.Cal.AMorPM";
	}	
	else
		vTimeStr="";		
	PCellStr="<td "+vColor+" width="+CellWidth+" align='center'><font face='verdana' size='2'"+vHLstr1+"<a href=\"javascript:winMain.document.getElementById('"+Cal.Ctrl+"').value='"+Cal.FormatDate(PValue)+"';"+vTimeStr+";window.close();\">"+PValue+"</a>"+vHLstr2+"</font></td>";
	return PCellStr;
}

function Calendar(pDate,pCtrl)
{
	//Properties
	this.Date=pDate.getDate();//selected date
	this.Month=pDate.getMonth();//selected month number
	this.Year=pDate.getFullYear();//selected year in 4 digits
	this.Hours=pDate.getHours();	
	
	if (pDate.getMinutes()<10)
		this.Minutes="0"+pDate.getMinutes();
	else
		this.Minutes=pDate.getMinutes();
	
	if (pDate.getSeconds()<10)
		this.Seconds="0"+pDate.getSeconds();
	else		
		this.Seconds=pDate.getSeconds();
		
	this.MyWindow=winCal;
	this.Ctrl=pCtrl;
	this.Format="ddMMyyyy";
	this.Separator=DateSeparator;
	this.ShowTime=false;
	if (pDate.getHours()<12)
		this.AMorPM="AM";
	else
		this.AMorPM="PM";	
}

function GetMonthIndex(shortMonthName)
{
	for (i=0;i<12;i++)
	{
		if (MonthName[i].substring(0,3).toUpperCase()==shortMonthName.toUpperCase())
		{	return i;}
	}
}
Calendar.prototype.GetMonthIndex=GetMonthIndex;

function IncYear()
{	Cal.Year++;}
Calendar.prototype.IncYear=IncYear;

function DecYear()
{	Cal.Year--;}
Calendar.prototype.DecYear=DecYear;
	
function SwitchMth(intMth)
{	Cal.Month=intMth;}
Calendar.prototype.SwitchMth=SwitchMth;

function SetHour(intHour)
{	
	var MaxHour;
	var MinHour;
	if (TimeMode==24)
	{	MaxHour=23;MinHour=0}
	else if (TimeMode==12)
	{	MaxHour=12;MinHour=1}
	else
		alert("TimeMode can only be 12 or 24");		
	var HourExp=new RegExp("^\\d\\d$");
	if (HourExp.test(intHour) && (parseInt(intHour,10)<=MaxHour) && (parseInt(intHour,10)>=MinHour))
	{	
		if ((TimeMode==12) && (Cal.AMorPM=="PM"))
		{
			if (parseInt(intHour,10)==12)
				Cal.Hours=12;
			else	
				Cal.Hours=parseInt(intHour,10)+12;
		}	
		else if ((TimeMode==12) && (Cal.AMorPM=="AM"))
		{
			if (intHour==12)
				intHour-=12;
			Cal.Hours=parseInt(intHour,10);
		}
		else if (TimeMode==24)
			Cal.Hours=parseInt(intHour,10);	
	}
}
Calendar.prototype.SetHour=SetHour;

function SetMinute(intMin)
{
	var MinExp=new RegExp("^\\d\\d$");
	if (MinExp.test(intMin) && (intMin<60))
		Cal.Minutes=intMin;
}
Calendar.prototype.SetMinute=SetMinute;

function SetSecond(intSec)
{	
	var SecExp=new RegExp("^\\d\\d$");
	if (SecExp.test(intSec) && (intSec<60))
		Cal.Seconds=intSec;
}
Calendar.prototype.SetSecond=SetSecond;

function SetAmPm(pvalue)
{
	this.AMorPM=pvalue;
	if (pvalue=="PM")
	{
		this.Hours=(parseInt(this.Hours,10))+12;
		if (this.Hours==24)
			this.Hours=12;
	}	
	else if (pvalue=="AM")
		this.Hours-=12;	
}
Calendar.prototype.SetAmPm=SetAmPm;

function getShowHour()
{
	var finalHour;
    if (TimeMode==12)
    {
    	if (parseInt(this.Hours,10)==0)
		{
			this.AMorPM="AM";
			finalHour=parseInt(this.Hours,10)+12;	
		}
		else if (parseInt(this.Hours,10)==12)
		{
			this.AMorPM="PM";
			finalHour=12;
		}		
		else if (this.Hours>12)
		{
			this.AMorPM="PM";
			if ((this.Hours-12)<10)
				finalHour="0"+((parseInt(this.Hours,10))-12);
			else
				finalHour=parseInt(this.Hours,10)-12;	
		}
		else
		{
			this.AMorPM="AM";
			if (this.Hours<10)
				finalHour="0"+parseInt(this.Hours,10);
			else
				finalHour=this.Hours;	
		}
	}
	else if (TimeMode==24)
	{
		if (this.Hours<10)
			finalHour="0"+parseInt(this.Hours,10);
		else	
			finalHour=this.Hours;
	}	
	return finalHour;	
}				
Calendar.prototype.getShowHour=getShowHour;		

function GetMonthName(IsLong)
{
	var Month=MonthName[this.Month];
	if (IsLong)
		return Month;
	else
		return Month.substr(0,3);
}
Calendar.prototype.GetMonthName=GetMonthName;

function GetMonDays()//Get number of days in a month
{
	var DaysInMonth=[31, 28, 31, 30, 31, 30, 31, 31, 30, 31, 30, 31];
	if (this.IsLeapYear())
	{
		DaysInMonth[1]=29;
	}	
	return DaysInMonth[this.Month];	
}
Calendar.prototype.GetMonDays=GetMonDays;

function IsLeapYear()
{
	if ((this.Year%4)==0)
	{
		if ((this.Year%100==0) && (this.Year%400)!=0)
		{
			return false;
		}
		else
		{
			return true;
		}
	}
	else
	{
		return false;
	}
}
Calendar.prototype.IsLeapYear=IsLeapYear;

function FormatDate(pDate)
{
	if(this.Month+1<10)	{
		var month='0'+ (this.Month+1);
	} else {
		var month = (this.Month+1);
	}
		
	if(pDate<10)
	{
		pDate='0'+pDate;
	}
	if (this.Format.toUpperCase()=="DDMMYYYY")
		return (pDate+DateSeparator+month+DateSeparator+this.Year);
	else if (this.Format.toUpperCase()=="DDMMMYYYY")
		return (pDate+DateSeparator+this.GetMonthName(false)+DateSeparator+this.Year);
	else if (this.Format.toUpperCase()=="MMDDYYYY")
		return (month+DateSeparator+pDate+DateSeparator+this.Year);
	else if (this.Format.toUpperCase()=="YYYYMMDD")
		return (this.Year+DateSeparator+month+DateSeparator+pDate);
	else if (this.Format.toUpperCase()=="MMMDDYYYY")
		return (this.GetMonthName(false)+DateSeparator+pDate+DateSeparator+this.Year);
    else if (this.Format == "javascript_toUTCString")
        return (this.toUTCString());
}
>>>>>>> 2013b6f4
Calendar.prototype.FormatDate=FormatDate;	<|MERGE_RESOLUTION|>--- conflicted
+++ resolved
@@ -8,7 +8,6 @@
 //Contact: contact@rainforestnet.com
 // Note: Permission given to use this script in ANY kind of applications if
 //       header lines are left unchanged.
-<<<<<<< HEAD
 
 //Global variables
 var winCal;
@@ -496,499 +495,8 @@
 	else if (this.Format.toUpperCase()=="YYYYMMDD")
 		return (this.Year+DateSeparator+month+DateSeparator+pDate);
 	else if (this.Format.toUpperCase()=="MMMDDYYYY")
-		return (this.GetMonthName(false)+DateSeparator+pDate+DateSeparator+this.Year);			
-}
-=======
-
-//Global variables
-var winCal;
-var dtToday=new Date();
-var Cal;
-var docCal;
-var MonthName=["January", "February", "March", "April", "May", "June","July", 
-	"August", "September", "October", "November", "December"];
-var WeekDayName=["Sunday","Monday","Tuesday","Wednesday","Thursday","Friday","Saturday"];	
-var exDateTime;//Existing Date and Time
-
-//Configurable parameters
-var cnTop="200";//top coordinate of calendar window.
-var cnLeft="500";//left coordinate of calendar window
-var WindowTitle ="DateTime Picker";//Date Time Picker title.
-var WeekChar=2;//number of character for week day. if 2 then Mo,Tu,We. if 3 then Mon,Tue,Wed.
-var CellWidth=20;//Width of day cell.
-var DateSeparator="-";//Date Separator, you can change it to "/" if you want.
-var TimeMode=24;//default TimeMode value. 12 or 24
-
-var ShowLongMonth=true;//Show long month name in Calendar header. example: "January".
-var ShowMonthYear=true;//Show Month and Year in Calendar header.
-var MonthYearColor="#cc0033";//Font Color of Month and Year in Calendar header.
-var WeekHeadColor="#0099CC";//Background Color in Week header.
-var SundayColor="#6699FF";//Background color of Sunday.
-var SaturdayColor="#CCCCFF";//Background color of Saturday.
-var WeekDayColor="white";//Background color of weekdays.
-var FontColor="blue";//color of font in Calendar day cell.
-var TodayColor="#FFFF33";//Background color of today.
-var SelDateColor="#FFFF99";//Backgrond color of selected date in textbox.
-var YrSelColor="#cc0033";//color of font of Year selector.
-var ThemeBg="";//Background image of Calendar window.
-//end Configurable parameters
-//end Global variable
-
-function NewCal(pCtrl,pFormat,pShowTime,pTimeMode)
-{
-	Cal=new Calendar(dtToday);
-	if ((pShowTime!=null) && (pShowTime))
-	{
-		Cal.ShowTime=true;
-		if ((pTimeMode!=null) &&((pTimeMode=='12')||(pTimeMode=='24')))
-		{
-			TimeMode=pTimeMode;
-		}		
-	}	
-	if (pCtrl!=null)
-		Cal.Ctrl=pCtrl;
-	if (pFormat!=null)
-		Cal.Format=pFormat.toUpperCase();
-	
-	exDateTime=document.getElementById(pCtrl).value;
-	if (exDateTime!="")//Parse Date String
-	{
-		var Sp1;//Index of Date Separator 1
-		var Sp2;//Index of Date Separator 2 
-		var tSp1;//Index of Time Separator 1
-		var tSp1;//Index of Time Separator 2
-		var strMonth;
-		var strDate;
-		var strYear;
-		var intMonth;
-		var YearPattern;
-		var strHour;
-		var strMinute;
-		var strSecond;
-		//parse month
-		Sp1=exDateTime.indexOf(DateSeparator,0)
-		Sp2=exDateTime.indexOf(DateSeparator,(parseInt(Sp1)+1));
-		
-		if ((Cal.Format.toUpperCase() == "DDMMYYYY") || (Cal.Format.toUpperCase()=="DDMMMYYYY"))
-		{
-			strMonth=exDateTime.substring(Sp1+1,Sp2);
-			strDate=exDateTime.substring(0,Sp1);
-		}
-		else if ((Cal.Format.toUpperCase() == "MMDDYYYY") || (Cal.Format.toUpperCase()=="MMMDDYYYY"))
-		{
-			strMonth=exDateTime.substring(0,Sp1);
-			strDate=exDateTime.substring(Sp1+1,Sp2);
-		} 
-		else if (Cal.Format.toUpperCase() == "YYYYMMDD")
-		{   
-		    strMonth = exDateTime.substring(Sp1+1,Sp2);
-		    strDate = exDateTime.substring(Sp2+1);
-		}
-		if (isNaN(strMonth))
-			intMonth=Cal.GetMonthIndex(strMonth);
-		else
-			intMonth=parseInt(strMonth,10)-1;	
-		if ((parseInt(intMonth,10)>=0) && (parseInt(intMonth,10)<12))
-			Cal.Month=intMonth;
-		//end parse month
-		//parse Date
-		if ((parseInt(strDate,10)<=Cal.GetMonDays()) && (parseInt(strDate,10)>=1))
-			Cal.Date=strDate;
-		//end parse Date
-		//parse year
-		strYear=exDateTime.substring(Sp2+1,Sp2+5);
-		YearPattern=/^\d{4}$/;
-		if (YearPattern.test(strYear))
-			Cal.Year=parseInt(strYear,10);
-		//end parse year
-		//parse time
-		if (Cal.ShowTime==true)
-		{
-			tSp1=exDateTime.indexOf(":",0)
-			tSp2=exDateTime.indexOf(":",(parseInt(tSp1)+1));
-			strHour=exDateTime.substring(tSp1,(tSp1)-2);
-			Cal.SetHour(strHour);
-			strMinute=exDateTime.substring(tSp1+1,tSp2);
-			Cal.SetMinute(strMinute);
-			strSecond=exDateTime.substring(tSp2+1,tSp2+3);
-			Cal.SetSecond(strSecond);
-		}	
-	}
-	winCal=window.open("","DateTimePicker","toolbar=0,status=0,menubar=0,fullscreen=no,width=195,height=245,resizable=0,top="+cnTop+",left="+cnLeft);
-	docCal=winCal.document;
-	RenderCal();
-}
-
-function RenderCal()
-{
-	var vCalHeader;
-	var vCalData;
-	var vCalTime;
-	var i;
-	var j;
-	var SelectStr;
-	var vDayCount=0;
-	var vFirstDay;
-
-	docCal.open();
-	docCal.writeln("<html><head><title>"+WindowTitle+"</title>");
-	docCal.writeln("<script>var winMain=window.opener;</script>");
-	docCal.writeln("</head><body background='"+ThemeBg+"' link="+FontColor+" vlink="+FontColor+"><form name='Calendar'>");
-
-	vCalHeader="<table border=1 cellpadding=1 cellspacing=1 width='100%' align=\"center\" valign=\"top\">\n";
-	//Month Selector
-	vCalHeader+="<tr>\n<td colspan='7'><table border=0 width='100%' cellpadding=0 cellspacing=0><tr><td align='left'>\n";
-	vCalHeader+="<select name=\"MonthSelector\" onChange=\"javascript:winMain.Cal.SwitchMth(this.selectedIndex);winMain.RenderCal();\">\n";
-	for (i=0;i<12;i++)
-	{
-		if (i==Cal.Month)
-			SelectStr="Selected";
-		else
-			SelectStr="";	
-		vCalHeader+="<option "+SelectStr+" value >"+MonthName[i]+"\n";
-	}
-	vCalHeader+="</select></td>";
-	//Year selector
-	vCalHeader+="\n<td align='right'><a href=\"javascript:winMain.Cal.DecYear();winMain.RenderCal()\"><b><font color=\""+YrSelColor+"\"><</font></b></a><font face=\"Verdana\" color=\""+YrSelColor+"\" size=2><b> "+Cal.Year+" </b></font><a href=\"javascript:winMain.Cal.IncYear();winMain.RenderCal()\"><b><font color=\""+YrSelColor+"\">></font></b></a></td></tr></table></td>\n";	
-	vCalHeader+="</tr>";
-	//Calendar header shows Month and Year
-	if (ShowMonthYear)
-		vCalHeader+="<tr><td colspan='7'><font face='Verdana' size='2' align='center' color='"+MonthYearColor+"'><b>"+Cal.GetMonthName(ShowLongMonth)+" "+Cal.Year+"</b></font></td></tr>\n";
-	//Week day header
-	vCalHeader+="<tr bgcolor="+WeekHeadColor+">";
-	for (i=0;i<7;i++)
-	{
-		vCalHeader+="<td align='center'><font face='Verdana' size='2'>"+WeekDayName[i].substr(0,WeekChar)+"</font></td>";
-	}
-	vCalHeader+="</tr>";	
-	docCal.write(vCalHeader);
-	
-	//Calendar detail
-	CalDate=new Date(Cal.Year,Cal.Month);
-	CalDate.setDate(1);
-	vFirstDay=CalDate.getDay();
-	vCalData="<tr>";
-	for (i=0;i<vFirstDay;i++)
-	{
-		vCalData=vCalData+GenCell();
-		vDayCount=vDayCount+1;
-	}
-	for (j=1;j<=Cal.GetMonDays();j++)
-	{
-		var strCell;
-		vDayCount=vDayCount+1;
-		if ((j==dtToday.getDate())&&(Cal.Month==dtToday.getMonth())&&(Cal.Year==dtToday.getFullYear()))
-			strCell=GenCell(j,true,TodayColor);//Highlight today's date
-		else
-		{
-			if (j==Cal.Date)
-			{
-				strCell=GenCell(j,true,SelDateColor);
-			}
-			else
-			{	 
-				if (vDayCount%7==0)
-					strCell=GenCell(j,false,SaturdayColor);
-				else if ((vDayCount+6)%7==0)
-					strCell=GenCell(j,false,SundayColor);
-				else
-					strCell=GenCell(j,null,WeekDayColor);
-			}		
-		}						
-		vCalData=vCalData+strCell;
-
-		if((vDayCount%7==0)&&(j<Cal.GetMonDays()))
-		{
-			vCalData=vCalData+"</tr>\n<tr>";
-		}
-	}
-	docCal.writeln(vCalData);	
-	//Time picker
-	if (Cal.ShowTime)
-	{
-		var showHour;
-		showHour=Cal.getShowHour();		
-		vCalTime="<tr>\n<td colspan='7' align='center'>";
-		vCalTime+="<input type='text' name='hour' maxlength=2 size=1 style=\"WIDTH: 22px\" value="+showHour+" onchange=\"javascript:winMain.Cal.SetHour(this.value)\">";
-		vCalTime+=" : ";
-		vCalTime+="<input type='text' name='minute' maxlength=2 size=1 style=\"WIDTH: 22px\" value="+Cal.Minutes+" onchange=\"javascript:winMain.Cal.SetMinute(this.value)\">";
-		vCalTime+=" : ";
-		vCalTime+="<input type='text' name='second' maxlength=2 size=1 style=\"WIDTH: 22px\" value="+Cal.Seconds+" onchange=\"javascript:winMain.Cal.SetSecond(this.value)\">";
-		if (TimeMode==12)
-		{
-			var SelectAm =(parseInt(Cal.Hours,10)<12)? "Selected":"";
-			var SelectPm =(parseInt(Cal.Hours,10)>=12)? "Selected":"";
-
-			vCalTime+="<select name=\"ampm\" onchange=\"javascript:winMain.Cal.SetAmPm(this.options[this.selectedIndex].value);\">";
-			vCalTime+="<option "+SelectAm+" value=\"AM\">AM</option>";
-			vCalTime+="<option "+SelectPm+" value=\"PM\">PM<option>";
-			vCalTime+="</select>";
-		}	
-		vCalTime+="\n</td>\n</tr>";
-		docCal.write(vCalTime);
-	}	
-	//end time picker
-	docCal.writeln("\n</table>");
-	docCal.writeln("</form></body></html>");
-	docCal.close();
-}
-
-function GenCell(pValue,pHighLight,pColor)//Generate table cell with value
-{
-	var PValue;
-	var PCellStr;
-	var vColor;
-	var vHLstr1;//HighLight string
-	var vHlstr2;
-	var vTimeStr;
-	
-	if (pValue==null)
-		PValue="";
-	else
-		PValue=pValue;
-	
-	if (pColor!=null)
-		vColor="bgcolor=\""+pColor+"\"";
-	else
-		vColor="";	
-	if ((pHighLight!=null)&&(pHighLight))
-		{vHLstr1="color='red'><b>";vHLstr2="</b>";}
-	else
-		{vHLstr1=">";vHLstr2="";}	
-	
-	if (Cal.ShowTime)
-	{
-		vTimeStr="winMain.document.getElementById('"+Cal.Ctrl+"').value+=' '+"+"winMain.Cal.getShowHour()"+"+':'+"+"winMain.Cal.Minutes"+"+':'+"+"winMain.Cal.Seconds";
-		if (TimeMode==12)
-			vTimeStr+="+' '+winMain.Cal.AMorPM";
-	}	
-	else
-		vTimeStr="";		
-	PCellStr="<td "+vColor+" width="+CellWidth+" align='center'><font face='verdana' size='2'"+vHLstr1+"<a href=\"javascript:winMain.document.getElementById('"+Cal.Ctrl+"').value='"+Cal.FormatDate(PValue)+"';"+vTimeStr+";window.close();\">"+PValue+"</a>"+vHLstr2+"</font></td>";
-	return PCellStr;
-}
-
-function Calendar(pDate,pCtrl)
-{
-	//Properties
-	this.Date=pDate.getDate();//selected date
-	this.Month=pDate.getMonth();//selected month number
-	this.Year=pDate.getFullYear();//selected year in 4 digits
-	this.Hours=pDate.getHours();	
-	
-	if (pDate.getMinutes()<10)
-		this.Minutes="0"+pDate.getMinutes();
-	else
-		this.Minutes=pDate.getMinutes();
-	
-	if (pDate.getSeconds()<10)
-		this.Seconds="0"+pDate.getSeconds();
-	else		
-		this.Seconds=pDate.getSeconds();
-		
-	this.MyWindow=winCal;
-	this.Ctrl=pCtrl;
-	this.Format="ddMMyyyy";
-	this.Separator=DateSeparator;
-	this.ShowTime=false;
-	if (pDate.getHours()<12)
-		this.AMorPM="AM";
-	else
-		this.AMorPM="PM";	
-}
-
-function GetMonthIndex(shortMonthName)
-{
-	for (i=0;i<12;i++)
-	{
-		if (MonthName[i].substring(0,3).toUpperCase()==shortMonthName.toUpperCase())
-		{	return i;}
-	}
-}
-Calendar.prototype.GetMonthIndex=GetMonthIndex;
-
-function IncYear()
-{	Cal.Year++;}
-Calendar.prototype.IncYear=IncYear;
-
-function DecYear()
-{	Cal.Year--;}
-Calendar.prototype.DecYear=DecYear;
-	
-function SwitchMth(intMth)
-{	Cal.Month=intMth;}
-Calendar.prototype.SwitchMth=SwitchMth;
-
-function SetHour(intHour)
-{	
-	var MaxHour;
-	var MinHour;
-	if (TimeMode==24)
-	{	MaxHour=23;MinHour=0}
-	else if (TimeMode==12)
-	{	MaxHour=12;MinHour=1}
-	else
-		alert("TimeMode can only be 12 or 24");		
-	var HourExp=new RegExp("^\\d\\d$");
-	if (HourExp.test(intHour) && (parseInt(intHour,10)<=MaxHour) && (parseInt(intHour,10)>=MinHour))
-	{	
-		if ((TimeMode==12) && (Cal.AMorPM=="PM"))
-		{
-			if (parseInt(intHour,10)==12)
-				Cal.Hours=12;
-			else	
-				Cal.Hours=parseInt(intHour,10)+12;
-		}	
-		else if ((TimeMode==12) && (Cal.AMorPM=="AM"))
-		{
-			if (intHour==12)
-				intHour-=12;
-			Cal.Hours=parseInt(intHour,10);
-		}
-		else if (TimeMode==24)
-			Cal.Hours=parseInt(intHour,10);	
-	}
-}
-Calendar.prototype.SetHour=SetHour;
-
-function SetMinute(intMin)
-{
-	var MinExp=new RegExp("^\\d\\d$");
-	if (MinExp.test(intMin) && (intMin<60))
-		Cal.Minutes=intMin;
-}
-Calendar.prototype.SetMinute=SetMinute;
-
-function SetSecond(intSec)
-{	
-	var SecExp=new RegExp("^\\d\\d$");
-	if (SecExp.test(intSec) && (intSec<60))
-		Cal.Seconds=intSec;
-}
-Calendar.prototype.SetSecond=SetSecond;
-
-function SetAmPm(pvalue)
-{
-	this.AMorPM=pvalue;
-	if (pvalue=="PM")
-	{
-		this.Hours=(parseInt(this.Hours,10))+12;
-		if (this.Hours==24)
-			this.Hours=12;
-	}	
-	else if (pvalue=="AM")
-		this.Hours-=12;	
-}
-Calendar.prototype.SetAmPm=SetAmPm;
-
-function getShowHour()
-{
-	var finalHour;
-    if (TimeMode==12)
-    {
-    	if (parseInt(this.Hours,10)==0)
-		{
-			this.AMorPM="AM";
-			finalHour=parseInt(this.Hours,10)+12;	
-		}
-		else if (parseInt(this.Hours,10)==12)
-		{
-			this.AMorPM="PM";
-			finalHour=12;
-		}		
-		else if (this.Hours>12)
-		{
-			this.AMorPM="PM";
-			if ((this.Hours-12)<10)
-				finalHour="0"+((parseInt(this.Hours,10))-12);
-			else
-				finalHour=parseInt(this.Hours,10)-12;	
-		}
-		else
-		{
-			this.AMorPM="AM";
-			if (this.Hours<10)
-				finalHour="0"+parseInt(this.Hours,10);
-			else
-				finalHour=this.Hours;	
-		}
-	}
-	else if (TimeMode==24)
-	{
-		if (this.Hours<10)
-			finalHour="0"+parseInt(this.Hours,10);
-		else	
-			finalHour=this.Hours;
-	}	
-	return finalHour;	
-}				
-Calendar.prototype.getShowHour=getShowHour;		
-
-function GetMonthName(IsLong)
-{
-	var Month=MonthName[this.Month];
-	if (IsLong)
-		return Month;
-	else
-		return Month.substr(0,3);
-}
-Calendar.prototype.GetMonthName=GetMonthName;
-
-function GetMonDays()//Get number of days in a month
-{
-	var DaysInMonth=[31, 28, 31, 30, 31, 30, 31, 31, 30, 31, 30, 31];
-	if (this.IsLeapYear())
-	{
-		DaysInMonth[1]=29;
-	}	
-	return DaysInMonth[this.Month];	
-}
-Calendar.prototype.GetMonDays=GetMonDays;
-
-function IsLeapYear()
-{
-	if ((this.Year%4)==0)
-	{
-		if ((this.Year%100==0) && (this.Year%400)!=0)
-		{
-			return false;
-		}
-		else
-		{
-			return true;
-		}
-	}
-	else
-	{
-		return false;
-	}
-}
-Calendar.prototype.IsLeapYear=IsLeapYear;
-
-function FormatDate(pDate)
-{
-	if(this.Month+1<10)	{
-		var month='0'+ (this.Month+1);
-	} else {
-		var month = (this.Month+1);
-	}
-		
-	if(pDate<10)
-	{
-		pDate='0'+pDate;
-	}
-	if (this.Format.toUpperCase()=="DDMMYYYY")
-		return (pDate+DateSeparator+month+DateSeparator+this.Year);
-	else if (this.Format.toUpperCase()=="DDMMMYYYY")
-		return (pDate+DateSeparator+this.GetMonthName(false)+DateSeparator+this.Year);
-	else if (this.Format.toUpperCase()=="MMDDYYYY")
-		return (month+DateSeparator+pDate+DateSeparator+this.Year);
-	else if (this.Format.toUpperCase()=="YYYYMMDD")
-		return (this.Year+DateSeparator+month+DateSeparator+pDate);
-	else if (this.Format.toUpperCase()=="MMMDDYYYY")
 		return (this.GetMonthName(false)+DateSeparator+pDate+DateSeparator+this.Year);
     else if (this.Format == "javascript_toUTCString")
         return (this.toUTCString());
 }
->>>>>>> 2013b6f4
 Calendar.prototype.FormatDate=FormatDate;	