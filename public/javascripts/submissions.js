<<<<<<< HEAD
function collapseSubDirectory(row) {
  var image = $('expand.'+row);
  var index = 0;
  var visible = true;
  while (true) {
    var partner = $('subdir.'+row+'.'+index++);
    if (partner==null) {
      break;
    }
    if (partner.visible()) {
      visible = false;
      Element.hide(partner);
    } else {
      Element.show(partner);
    }
  }
  if (visible) {
    image.src="/images/up.png"
  } else {
    image.src="/images/down.png"
  }
}
function createNewFolder(){
	var new_folder = prompt("Enter a name for a new folder","");
	input1 = document.createElement("input");
	var form = document.getElementsByTagName('form')[2];
	input1.type = "hidden";
	input1.name = "faction[create]";
	input1.value = new_folder;
	form.appendChild(input1);
	if ((new_folder!=null) && (new_folder!='')) {
		form.submit();
	}
	if (new_folder =='')
    {   
        alert("Please specify a filename");
    }
}

function getSelectedName(){
	var tbl = document.getElementById("file_table");
	var numChecks = 0;
	for(i=0; i<document.forms[2].elements.length; i++){
		if(document.forms[2].elements[i].type=="radio" &&
		   document.forms[2].elements[i].id.substring(0,9)=="chk_files"){
			if(document.forms[2].elements[i].checked==true){
				return document.getElementById("filenames_" + numChecks).value;
			}
			numChecks++;
		}
	}
}

function moveSelectedFile(){	
	var old_filename = getSelectedName();
	var new_filename = prompt("Enter a new location for " + old_filename + "\nExample: folder1/file.doc","");
	var form = document.getElementsByTagName('form')[2];
	input1 = document.createElement("input");
	input1.type = "hidden";
	input1.name = "faction[move]";
	input1.value = new_filename;
	form.appendChild(input1);
	if ((new_filename!=null) && (new_filename!='')) {
		form.submit();
	}
}

function copySelectedFile(){	
	var old_filename = getSelectedName();
	var new_filename = prompt("Enter a new location for the copy of " + old_filename + "\nExample: /folder1/file.doc","");
	var form = document.getElementsByTagName('form')[2];
	input1 = document.createElement("input");
	input1.type = "hidden";
	input1.name = "faction[copy]";
	input1.value = new_filename;
	form.appendChild(input1);
	if ((new_filename!=null) && (new_filename!='')) {
		form.submit();
	}
}

function renameFile(){        
	var old_filename = getSelectedName();
	var new_filename = prompt("Enter a new name for " + old_filename,"");
	var form = document.getElementsByTagName('form')[2];	
	if (navigator.appName == "Microsoft Internet Explorer") {
		input1 = document.createElement('<input type=hidden name="new_filename" value = "'+new_filename+'">');
		form.appendChild(input1);
	}
	else {
		input1 = document.createElement("input");
		input1.type = "hidden";
        input1.name = "faction[rename]";
        input1.value = new_filename;
		form.appendChild(input1);
	}
	if ((new_filename!=null) && (new_filename!='')) {
		form.submit();
	}
}

function deleteSelectedFile(){     
	if (confirm("Are you sure. If directory all its children will be deleted.  Do you want to delete?"))
		{
	        	var form = document.getElementsByTagName('form')[2];
	        	input1 = document.createElement("input");
	        	input1.type = "hidden";
	        	input1.name = "faction[delete]";
        		form.appendChild(input1);
        		form.submit();
		}
	else return false;	
=======
function collapseSubDirectory(row) {
  var image = $('expand.'+row);
  var index = 0;
  var visible = true;
  while (true) {
    var partner = $('subdir.'+row+'.'+index++);
    if (partner==null) {
      break;
    }
    if (partner.visible()) {
      visible = false;
      Element.hide(partner);
    } else {
      Element.show(partner);
    }
  }
  if (visible) {
    image.src="/images/up.png"
  } else {
    image.src="/images/down.png"
  }
}
function createNewFolder(){
	var new_folder = prompt("Enter a name for a new folder","");
	input1 = document.createElement("input");
	var form = document.getElementsByTagName('form')[4];
	input1.type = "hidden";
	input1.name = "faction[create]";
	input1.value = new_folder;
	form.appendChild(input1);
	if ((new_folder!=null) && (new_folder!='')) {
		form.submit();
	}
	if (new_folder =='')
    {   
        alert("Please specify a filename");
    }
}

function getSelectedName(){
	var tbl = document.getElementById("file_table");
	var numChecks = 0;
	for(i=0; i<document.forms[2].elements.length; i++){
		if(document.forms[2].elements[i].type=="radio" &&
		   document.forms[2].elements[i].id.substring(0,9)=="chk_files"){
			if(document.forms[2].elements[i].checked==true){
				return document.getElementById("filenames_" + numChecks).value;
			}
			numChecks++;
		}
	}
}

function moveSelectedFile(){	
	var old_filename = getSelectedName();
	var new_filename = prompt("Enter a new location for " + old_filename + "\nExample: folder1/file.doc","");
	var form = document.getElementsByTagName('form')[2];
	input1 = document.createElement("input");
	input1.type = "hidden";
	input1.name = "faction[move]";
	input1.value = new_filename;
	form.appendChild(input1);
	if ((new_filename!=null) && (new_filename!='')) {
		form.submit();
	}
}

function copySelectedFile(){	
	var old_filename = getSelectedName();
	var new_filename = prompt("Enter a new location for the copy of " + old_filename + "\nExample: /folder1/file.doc","");
	var form = document.getElementsByTagName('form')[2];
	input1 = document.createElement("input");
	input1.type = "hidden";
	input1.name = "faction[copy]";
	input1.value = new_filename;
	form.appendChild(input1);
	if ((new_filename!=null) && (new_filename!='')) {
		form.submit();
	}
}

function renameFile(){        
	var old_filename = getSelectedName();
	var new_filename = prompt("Enter a new name for " + old_filename,"");
	var form = document.getElementsByTagName('form')[2];	
	if (navigator.appName == "Microsoft Internet Explorer") {
		input1 = document.createElement('<input type=hidden name="new_filename" value = "'+new_filename+'">');
		form.appendChild(input1);
	}
	else {
		input1 = document.createElement("input");
		input1.type = "hidden";
        input1.name = "faction[rename]";
        input1.value = new_filename;
		form.appendChild(input1);
	}
	if ((new_filename!=null) && (new_filename!='')) {
		form.submit();
	}
}

function deleteSelectedFile(){     
	if (confirm("Are you sure. If directory all its children will be deleted.  Do you want to delete?"))
		{
	        	var form = document.getElementsByTagName('form')[2];
	        	input1 = document.createElement("input");
	        	input1.type = "hidden";
	        	input1.name = "faction[delete]";
        		form.appendChild(input1);
        		form.submit();
		}
	else return false;	
>>>>>>> 2013b6f4
}<|MERGE_RESOLUTION|>--- conflicted
+++ resolved
@@ -1,117 +1,3 @@
-<<<<<<< HEAD
-function collapseSubDirectory(row) {
-  var image = $('expand.'+row);
-  var index = 0;
-  var visible = true;
-  while (true) {
-    var partner = $('subdir.'+row+'.'+index++);
-    if (partner==null) {
-      break;
-    }
-    if (partner.visible()) {
-      visible = false;
-      Element.hide(partner);
-    } else {
-      Element.show(partner);
-    }
-  }
-  if (visible) {
-    image.src="/images/up.png"
-  } else {
-    image.src="/images/down.png"
-  }
-}
-function createNewFolder(){
-	var new_folder = prompt("Enter a name for a new folder","");
-	input1 = document.createElement("input");
-	var form = document.getElementsByTagName('form')[2];
-	input1.type = "hidden";
-	input1.name = "faction[create]";
-	input1.value = new_folder;
-	form.appendChild(input1);
-	if ((new_folder!=null) && (new_folder!='')) {
-		form.submit();
-	}
-	if (new_folder =='')
-    {   
-        alert("Please specify a filename");
-    }
-}
-
-function getSelectedName(){
-	var tbl = document.getElementById("file_table");
-	var numChecks = 0;
-	for(i=0; i<document.forms[2].elements.length; i++){
-		if(document.forms[2].elements[i].type=="radio" &&
-		   document.forms[2].elements[i].id.substring(0,9)=="chk_files"){
-			if(document.forms[2].elements[i].checked==true){
-				return document.getElementById("filenames_" + numChecks).value;
-			}
-			numChecks++;
-		}
-	}
-}
-
-function moveSelectedFile(){	
-	var old_filename = getSelectedName();
-	var new_filename = prompt("Enter a new location for " + old_filename + "\nExample: folder1/file.doc","");
-	var form = document.getElementsByTagName('form')[2];
-	input1 = document.createElement("input");
-	input1.type = "hidden";
-	input1.name = "faction[move]";
-	input1.value = new_filename;
-	form.appendChild(input1);
-	if ((new_filename!=null) && (new_filename!='')) {
-		form.submit();
-	}
-}
-
-function copySelectedFile(){	
-	var old_filename = getSelectedName();
-	var new_filename = prompt("Enter a new location for the copy of " + old_filename + "\nExample: /folder1/file.doc","");
-	var form = document.getElementsByTagName('form')[2];
-	input1 = document.createElement("input");
-	input1.type = "hidden";
-	input1.name = "faction[copy]";
-	input1.value = new_filename;
-	form.appendChild(input1);
-	if ((new_filename!=null) && (new_filename!='')) {
-		form.submit();
-	}
-}
-
-function renameFile(){        
-	var old_filename = getSelectedName();
-	var new_filename = prompt("Enter a new name for " + old_filename,"");
-	var form = document.getElementsByTagName('form')[2];	
-	if (navigator.appName == "Microsoft Internet Explorer") {
-		input1 = document.createElement('<input type=hidden name="new_filename" value = "'+new_filename+'">');
-		form.appendChild(input1);
-	}
-	else {
-		input1 = document.createElement("input");
-		input1.type = "hidden";
-        input1.name = "faction[rename]";
-        input1.value = new_filename;
-		form.appendChild(input1);
-	}
-	if ((new_filename!=null) && (new_filename!='')) {
-		form.submit();
-	}
-}
-
-function deleteSelectedFile(){     
-	if (confirm("Are you sure. If directory all its children will be deleted.  Do you want to delete?"))
-		{
-	        	var form = document.getElementsByTagName('form')[2];
-	        	input1 = document.createElement("input");
-	        	input1.type = "hidden";
-	        	input1.name = "faction[delete]";
-        		form.appendChild(input1);
-        		form.submit();
-		}
-	else return false;	
-=======
 function collapseSubDirectory(row) {
   var image = $('expand.'+row);
   var index = 0;
@@ -224,5 +110,4 @@
         		form.submit();
 		}
 	else return false;	
->>>>>>> 2013b6f4
 }